--- conflicted
+++ resolved
@@ -91,15 +91,6 @@
   });
 
   afterEach(() => {
-<<<<<<< HEAD
-    // Restore original methods
-    Object.assign(prisma.trajectory, originalPrisma.trajectory);
-    Object.assign(prisma.trainingBatch, originalPrisma.trainingBatch);
-    Object.assign(prisma.trainedModel, originalPrisma.trainedModel);
-    Object.assign(prisma.user, originalPrisma.user);
-    // Restore $queryRaw - cast to any to avoid type mismatch
-    (prisma as any).$queryRaw = originalPrisma.$queryRaw;
-=======
     // Restore original methods if they were captured
     const originalPrisma = getOriginalPrisma();
     if (originalPrisma) {
@@ -110,7 +101,6 @@
       // eslint-disable-next-line @typescript-eslint/no-explicit-any
       (prisma as any).$queryRaw = originalPrisma.$queryRaw;
     }
->>>>>>> 09fefb60
     Object.assign(logger, originalLogger);
   });
 
