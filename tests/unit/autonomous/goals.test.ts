--- conflicted
+++ resolved
@@ -4,19 +4,12 @@
  * Tests for goal creation, progress tracking, and management
  */
 
-<<<<<<< HEAD
-import { describe, test, expect, beforeEach, afterEach, mock } from 'bun:test'
+import { describe, test, expect, beforeEach, afterEach } from 'bun:test'
 import { prisma } from '@/lib/prisma'
 import { generateSnowflakeId } from '@/lib/snowflake'
 import { autonomousPlanningCoordinator } from '@/lib/agents/autonomous/AutonomousPlanningCoordinator'
-import type { IAgentRuntime } from '@elizaos/core'
-import type { AgentGoal, AgentDirective, AgentConstraints } from '@/lib/agents/types/goals'
+import type { AgentDirective, AgentConstraints } from '@/lib/agents/types/goals'
 import { DEFAULT_CONSTRAINTS } from '@/lib/agents/types/goals'
-=======
-import { describe, test, expect, beforeEach, afterEach } from 'bun:test'
-import { prisma } from '@/lib/prisma'
-import { generateSnowflakeId } from '@/lib/snowflake'
->>>>>>> 09fefb60
 
 describe('Agent Goals System', () => {
   let testAgentId: string
@@ -233,25 +226,17 @@
         await generateSnowflakeId()
       ]
       
-<<<<<<< HEAD
       const [id0, id1, id2] = ids
       if (!id0 || !id1 || !id2) {
         throw new Error('Failed to generate snowflake IDs')
       }
       
       testGoalId = id0 // For cleanup
-=======
-      testGoalId = ids[0]! // For cleanup
->>>>>>> 09fefb60
       
       await prisma.agentGoal.createMany({
         data: [
           {
-<<<<<<< HEAD
             id: id0,
-=======
-            id: ids[0]!,
->>>>>>> 09fefb60
             agentUserId: testAgentId,
             type: 'trading',
             name: 'High Priority Goal',
@@ -262,11 +247,7 @@
             updatedAt: new Date()
           },
           {
-<<<<<<< HEAD
             id: id1,
-=======
-            id: ids[1]!,
->>>>>>> 09fefb60
             agentUserId: testAgentId,
             type: 'social',
             name: 'Medium Priority Goal',
@@ -277,11 +258,7 @@
             updatedAt: new Date()
           },
           {
-<<<<<<< HEAD
             id: id2,
-=======
-            id: ids[2]!,
->>>>>>> 09fefb60
             agentUserId: testAgentId,
             type: 'custom',
             name: 'Completed Goal',
@@ -313,13 +290,8 @@
       })
       
       expect(goals.length).toBe(2)
-<<<<<<< HEAD
       expect(goals[0]?.priority).toBeGreaterThanOrEqual(goals[1]?.priority ?? 0)
       expect(goals[0]?.name).toBe('High Priority Goal')
-=======
-      expect(goals[0]!.priority).toBeGreaterThanOrEqual(goals[1]!.priority)
-      expect(goals[0]!.name).toBe('High Priority Goal')
->>>>>>> 09fefb60
     })
     
     test('should get completed goals', async () => {
@@ -331,23 +303,16 @@
       })
       
       expect(completed.length).toBe(1)
-<<<<<<< HEAD
       expect(completed[0]?.name).toBe('Completed Goal')
       expect(completed[0]?.progress).toBe(1.0)
-=======
-      expect(completed[0]!.name).toBe('Completed Goal')
-      expect(completed[0]!.progress).toBe(1.0)
->>>>>>> 09fefb60
     })
   })
 })
 
 describe('Planning Context', () => {
-<<<<<<< HEAD
   let testAgentId: string
   let testManagerId: string
   let testGoalId: string
-  let mockRuntime: IAgentRuntime
 
   beforeEach(async () => {
     // Create test manager
@@ -389,15 +354,6 @@
       }
     })
 
-    // Create mock runtime
-    mockRuntime = {
-      agentId: testAgentId,
-      character: {
-        name: 'Test Agent',
-        system: 'You are a test agent',
-        bio: 'Test agent bio'
-      }
-    } as unknown as IAgentRuntime
   })
 
   afterEach(async () => {
@@ -481,7 +437,7 @@
     expect(context.goals.active.length).toBe(2)
     expect(context.goals.active[0]?.name).toBe('Active Goal 1')
     expect(context.goals.active[1]?.name).toBe('Active Goal 2')
-    expect(context.goals.active.every(g => g.status === 'active')).toBe(true)
+    expect(context.goals.active.every((g: { status: string }) => g.status === 'active')).toBe(true)
   })
 
   test('should include directives', async () => {
@@ -652,7 +608,6 @@
   let testAgentId: string
   let testManagerId: string
   let testGoalId: string
-  let mockRuntime: IAgentRuntime
 
   beforeEach(async () => {
     testManagerId = await generateSnowflakeId()
@@ -694,15 +649,6 @@
         updatedAt: new Date()
       }
     })
-
-    mockRuntime = {
-      agentId: testAgentId,
-      character: {
-        name: 'Test Agent',
-        system: 'You are a test agent',
-        bio: 'Test agent bio'
-      }
-    } as unknown as IAgentRuntime
   })
 
   afterEach(async () => {
@@ -748,18 +694,6 @@
       ]
     })
 
-    // Mock the LLM call to return a plan
-    const mockCallGroqDirect = mock(() => Promise.resolve(JSON.stringify({
-      reasoning: 'Test reasoning',
-      actions: [
-        { type: 'trade', priority: 10, goalId: goal1Id, reasoning: 'Trade for goal', estimatedImpact: 0.3, params: {} },
-        { type: 'post', priority: 8, goalId: goal2Id, reasoning: 'Post for goal', estimatedImpact: 0.2, params: {} }
-      ]
-    })))
-
-    // Since we can't easily mock the import, we'll test the validation logic
-    const coordinator = autonomousPlanningCoordinator as any
-    
     // Test that plan structure is correct when we manually create one
     const testPlan = {
       actions: [
@@ -783,7 +717,6 @@
       data: { agentMaxActionsPerTick: 2 }
     })
 
-    const coordinator = autonomousPlanningCoordinator as any
     const agent = await prisma.user.findUnique({
       where: { id: testAgentId },
       select: {
@@ -807,7 +740,8 @@
       estimatedCost: 3
     }
 
-    const validatedPlan = coordinator.validatePlan(testPlan, agent, null)
+    const planCoordinator = autonomousPlanningCoordinator as any
+    const validatedPlan = planCoordinator.validatePlan(testPlan, agent, null)
 
     expect(validatedPlan.totalActions).toBeLessThanOrEqual(2)
     expect(validatedPlan.actions.length).toBeLessThanOrEqual(2)
@@ -874,7 +808,6 @@
       }
     })
 
-    const coordinator = autonomousPlanningCoordinator as any
     const agent = await prisma.user.findUnique({
       where: { id: testAgentId },
       select: {
@@ -898,9 +831,10 @@
       estimatedCost: 3
     }
 
-    const validatedPlan = coordinator.validatePlan(testPlan, agent, null)
-
-    expect(validatedPlan.actions.every(a => a.type === 'post')).toBe(true)
+    const filterCoordinator = autonomousPlanningCoordinator as any
+    const validatedPlan = filterCoordinator.validatePlan(testPlan, agent, null)
+
+    expect(validatedPlan.actions.every((a: { type: string }) => a.type === 'post')).toBe(true)
     expect(validatedPlan.actions.length).toBe(1)
   })
 
@@ -940,7 +874,6 @@
   let testAgentId: string
   let testManagerId: string
   let testGoalId: string
-  let mockRuntime: IAgentRuntime
 
   beforeEach(async () => {
     testManagerId = await generateSnowflakeId()
@@ -982,15 +915,6 @@
         updatedAt: new Date()
       }
     })
-
-    mockRuntime = {
-      agentId: testAgentId,
-      character: {
-        name: 'Test Agent',
-        system: 'You are a test agent',
-        bio: 'Test agent bio'
-      }
-    } as unknown as IAgentRuntime
   })
 
   afterEach(async () => {
@@ -1168,31 +1092,4 @@
     expect(completedGoal?.status).toBe('completed')
     expect(completedGoal?.completedAt).toBeDefined()
   })
-=======
-  // TODO: Add tests for planning context gathering
-  test.todo('should gather comprehensive planning context', () => {})
-  test.todo('should include active goals', () => {})
-  test.todo('should include directives', () => {})
-  test.todo('should include constraints', () => {})
-  test.todo('should include portfolio data', () => {})
-  test.todo('should include pending interactions', () => {})
 })
-
-describe('Action Plan Generation', () => {
-  // TODO: Add tests for plan generation
-  test.todo('should generate multi-action plan', () => {})
-  test.todo('should respect max actions constraint', () => {})
-  test.todo('should prioritize by goal priority', () => {})
-  test.todo('should filter by enabled capabilities', () => {})
-  test.todo('should validate against directives', () => {})
-})
-
-describe('Action Plan Execution', () => {
-  // TODO: Add tests for plan execution
-  test.todo('should execute actions in priority order', () => {})
-  test.todo('should update goal progress after action', () => {})
-  test.todo('should record goal actions', () => {})
-  test.todo('should handle action failures gracefully', () => {})
-  test.todo('should complete goals at 100% progress', () => {})
->>>>>>> 09fefb60
-})
