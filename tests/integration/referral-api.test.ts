--- conflicted
+++ resolved
@@ -1,16 +1,4 @@
 import { describe, it, expect, beforeAll, afterAll } from 'bun:test'
-<<<<<<< HEAD
-import { PrismaClient } from '@prisma/client'
-
-const prisma = new PrismaClient()
-const API_BASE = process.env.NEXT_PUBLIC_APP_URL || 'http://localhost:3000'
-
-describe('Referral System - API Endpoints', () => {
-  let user1Id: string
-  let user2Id: string
-  let user1InviteCode: string
-
-=======
 import { generateSnowflakeId } from '../../src/lib/snowflake'
 import { WaitlistService } from '../../src/lib/services/waitlist-service'
 import { prisma } from '../../src/lib/database-service'
@@ -20,7 +8,6 @@
   let user2Id: string
   let user1InviteCode: string
 
->>>>>>> fb6d1c3c
   beforeAll(async () => {
     // Clean up any existing test users
     await prisma.user.deleteMany({
@@ -37,205 +24,6 @@
     if (user1Id) await prisma.user.delete({ where: { id: user1Id } }).catch(() => {})
     if (user2Id) await prisma.user.delete({ where: { id: user2Id } }).catch(() => {})
     await prisma.$disconnect()
-<<<<<<< HEAD
-  })
-
-  it('should create users and mark as waitlisted via API', async () => {
-    // Create User 1
-    const user1 = await prisma.user.create({
-      data: {
-        username: 'api_test_user1',
-        displayName: 'API Test User 1',
-        bio: 'Test user',
-        privyId: 'api-test-privy-1',
-        reputationPoints: 1000,
-      }
-    })
-    user1Id = user1.id
-
-    // Create User 2
-    const user2 = await prisma.user.create({
-      data: {
-        username: 'api_test_user2',
-        displayName: 'API Test User 2',
-        bio: 'Test user',
-        privyId: 'api-test-privy-2',
-        reputationPoints: 1000,
-      }
-    })
-    user2Id = user2.id
-
-    console.log('✓ Created test users')
-
-    // Mark User 1 as waitlisted via API
-    const response1 = await fetch(`${API_BASE}/api/waitlist/mark`, {
-      method: 'POST',
-      headers: { 'Content-Type': 'application/json' },
-      body: JSON.stringify({ userId: user1Id })
-    })
-
-    expect(response1.ok).toBe(true)
-    const data1 = await response1.json()
-    
-    console.log('\n📋 API Response (User 1):')
-    console.log(`  Success: ${data1.success !== false}`)
-    console.log(`  Invite Code: ${data1.inviteCode}`)
-    console.log(`  Waitlist Position: ${data1.waitlistPosition}`)
-
-    expect(data1.inviteCode).toBeTruthy()
-    user1InviteCode = data1.inviteCode
-
-    // Verify in database
-    const user1Check = await prisma.user.findUnique({
-      where: { id: user1Id },
-      select: {
-        referralCode: true,
-        isWaitlistActive: true,
-        waitlistPosition: true,
-      }
-    })
-
-    expect(user1Check!.referralCode).toBe(user1InviteCode)
-    expect(user1Check!.isWaitlistActive).toBe(true)
-    expect(user1Check!.waitlistPosition).toBeGreaterThan(0)
-
-    console.log('✅ User 1 waitlisted via API - verified in database')
-  })
-
-  it('should reward referrer when referred user joins via API', async () => {
-    // Get User 1's BEFORE state
-    const user1Before = await prisma.user.findUnique({
-      where: { id: user1Id },
-      select: {
-        reputationPoints: true,
-        invitePoints: true,
-        referralCount: true,
-      }
-    })
-
-    console.log('\n📊 BEFORE (User 1):')
-    console.log(`  Reputation: ${user1Before!.reputationPoints}`)
-    console.log(`  Invite Points: ${user1Before!.invitePoints}`)
-    console.log(`  Referral Count: ${user1Before!.referralCount}`)
-
-    // Mark User 2 as waitlisted WITH referral code via API
-    const response2 = await fetch(`${API_BASE}/api/waitlist/mark`, {
-      method: 'POST',
-      headers: { 'Content-Type': 'application/json' },
-      body: JSON.stringify({
-        userId: user2Id,
-        referralCode: user1InviteCode
-      })
-    })
-
-    expect(response2.ok).toBe(true)
-    const data2 = await response2.json()
-
-    console.log('\n📋 API Response (User 2 with referral):')
-    console.log(`  Success: ${data2.success !== false}`)
-    console.log(`  Referrer Rewarded: ${data2.referrerRewarded}`)
-
-    expect(data2.referrerRewarded).toBe(true)
-
-    // Wait a moment for database to update
-    await new Promise(resolve => setTimeout(resolve, 100))
-
-    // Get User 1's AFTER state from database
-    const user1After = await prisma.user.findUnique({
-      where: { id: user1Id },
-      select: {
-        reputationPoints: true,
-        invitePoints: true,
-        referralCount: true,
-      }
-    })
-
-    console.log('\n📊 AFTER (User 1):')
-    console.log(`  Reputation: ${user1After!.reputationPoints}`)
-    console.log(`  Invite Points: ${user1After!.invitePoints}`)
-    console.log(`  Referral Count: ${user1After!.referralCount}`)
-
-    console.log('\n📈 CHANGES:')
-    console.log(`  Reputation: +${user1After!.reputationPoints - user1Before!.reputationPoints}`)
-    console.log(`  Invite Points: +${user1After!.invitePoints - user1Before!.invitePoints}`)
-    console.log(`  Referral Count: +${user1After!.referralCount - user1Before!.referralCount}`)
-
-    // Verify the points were added
-    expect(user1After!.reputationPoints).toBe(user1Before!.reputationPoints + 50)
-    expect(user1After!.invitePoints).toBe(user1Before!.invitePoints + 50)
-    expect(user1After!.referralCount).toBe(user1Before!.referralCount + 1)
-
-    // Verify PointsTransaction exists
-    const transaction = await prisma.pointsTransaction.findFirst({
-      where: {
-        userId: user1Id,
-        reason: 'referral',
-        amount: 50,
-      },
-      orderBy: { createdAt: 'desc' }
-    })
-
-    console.log('\n💰 PointsTransaction:')
-    console.log(`  Found: ${transaction ? 'YES' : 'NO'}`)
-    if (transaction) {
-      console.log(`  ${transaction.pointsBefore} → ${transaction.pointsAfter}`)
-    }
-
-    expect(transaction).toBeDefined()
-    expect(transaction!.pointsAfter).toBe(user1After!.reputationPoints)
-
-    console.log('\n✅ API-driven referral reward confirmed in database!')
-  })
-
-  it('should return correct leaderboard via API', async () => {
-    const response = await fetch(`${API_BASE}/api/waitlist/leaderboard?limit=10`)
-    
-    expect(response.ok).toBe(true)
-    const data = await response.json()
-
-    console.log('\n🏆 Leaderboard API Response:')
-    console.log(`  Total users returned: ${data.leaderboard?.length || 0}`)
-
-    expect(data.leaderboard).toBeDefined()
-    expect(Array.isArray(data.leaderboard)).toBe(true)
-
-    // Find our test users in the leaderboard
-    const user1InLeaderboard = data.leaderboard.find((u: any) => u.id === user1Id)
-    
-    if (user1InLeaderboard) {
-      console.log(`\n  User 1 in leaderboard:`)
-      console.log(`    Rank: #${user1InLeaderboard.rank}`)
-      console.log(`    Invite Points: ${user1InLeaderboard.invitePoints}`)
-      console.log(`    Referrals: ${user1InLeaderboard.referralCount}`)
-
-      expect(user1InLeaderboard.invitePoints).toBe(50)
-      expect(user1InLeaderboard.referralCount).toBe(1)
-    }
-
-    console.log('\n✅ Leaderboard API working correctly!')
-  })
-
-  it('should return correct position via API', async () => {
-    const response = await fetch(`${API_BASE}/api/waitlist/position?userId=${user1Id}`)
-    
-    expect(response.ok).toBe(true)
-    const data = await response.json()
-
-    console.log('\n📍 Position API Response (User 1):')
-    console.log(`  Position: #${data.position}`)
-    console.log(`  Leaderboard Rank: #${data.leaderboardRank}`)
-    console.log(`  Invite Code: ${data.inviteCode}`)
-    console.log(`  Points: ${data.points}`)
-    console.log(`  Invite Points: ${data.pointsBreakdown?.invite}`)
-    console.log(`  Referral Count: ${data.referralCount}`)
-
-    expect(data.position).toBeDefined()
-    expect(data.inviteCode).toBe(user1InviteCode)
-    expect(data.pointsBreakdown?.invite).toBe(50)
-    expect(data.referralCount).toBe(1)
-
-    console.log('\n✅ Position API working correctly!')
-=======
   })
 
   it('should create users and mark as waitlisted via Service', async () => {
@@ -430,6 +218,5 @@
     expect(position!.referralCount).toBe(1)
 
     console.log('\n✅ Position Service working correctly!')
->>>>>>> fb6d1c3c
   })
 })