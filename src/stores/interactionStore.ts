--- conflicted
+++ resolved
@@ -542,38 +542,6 @@
     }),
     {
       name: 'babylon-interactions',
-<<<<<<< HEAD
-      storage: {
-        getItem: (name) => {
-          const str = localStorage.getItem(name);
-          if (!str) return null;
-          const { state } = JSON.parse(str);
-          return {
-            state: {
-              ...state,
-              postInteractions: new Map(state.postInteractions || []),
-              commentInteractions: new Map(state.commentInteractions || []),
-              favoritedProfiles: new Set(state.favoritedProfiles || []),
-              pendingInteractions: new Map(state.pendingInteractions || []),
-              loadingStates: new Map(),
-              errors: new Map(),
-            },
-          };
-        },
-        setItem: (name, value) => {
-          const str = JSON.stringify({
-            state: {
-              ...value.state,
-              postInteractions: Array.from(value.state.postInteractions.entries()),
-              commentInteractions: Array.from(value.state.commentInteractions.entries()),
-              favoritedProfiles: Array.from(value.state.favoritedProfiles),
-              pendingInteractions: Array.from(value.state.pendingInteractions.entries()),
-            },
-          });
-          localStorage.setItem(name, str);
-        },
-        removeItem: (name) => localStorage.removeItem(name),
-=======
       // Custom serialization for Maps and Sets
       partialize: (state: InteractionStore): PersistedInteractionState => ({
         postInteractions: Array.from(state.postInteractions.entries()),
@@ -594,7 +562,6 @@
           commentInteractions: new Map(persisted?.commentInteractions || []),
           favoritedProfiles: new Set(persisted?.favoritedProfiles || []),
         };
->>>>>>> 4681c6ef
       },
     }
   )
