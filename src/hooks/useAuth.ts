--- conflicted
+++ resolved
@@ -1,13 +1,8 @@
-<<<<<<< HEAD
-import { usePrivy, useWallets, type ConnectedWallet } from '@privy-io/react-auth'
-=======
 import { usePrivy, useWallets, type User as PrivyUser, type ConnectedWallet } from '@privy-io/react-auth'
->>>>>>> 4681c6ef
 import { useEffect, useMemo } from 'react'
 import { useAuthStore, type User } from '@/stores/authStore'
 import { OnboardingService } from '@/lib/services/onboarding-service'
 import { logger } from '@/lib/logger'
-import type { User } from '@/stores/authStore'
 
 interface UseAuthReturn {
   ready: boolean
@@ -28,11 +23,7 @@
   const { ready, authenticated, user: privyUser, login, logout, getAccessToken } = usePrivy()
   const { wallets } = useWallets()
   const {
-<<<<<<< HEAD
-    user: storeUser,
-=======
     user,
->>>>>>> 4681c6ef
     setUser,
     setWallet,
     clearAuth,
@@ -285,11 +276,7 @@
         if (!token) return
 
         // Check for Farcaster connection
-<<<<<<< HEAD
-        const userWithFarcaster = privyUser as typeof privyUser & { farcaster?: { username?: string; displayName?: string } }
-=======
         const userWithFarcaster = privyUser as PrivyUser & { farcaster?: { username?: string; displayName?: string } }
->>>>>>> 4681c6ef
         if (userWithFarcaster.farcaster) {
           const farcaster = userWithFarcaster.farcaster
           try {
@@ -311,11 +298,7 @@
         }
 
         // Check for Twitter/X connection
-<<<<<<< HEAD
-        const userWithTwitter = privyUser as typeof privyUser & { twitter?: { username?: string } }
-=======
         const userWithTwitter = privyUser as PrivyUser & { twitter?: { username?: string } }
->>>>>>> 4681c6ef
         if (userWithTwitter.twitter) {
           const twitter = userWithTwitter.twitter
           try {
@@ -402,7 +385,7 @@
   return {
     ready,
     authenticated,
-    user: storeUser,
+    user,
     wallet,
     login,
     logout: handleLogout,
