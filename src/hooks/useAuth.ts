--- conflicted
+++ resolved
@@ -18,15 +18,7 @@
 export function useAuth(): UseAuthReturn {
   const { ready, authenticated, user, login, logout, getAccessToken } = usePrivy()
   const { wallets } = useWallets()
-  const {
-    setUser,
-    setWallet,
-    clearAuth,
-    loadedUserId,
-    isLoadingProfile,
-    setLoadedUserId,
-    setIsLoadingProfile
-  } = useAuthStore()
+  const { setUser, setWallet, clearAuth } = useAuthStore()
 
   const wallet = useMemo(() => wallets[0], [wallets]) // Get first connected wallet
 
@@ -57,68 +49,6 @@
 
   // Sync Privy state with Zustand store and check for new users
   useEffect(() => {
-<<<<<<< HEAD
-    if (authenticated && user) {
-      const walletAddress = wallet?.address
-      const walletChainId = wallet?.chainId
-
-      if (walletAddress && walletChainId) {
-        setWallet({
-          address: walletAddress,
-          chainId: walletChainId,
-        })
-      }
-
-      // Skip if we've already loaded this user's profile OR if already loading
-      if (loadedUserId === user.id || isLoadingProfile) {
-        return
-      }
-
-      // Mark as loading to prevent duplicate fetches across all components
-      setIsLoadingProfile(true)
-      setLoadedUserId(user.id)
-
-      // Fetch complete user profile from database
-      const loadUserProfile = async () => {
-        fetch(`/api/users/${user.id}/profile`)
-          .then(res => res.json())
-          .then(data => {
-            if (data.user) {
-              setUser({
-                id: user.id,
-                walletAddress: walletAddress,
-                displayName: data.user.displayName || user.email?.address || walletAddress || 'Anonymous',
-                email: user.email?.address,
-                username: data.user.username,
-                bio: data.user.bio,
-                profileImageUrl: data.user.profileImageUrl,
-                profileComplete: data.user.profileComplete,
-              })
-            } else {
-              // Fallback if profile fetch fails
-              setUser({
-                id: user.id,
-                walletAddress: walletAddress,
-                displayName: user.email?.address || walletAddress || 'Anonymous',
-                email: user.email?.address,
-              })
-            }
-          })
-          .catch(err => {
-            console.error('Error loading user profile:', err)
-            // Fallback if profile fetch fails
-            setUser({
-              id: user.id,
-              walletAddress: walletAddress,
-              displayName: user.email?.address || walletAddress || 'Anonymous',
-              email: user.email?.address,
-            })
-          })
-          .finally(() => {
-            // Mark loading as complete
-            setIsLoadingProfile(false)
-          })
-=======
     if (!authenticated || !user) {
       loadedProfileUsers.clear()
       checkedNewUserUsers.clear()
@@ -159,7 +89,6 @@
         }
       } catch (error) {
         console.error('Error loading user profile:', error)
->>>>>>> 0d0be964
       }
 
       // Fallback if profile fetch fails
@@ -207,19 +136,13 @@
       checkedNewUserUsers.add(user.id)
       void checkNewUser()
     }
-<<<<<<< HEAD
-    // Only run when authenticated state or user.id changes, not on every wallet update
-    // eslint-disable-next-line react-hooks/exhaustive-deps
-  }, [authenticated, user?.id])
-=======
   }, [authenticated, user, wallet, setUser, setWallet, clearAuth, getAccessToken])
->>>>>>> 0d0be964
 
   // Wrap logout to ensure all state is cleared
   const handleLogout = async () => {
     await logout()
     clearAuth()
-
+    
     // Clear access token
     if (typeof window !== 'undefined') {
       window.__privyAccessToken = null
