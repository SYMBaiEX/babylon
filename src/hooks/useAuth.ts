--- conflicted
+++ resolved
@@ -118,11 +118,8 @@
       // Check if new user and redirect to profile setup
       const checkNewUser = async () => {
         const token = await getAccessToken()
-<<<<<<< HEAD
-=======
         if (!token) return // Skip if no token
 
->>>>>>> 8eb45dab
         const response = await fetch(`/api/users/${user.id}/is-new`, {
           headers: {
             'Authorization': `Bearer ${token}`
