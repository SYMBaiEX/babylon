'use client'

import { usePrivy, useWallets, type ConnectedWallet, type User as PrivyUser } from '@privy-io/react-auth'
import { useEffect, useMemo, useRef } from 'react'
import { useAuthStore, type User } from '@/stores/authStore'
import { apiFetch } from '@/lib/api/fetch'
import { logger } from '@/lib/logger'

interface UseAuthReturn {
  ready: boolean
  authenticated: boolean
  loadingProfile: boolean
  user: User | null
  wallet: ConnectedWallet | undefined
  needsOnboarding: boolean
  needsOnchain: boolean
  login: () => void
  logout: () => Promise<void>
  refresh: () => Promise<void>
}

const linkedSocialUsers = new Set<string>()
let lastSyncedWalletAddress: string | null = null

export function useAuth(): UseAuthReturn {
  const { ready, authenticated, user: privyUser, login, logout, getAccessToken } = usePrivy()
  const { wallets } = useWallets()
  const fetchInFlightRef = useRef<Promise<void> | null>(null)
  const tokenRetryTimeoutRef = useRef<number | null>(null)
  const {
    user,
    isLoadingProfile,
    needsOnboarding,
    needsOnchain,
    setUser,
    setWallet,
    setNeedsOnboarding,
    setNeedsOnchain,
    setLoadedUserId,
    setIsLoadingProfile,
    clearAuth,
  } = useAuthStore()

  const wallet = useMemo(() => wallets[0], [wallets])

  const persistAccessToken = async (): Promise<string | null> => {
    if (!authenticated) {
      if (typeof window !== 'undefined') {
        window.__privyAccessToken = null
      }
      return null
    }

    try {
      const token = await getAccessToken()
      if (typeof window !== 'undefined') {
        window.__privyAccessToken = token
      }
      return token ?? null
    } catch (error) {
      logger.warn('Failed to obtain Privy access token', { error }, 'useAuth')
      return null
    }
  }

  const fetchCurrentUser = async () => {
    if (!authenticated || !privyUser) return
    if (fetchInFlightRef.current) {
      await fetchInFlightRef.current
      return
    }

    const run = async () => {
      setIsLoadingProfile(true)
      setLoadedUserId(privyUser.id)
<<<<<<< HEAD
      
      const token = await getAccessToken()
      const response = await fetch(`/api/users/${encodeURIComponent(privyUser.id)}/profile`, {
        headers: {
          ...(token && { Authorization: `Bearer ${token}` }),
        },
      })
      const data = await response.json()

      if (!response.ok) {
        const errorMessage = typeof data?.error === 'string' 
          ? data.error 
          : data?.error?.message || 'Failed to load user profile'
        throw new Error(errorMessage)
=======

      try {
        const token = await persistAccessToken()
        if (!token) {
        logger.warn(
          'Privy access token unavailable; delaying /api/users/me fetch',
          { userId: privyUser.id },
          'useAuth'
        )
        setIsLoadingProfile(false)
        if (typeof window !== 'undefined') {
          if (tokenRetryTimeoutRef.current) {
            window.clearTimeout(tokenRetryTimeoutRef.current)
          }
          tokenRetryTimeoutRef.current = window.setTimeout(() => {
            void fetchCurrentUser()
          }, 200)
        }
        return
>>>>>>> 7b5df7ab
      }

        const response = await apiFetch('/api/users/me')
        const data = await response.json().catch(() => ({}))

        if (!response.ok) {
          const message = data?.error || `Failed to load authenticated user (status ${response.status})`
          throw new Error(message)
        }

        const me = data as {
          authenticated: boolean
          needsOnboarding: boolean
          needsOnchain: boolean
          user: (User & { createdAt?: string; updatedAt?: string }) | null
        }

        setNeedsOnboarding(me.needsOnboarding)
        setNeedsOnchain(me.needsOnchain)

        const fallbackProfileImageUrl = user?.profileImageUrl
        const fallbackCoverImageUrl = user?.coverImageUrl

        if (me.user) {
          const hydratedUser: User = {
            id: me.user.id,
            walletAddress: me.user.walletAddress ?? wallet?.address,
            displayName: me.user.displayName || privyUser.email?.address || wallet?.address || 'Anonymous',
            email: privyUser.email?.address,
            username: me.user.username ?? undefined,
            bio: me.user.bio ?? undefined,
            profileImageUrl: me.user.profileImageUrl ?? fallbackProfileImageUrl ?? undefined,
            coverImageUrl: me.user.coverImageUrl ?? fallbackCoverImageUrl ?? undefined,
            profileComplete: me.user.profileComplete ?? false,
            reputationPoints: me.user.reputationPoints ?? undefined,
            referralCount: undefined,
            referralCode: me.user.referralCode ?? undefined,
            hasFarcaster: me.user.hasFarcaster ?? undefined,
            hasTwitter: me.user.hasTwitter ?? undefined,
            farcasterUsername: me.user.farcasterUsername ?? undefined,
            twitterUsername: me.user.twitterUsername ?? undefined,
            stats: undefined,
            nftTokenId: me.user.nftTokenId ?? undefined,
            createdAt: me.user.createdAt,
            onChainRegistered: me.user.onChainRegistered ?? undefined,
          }

          setUser(hydratedUser)
        } else {
          setUser({
            id: privyUser.id,
            walletAddress: wallet?.address,
            displayName: privyUser.email?.address || wallet?.address || 'Anonymous',
            email: privyUser.email?.address,
            onChainRegistered: false,
          })
        }
      } catch (error) {
        logger.error(
          'Failed to resolve authenticated user via /api/users/me',
          { error },
          'useAuth'
        )
        setNeedsOnboarding(true)
        setNeedsOnchain(false)
        setUser({
          id: privyUser.id,
          walletAddress: wallet?.address,
          displayName: privyUser.email?.address || wallet?.address || 'Anonymous',
          email: privyUser.email?.address,
          profileImageUrl: user?.profileImageUrl ?? undefined,
          coverImageUrl: user?.coverImageUrl ?? undefined,
          onChainRegistered: false,
        })
      } finally {
        setIsLoadingProfile(false)
      }
    }

    const promise = run().finally(() => {
      fetchInFlightRef.current = null
      if (typeof window !== 'undefined' && tokenRetryTimeoutRef.current) {
        window.clearTimeout(tokenRetryTimeoutRef.current)
        tokenRetryTimeoutRef.current = null
      }
    })

    fetchInFlightRef.current = promise
    await promise
  }

  const synchronizeWallet = () => {
    if (!wallet) return
    if (wallet.address === lastSyncedWalletAddress) return

    lastSyncedWalletAddress = wallet.address
    setWallet({
      address: wallet.address,
      chainId: wallet.chainId,
    })
  }

  const linkSocialAccounts = async () => {
    if (!authenticated || !privyUser) return
    if (needsOnboarding || needsOnchain) return
    if (linkedSocialUsers.has(privyUser.id)) return

    const token = await getAccessToken()
    if (!token) return

    linkedSocialUsers.add(privyUser.id)

    const userWithFarcaster = privyUser as PrivyUser & { farcaster?: { username?: string; displayName?: string } }
    const userWithTwitter = privyUser as PrivyUser & { twitter?: { username?: string } }

    try {
      if (userWithFarcaster.farcaster) {
        const farcaster = userWithFarcaster.farcaster
        await apiFetch(`/api/users/${encodeURIComponent(privyUser.id)}/link-social`, {
          method: 'POST',
          headers: {
            'Content-Type': 'application/json',
          },
          body: JSON.stringify({
            platform: 'farcaster',
            username: farcaster.username || farcaster.displayName,
          }),
        })
        logger.info('Linked Farcaster account during auth sync', { username: farcaster.username }, 'useAuth')
      }

      if (userWithTwitter.twitter) {
        const twitter = userWithTwitter.twitter
        await apiFetch(`/api/users/${encodeURIComponent(privyUser.id)}/link-social`, {
          method: 'POST',
          headers: {
            'Content-Type': 'application/json',
          },
          body: JSON.stringify({
            platform: 'twitter',
            username: twitter.username,
          }),
        })
        logger.info('Linked Twitter account during auth sync', { username: twitter.username }, 'useAuth')
      }

      if (wallet?.address) {
        await apiFetch(`/api/users/${encodeURIComponent(privyUser.id)}/link-social`, {
          method: 'POST',
          headers: {
            'Content-Type': 'application/json',
          },
          body: JSON.stringify({
            platform: 'wallet',
            address: wallet.address,
          }),
        })
        logger.info('Linked wallet during auth sync', { address: wallet.address }, 'useAuth')
      }
    } catch (error) {
      logger.warn('Failed to auto-link social accounts', { error }, 'useAuth')
    }
  }

  useEffect(() => {
    void persistAccessToken()
  }, [authenticated, getAccessToken])

  useEffect(() => {
    return () => {
      if (typeof window !== 'undefined' && tokenRetryTimeoutRef.current) {
        window.clearTimeout(tokenRetryTimeoutRef.current)
        tokenRetryTimeoutRef.current = null
      }
    }
  }, [])

  useEffect(() => {
    if (!authenticated || !privyUser) {
      linkedSocialUsers.delete(privyUser?.id ?? '')
      lastSyncedWalletAddress = null
      clearAuth()
      return
    }

    synchronizeWallet()
    void fetchCurrentUser()
  }, [authenticated, privyUser?.id, wallet?.address, wallet?.chainId])

  useEffect(() => {
    void linkSocialAccounts()
  }, [authenticated, privyUser?.id, wallet?.address, needsOnboarding])

  const refresh = async () => {
    if (!authenticated || !privyUser) return
    await fetchCurrentUser()
  }

  const handleLogout = async () => {
    await logout()
    clearAuth()
    if (typeof window !== 'undefined') {
      window.__privyAccessToken = null
    }
  }

  return {
    ready,
    authenticated,
    loadingProfile: isLoadingProfile,
    user,
    wallet,
    needsOnboarding,
    needsOnchain,
    login,
    logout: handleLogout,
    refresh,
  }
}<|MERGE_RESOLUTION|>--- conflicted
+++ resolved
@@ -73,22 +73,6 @@
     const run = async () => {
       setIsLoadingProfile(true)
       setLoadedUserId(privyUser.id)
-<<<<<<< HEAD
-      
-      const token = await getAccessToken()
-      const response = await fetch(`/api/users/${encodeURIComponent(privyUser.id)}/profile`, {
-        headers: {
-          ...(token && { Authorization: `Bearer ${token}` }),
-        },
-      })
-      const data = await response.json()
-
-      if (!response.ok) {
-        const errorMessage = typeof data?.error === 'string' 
-          ? data.error 
-          : data?.error?.message || 'Failed to load user profile'
-        throw new Error(errorMessage)
-=======
 
       try {
         const token = await persistAccessToken()
@@ -108,7 +92,6 @@
           }, 200)
         }
         return
->>>>>>> 7b5df7ab
       }
 
         const response = await apiFetch('/api/users/me')
