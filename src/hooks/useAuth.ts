--- conflicted
+++ resolved
@@ -14,15 +14,7 @@
 export function useAuth(): UseAuthReturn {
   const { ready, authenticated, user, login, logout, getAccessToken } = usePrivy()
   const { wallets } = useWallets()
-  const {
-    setUser,
-    setWallet,
-    clearAuth,
-    loadedUserId,
-    isLoadingProfile,
-    setLoadedUserId,
-    setIsLoadingProfile
-  } = useAuthStore()
+  const { setUser, setWallet, clearAuth } = useAuthStore()
 
   const wallet = wallets[0] // Get first connected wallet
 
@@ -54,24 +46,12 @@
   // Sync Privy state with Zustand store and check for new users
   useEffect(() => {
     if (authenticated && user) {
-      const walletAddress = wallet?.address
-      const walletChainId = wallet?.chainId
-
-      if (walletAddress && walletChainId) {
+      if (wallet) {
         setWallet({
-          address: walletAddress,
-          chainId: walletChainId,
+          address: wallet.address,
+          chainId: wallet.chainId,
         })
       }
-
-      // Skip if we've already loaded this user's profile OR if already loading
-      if (loadedUserId === user.id || isLoadingProfile) {
-        return
-      }
-
-      // Mark as loading to prevent duplicate fetches across all components
-      setIsLoadingProfile(true)
-      setLoadedUserId(user.id)
 
       // Fetch complete user profile from database
       const loadUserProfile = async () => {
@@ -81,8 +61,8 @@
             if (data.user) {
               setUser({
                 id: user.id,
-                walletAddress: walletAddress,
-                displayName: data.user.displayName || user.email?.address || walletAddress || 'Anonymous',
+                walletAddress: wallet?.address,
+                displayName: data.user.displayName || user.email?.address || wallet?.address || 'Anonymous',
                 email: user.email?.address,
                 username: data.user.username,
                 bio: data.user.bio,
@@ -93,8 +73,8 @@
               // Fallback if profile fetch fails
               setUser({
                 id: user.id,
-                walletAddress: walletAddress,
-                displayName: user.email?.address || walletAddress || 'Anonymous',
+                walletAddress: wallet?.address,
+                displayName: user.email?.address || wallet?.address || 'Anonymous',
                 email: user.email?.address,
               })
             }
@@ -104,25 +84,16 @@
             // Fallback if profile fetch fails
             setUser({
               id: user.id,
-              walletAddress: walletAddress,
-              displayName: user.email?.address || walletAddress || 'Anonymous',
+              walletAddress: wallet?.address,
+              displayName: user.email?.address || wallet?.address || 'Anonymous',
               email: user.email?.address,
             })
-          })
-          .finally(() => {
-            // Mark loading as complete
-            setIsLoadingProfile(false)
           })
       }
 
       // Check if new user and redirect to profile setup
       const checkNewUser = async () => {
         const token = await getAccessToken()
-<<<<<<< HEAD
-        if (!token) return // Skip if no token
-
-=======
->>>>>>> 2bb20f2d
         const response = await fetch(`/api/users/${user.id}/is-new`, {
           headers: {
             'Authorization': `Bearer ${token}`
@@ -145,15 +116,13 @@
     } else {
       clearAuth()
     }
-    // Only run when authenticated state or user.id changes, not on every wallet update
-    // eslint-disable-next-line react-hooks/exhaustive-deps
-  }, [authenticated, user?.id])
+  }, [authenticated, user, wallet, setUser, setWallet, clearAuth])
 
   // Wrap logout to ensure all state is cleared
   const handleLogout = async () => {
     await logout()
     clearAuth()
-
+    
     // Clear access token
     if (typeof window !== 'undefined') {
       window.__privyAccessToken = null
