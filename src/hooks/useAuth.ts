'use client';

import { useEffect, useMemo } from 'react';

import {
  type ConnectedWallet,
  type User as PrivyUser,
  usePrivy,
  useWallets,
} from '@privy-io/react-auth';

import { apiFetch } from '@/lib/api/fetch';
import { logger } from '@/lib/logger';

import { type User, useAuthStore } from '@/stores/authStore';

interface UseAuthReturn {
  ready: boolean;
  authenticated: boolean;
  loadingProfile: boolean;
  user: User | null;
  wallet: ConnectedWallet | undefined;
  needsOnboarding: boolean;
  needsOnchain: boolean;
  login: () => void;
  logout: () => Promise<void>;
  refresh: () => Promise<void>;
}

let lastSyncedWalletAddress: string | null = null;

// Global fetch management - shared across ALL useAuth instances
let globalFetchInFlight: Promise<void> | null = null;
let globalTokenRetryTimeout: number | null = null;

export function useAuth(): UseAuthReturn {
  const {
    ready,
    authenticated,
    user: privyUser,
    login,
    logout,
    getAccessToken,
  } = usePrivy();
  const { wallets } = useWallets();
  const {
    user,
    isLoadingProfile,
    needsOnboarding,
    needsOnchain,
    setUser,
    setWallet,
    setNeedsOnboarding,
    setNeedsOnchain,
    setLoadedUserId,
    setIsLoadingProfile,
    clearAuth,
<<<<<<< HEAD
  } = useAuthStore()

  // Prioritize external wallets (EOA) over Privy embedded wallets
  // This ensures users' funded wallets are used for transactions instead of empty embedded wallets
  const wallet = useMemo(() => {
    if (wallets.length === 0) return undefined
    
    // First, try to find an imported/external wallet (not embedded Privy wallet)
    const externalWallet = wallets.find(w => w.walletClientType !== 'privy')
    if (externalWallet) return externalWallet
    
    // If no external wallet, fall back to first available wallet (might be Privy embedded)
    return wallets[0]
  }, [wallets])
=======
  } = useAuthStore();

  const wallet = useMemo(() => {
    if (wallets.length === 0) return undefined;
    return (
      wallets.find(
        (candidate) =>
          candidate.walletClientType === 'privy' ||
          candidate.walletClientType === 'privy-v2'
      ) ?? wallets[0]
    );
  }, [wallets]);
>>>>>>> 0603f3e5

  const persistAccessToken = async (): Promise<string | null> => {
    if (!authenticated) {
      if (typeof window !== 'undefined') {
        window.__privyAccessToken = null;
      }
      return null;
    }

    try {
      const token = await getAccessToken();
      if (typeof window !== 'undefined') {
        window.__privyAccessToken = token;
      }
      return token ?? null;
    } catch (error) {
      logger.warn('Failed to obtain Privy access token', { error }, 'useAuth');
      return null;
    }
  };

  const fetchCurrentUser = async () => {
    if (!authenticated || !privyUser) return;

    // Use global ref to prevent ANY duplicate calls across all components
    if (globalFetchInFlight) {
      await globalFetchInFlight;
      return;
    }

    const run = async () => {
      setIsLoadingProfile(true);
      setLoadedUserId(privyUser.id);

      try {
        const token = await persistAccessToken();
        if (!token) {
          logger.warn(
            'Privy access token unavailable; delaying /api/users/me fetch',
            { userId: privyUser.id },
            'useAuth'
          );
          setIsLoadingProfile(false);
          if (typeof window !== 'undefined') {
            if (globalTokenRetryTimeout) {
              window.clearTimeout(globalTokenRetryTimeout);
            }
            globalTokenRetryTimeout = window.setTimeout(() => {
              void fetchCurrentUser();
            }, 200);
          }
          return;
        }

        const response = await apiFetch('/api/users/me');
        const data = await response.json().catch(() => ({}));

        if (!response.ok) {
          const message =
            data?.error ||
            `Failed to load authenticated user (status ${response.status})`;
          throw new Error(message);
        }

        const me = data as {
          authenticated: boolean;
          needsOnboarding: boolean;
          needsOnchain: boolean;
          user: (User & { createdAt?: string; updatedAt?: string }) | null;
        };

        setNeedsOnboarding(me.needsOnboarding);
        setNeedsOnchain(me.needsOnchain);

        const fallbackProfileImageUrl = user?.profileImageUrl;
        const fallbackCoverImageUrl = user?.coverImageUrl;

        if (me.user) {
          const hydratedUser: User = {
            id: me.user.id,
            walletAddress: me.user.walletAddress ?? wallet?.address,
            displayName:
              me.user.displayName ||
              privyUser.email?.address ||
              wallet?.address ||
              'Anonymous',
            email: privyUser.email?.address,
            username: me.user.username ?? undefined,
            bio: me.user.bio ?? undefined,
            profileImageUrl:
              me.user.profileImageUrl ?? fallbackProfileImageUrl ?? undefined,
            coverImageUrl:
              me.user.coverImageUrl ?? fallbackCoverImageUrl ?? undefined,
            profileComplete: me.user.profileComplete ?? false,
            reputationPoints: me.user.reputationPoints ?? undefined,
            referralCount: undefined,
            referralCode: me.user.referralCode ?? undefined,
            hasFarcaster: me.user.hasFarcaster ?? undefined,
            hasTwitter: me.user.hasTwitter ?? undefined,
            farcasterUsername: me.user.farcasterUsername ?? undefined,
            twitterUsername: me.user.twitterUsername ?? undefined,
            stats: undefined,
            nftTokenId: me.user.nftTokenId ?? undefined,
            createdAt: me.user.createdAt,
            onChainRegistered: me.user.onChainRegistered ?? undefined,
          };

          // Only update if data has actually changed (prevent infinite re-render loop)
          const hasChanged =
            !user ||
            user.id !== hydratedUser.id ||
            user.username !== hydratedUser.username ||
            user.displayName !== hydratedUser.displayName ||
            user.profileComplete !== hydratedUser.profileComplete ||
            user.onChainRegistered !== hydratedUser.onChainRegistered ||
            user.profileImageUrl !== hydratedUser.profileImageUrl ||
            user.coverImageUrl !== hydratedUser.coverImageUrl ||
            user.bio !== hydratedUser.bio ||
            user.walletAddress !== hydratedUser.walletAddress;

          if (hasChanged) {
            setUser(hydratedUser);
          }
        } else {
          // Only set user if not already set to prevent re-render loops
          if (!user || user.id !== privyUser.id) {
            setUser({
              id: privyUser.id,
              walletAddress: wallet?.address,
              displayName:
                privyUser.email?.address || wallet?.address || 'Anonymous',
              email: privyUser.email?.address,
              onChainRegistered: false,
            });
          }
        }
      } catch (error) {
        logger.error(
          'Failed to resolve authenticated user via /api/users/me',
          { error },
          'useAuth'
        );
        setNeedsOnboarding(true);
        setNeedsOnchain(false);

        // Only set user if not already set to prevent re-render loops
        if (!user || user.id !== privyUser.id) {
          setUser({
            id: privyUser.id,
            walletAddress: wallet?.address,
            displayName:
              privyUser.email?.address || wallet?.address || 'Anonymous',
            email: privyUser.email?.address,
            profileImageUrl: user?.profileImageUrl ?? undefined,
            coverImageUrl: user?.coverImageUrl ?? undefined,
            onChainRegistered: false,
          });
        }
      } finally {
        setIsLoadingProfile(false);
      }
    };

    const promise = run().finally(() => {
      globalFetchInFlight = null;
      if (typeof window !== 'undefined' && globalTokenRetryTimeout) {
        window.clearTimeout(globalTokenRetryTimeout);
        globalTokenRetryTimeout = null;
      }
    });

    globalFetchInFlight = promise;
    await promise;
  };

  const synchronizeWallet = () => {
    if (!wallet) return;
    if (wallet.address === lastSyncedWalletAddress) return;

    lastSyncedWalletAddress = wallet.address;
    setWallet({
      address: wallet.address,
      chainId: wallet.chainId,
<<<<<<< HEAD
    })
  }

  const linkSocialAccounts = async () => {
    if (!authenticated || !privyUser) return
    if (isLoadingProfile) return  // Wait for profile to load
    if (needsOnboarding || needsOnchain) return
    if (linkedSocialUsers.has(privyUser.id)) return

    const token = await getAccessToken()
    if (!token) return

    linkedSocialUsers.add(privyUser.id)

    const userWithFarcaster = privyUser as PrivyUser & { farcaster?: { username?: string; displayName?: string } }
    const userWithTwitter = privyUser as PrivyUser & { twitter?: { username?: string } }

    try {
      if (userWithFarcaster.farcaster) {
        const farcaster = userWithFarcaster.farcaster
        await apiFetch(`/api/users/${encodeURIComponent(privyUser.id)}/link-social`, {
          method: 'POST',
          headers: {
            'Content-Type': 'application/json',
          },
          body: JSON.stringify({
            platform: 'farcaster',
            username: farcaster.username || farcaster.displayName,
          }),
        })
        logger.info('Linked Farcaster account during auth sync', { username: farcaster.username }, 'useAuth')
      }

      if (userWithTwitter.twitter) {
        const twitter = userWithTwitter.twitter
        await apiFetch(`/api/users/${encodeURIComponent(privyUser.id)}/link-social`, {
          method: 'POST',
          headers: {
            'Content-Type': 'application/json',
          },
          body: JSON.stringify({
            platform: 'twitter',
            username: twitter.username,
          }),
        })
        logger.info('Linked Twitter account during auth sync', { username: twitter.username }, 'useAuth')
      }

      if (wallet?.address) {
        await apiFetch(`/api/users/${encodeURIComponent(privyUser.id)}/link-social`, {
          method: 'POST',
          headers: {
            'Content-Type': 'application/json',
          },
          body: JSON.stringify({
            platform: 'wallet',
            address: wallet.address.toLowerCase(),
          }),
        })
        logger.info('Linked wallet during auth sync', { address: wallet.address }, 'useAuth')
      }
    } catch (error) {
      logger.warn('Failed to auto-link social accounts', { error }, 'useAuth')
    }
  }
=======
    });
  };
>>>>>>> 0603f3e5

  useEffect(() => {
    void persistAccessToken();
  }, [authenticated, getAccessToken]);

  useEffect(() => {
    return () => {
      if (typeof window !== 'undefined' && globalTokenRetryTimeout) {
        window.clearTimeout(globalTokenRetryTimeout);
        globalTokenRetryTimeout = null;
      }
    };
  }, []);

  // Sync wallet separately from fetching user
  useEffect(() => {
    if (authenticated && privyUser) {
      synchronizeWallet();
    }
  }, [authenticated, privyUser, wallet?.address, wallet?.chainId]);

  // Fetch user only when authentication status or user ID changes
  useEffect(() => {
    if (!authenticated || !privyUser) {
<<<<<<< HEAD
      linkedSocialUsers.delete(privyUser?.id ?? '')
      lastSyncedWalletAddress = null
      clearAuth()
      // Clear any stale localStorage cache
      if (typeof window !== 'undefined') {
        try {
          const stored = localStorage.getItem('babylon-auth')
          if (stored) {
            const parsed = JSON.parse(stored)
            // Clear if it's for a different user
            if (parsed.state?.user?.id && privyUser && parsed.state.user.id !== privyUser.id) {
              logger.info('Clearing stale auth cache for different user', { 
                cachedUserId: parsed.state.user.id, 
                currentUserId: privyUser?.id 
              }, 'useAuth')
              localStorage.removeItem('babylon-auth')
            }
          }
        } catch (e) {
          logger.warn('Failed to check localStorage cache', { error: e }, 'useAuth')
        }
      }
      return
    }

    void fetchCurrentUser()
  }, [authenticated, privyUser?.id])

  useEffect(() => {
    void linkSocialAccounts()
  }, [authenticated, privyUser?.id, wallet?.address, needsOnboarding, isLoadingProfile])
=======
      lastSyncedWalletAddress = null;
      clearAuth();
      return;
    }

    void fetchCurrentUser();
  }, [authenticated, privyUser?.id]);
>>>>>>> 0603f3e5

  const refresh = async () => {
    if (!authenticated || !privyUser) return;
    await fetchCurrentUser();
  };

  const handleLogout = async () => {
    await logout();
    clearAuth();
    if (typeof window !== 'undefined') {
      window.__privyAccessToken = null;
    }
  };

  return {
    ready,
    authenticated,
    loadingProfile: isLoadingProfile,
    user,
    wallet,
    needsOnboarding,
    needsOnchain,
    login,
    logout: handleLogout,
    refresh,
  };
}<|MERGE_RESOLUTION|>--- conflicted
+++ resolved
@@ -32,6 +32,9 @@
 // Global fetch management - shared across ALL useAuth instances
 let globalFetchInFlight: Promise<void> | null = null;
 let globalTokenRetryTimeout: number | null = null;
+
+// Track users for whom social accounts have been linked in this session
+const linkedSocialUsers = new Set<string>();
 
 export function useAuth(): UseAuthReturn {
   const {
@@ -55,35 +58,20 @@
     setLoadedUserId,
     setIsLoadingProfile,
     clearAuth,
-<<<<<<< HEAD
-  } = useAuthStore()
+  } = useAuthStore();
 
   // Prioritize external wallets (EOA) over Privy embedded wallets
   // This ensures users' funded wallets are used for transactions instead of empty embedded wallets
   const wallet = useMemo(() => {
-    if (wallets.length === 0) return undefined
-    
+    if (wallets.length === 0) return undefined;
+
     // First, try to find an imported/external wallet (not embedded Privy wallet)
-    const externalWallet = wallets.find(w => w.walletClientType !== 'privy')
-    if (externalWallet) return externalWallet
-    
+    const externalWallet = wallets.find((w) => w.walletClientType !== 'privy');
+    if (externalWallet) return externalWallet;
+
     // If no external wallet, fall back to first available wallet (might be Privy embedded)
-    return wallets[0]
-  }, [wallets])
-=======
-  } = useAuthStore();
-
-  const wallet = useMemo(() => {
-    if (wallets.length === 0) return undefined;
-    return (
-      wallets.find(
-        (candidate) =>
-          candidate.walletClientType === 'privy' ||
-          candidate.walletClientType === 'privy-v2'
-      ) ?? wallets[0]
-    );
+    return wallets[0];
   }, [wallets]);
->>>>>>> 0603f3e5
 
   const persistAccessToken = async (): Promise<string | null> => {
     if (!authenticated) {
@@ -267,76 +255,96 @@
     setWallet({
       address: wallet.address,
       chainId: wallet.chainId,
-<<<<<<< HEAD
-    })
-  }
+    });
+  };
 
   const linkSocialAccounts = async () => {
-    if (!authenticated || !privyUser) return
-    if (isLoadingProfile) return  // Wait for profile to load
-    if (needsOnboarding || needsOnchain) return
-    if (linkedSocialUsers.has(privyUser.id)) return
-
-    const token = await getAccessToken()
-    if (!token) return
-
-    linkedSocialUsers.add(privyUser.id)
-
-    const userWithFarcaster = privyUser as PrivyUser & { farcaster?: { username?: string; displayName?: string } }
-    const userWithTwitter = privyUser as PrivyUser & { twitter?: { username?: string } }
+    if (!authenticated || !privyUser) return;
+    if (isLoadingProfile) return; // Wait for profile to load
+    if (needsOnboarding || needsOnchain) return;
+    if (linkedSocialUsers.has(privyUser.id)) return;
+
+    const token = await getAccessToken();
+    if (!token) return;
+
+    linkedSocialUsers.add(privyUser.id);
+
+    const userWithFarcaster = privyUser as PrivyUser & {
+      farcaster?: { username?: string; displayName?: string };
+    };
+    const userWithTwitter = privyUser as PrivyUser & {
+      twitter?: { username?: string };
+    };
 
     try {
       if (userWithFarcaster.farcaster) {
-        const farcaster = userWithFarcaster.farcaster
-        await apiFetch(`/api/users/${encodeURIComponent(privyUser.id)}/link-social`, {
-          method: 'POST',
-          headers: {
-            'Content-Type': 'application/json',
-          },
-          body: JSON.stringify({
-            platform: 'farcaster',
-            username: farcaster.username || farcaster.displayName,
-          }),
-        })
-        logger.info('Linked Farcaster account during auth sync', { username: farcaster.username }, 'useAuth')
+        const farcaster = userWithFarcaster.farcaster;
+        await apiFetch(
+          `/api/users/${encodeURIComponent(privyUser.id)}/link-social`,
+          {
+            method: 'POST',
+            headers: {
+              'Content-Type': 'application/json',
+            },
+            body: JSON.stringify({
+              platform: 'farcaster',
+              username: farcaster.username || farcaster.displayName,
+            }),
+          }
+        );
+        logger.info(
+          'Linked Farcaster account during auth sync',
+          { username: farcaster.username },
+          'useAuth'
+        );
       }
 
       if (userWithTwitter.twitter) {
-        const twitter = userWithTwitter.twitter
-        await apiFetch(`/api/users/${encodeURIComponent(privyUser.id)}/link-social`, {
-          method: 'POST',
-          headers: {
-            'Content-Type': 'application/json',
-          },
-          body: JSON.stringify({
-            platform: 'twitter',
-            username: twitter.username,
-          }),
-        })
-        logger.info('Linked Twitter account during auth sync', { username: twitter.username }, 'useAuth')
+        const twitter = userWithTwitter.twitter;
+        await apiFetch(
+          `/api/users/${encodeURIComponent(privyUser.id)}/link-social`,
+          {
+            method: 'POST',
+            headers: {
+              'Content-Type': 'application/json',
+            },
+            body: JSON.stringify({
+              platform: 'twitter',
+              username: twitter.username,
+            }),
+          }
+        );
+        logger.info(
+          'Linked Twitter account during auth sync',
+          { username: twitter.username },
+          'useAuth'
+        );
       }
 
       if (wallet?.address) {
-        await apiFetch(`/api/users/${encodeURIComponent(privyUser.id)}/link-social`, {
-          method: 'POST',
-          headers: {
-            'Content-Type': 'application/json',
-          },
-          body: JSON.stringify({
-            platform: 'wallet',
-            address: wallet.address.toLowerCase(),
-          }),
-        })
-        logger.info('Linked wallet during auth sync', { address: wallet.address }, 'useAuth')
+        await apiFetch(
+          `/api/users/${encodeURIComponent(privyUser.id)}/link-social`,
+          {
+            method: 'POST',
+            headers: {
+              'Content-Type': 'application/json',
+            },
+            body: JSON.stringify({
+              platform: 'wallet',
+              address: wallet.address.toLowerCase(),
+            }),
+          }
+        );
+        logger.info(
+          'Linked wallet during auth sync',
+          { address: wallet.address },
+          'useAuth'
+        );
       }
     } catch (error) {
-      logger.warn('Failed to auto-link social accounts', { error }, 'useAuth')
-    }
-  }
-=======
-    });
-  };
->>>>>>> 0603f3e5
+      logger.warn('Failed to auto-link social accounts', { error }, 'useAuth');
+    }
+  };
 
   useEffect(() => {
     void persistAccessToken();
@@ -361,47 +369,55 @@
   // Fetch user only when authentication status or user ID changes
   useEffect(() => {
     if (!authenticated || !privyUser) {
-<<<<<<< HEAD
-      linkedSocialUsers.delete(privyUser?.id ?? '')
-      lastSyncedWalletAddress = null
-      clearAuth()
+      linkedSocialUsers.delete(privyUser?.id ?? '');
+      lastSyncedWalletAddress = null;
+      clearAuth();
       // Clear any stale localStorage cache
       if (typeof window !== 'undefined') {
         try {
-          const stored = localStorage.getItem('babylon-auth')
+          const stored = localStorage.getItem('babylon-auth');
           if (stored) {
-            const parsed = JSON.parse(stored)
+            const parsed = JSON.parse(stored);
             // Clear if it's for a different user
-            if (parsed.state?.user?.id && privyUser && parsed.state.user.id !== privyUser.id) {
-              logger.info('Clearing stale auth cache for different user', { 
-                cachedUserId: parsed.state.user.id, 
-                currentUserId: privyUser?.id 
-              }, 'useAuth')
-              localStorage.removeItem('babylon-auth')
+            if (
+              parsed.state?.user?.id &&
+              privyUser &&
+              parsed.state.user.id !== privyUser.id
+            ) {
+              logger.info(
+                'Clearing stale auth cache for different user',
+                {
+                  cachedUserId: parsed.state.user.id,
+                  currentUserId: privyUser?.id,
+                },
+                'useAuth'
+              );
+              localStorage.removeItem('babylon-auth');
             }
           }
         } catch (e) {
-          logger.warn('Failed to check localStorage cache', { error: e }, 'useAuth')
+          logger.warn(
+            'Failed to check localStorage cache',
+            { error: e },
+            'useAuth'
+          );
         }
       }
-      return
-    }
-
-    void fetchCurrentUser()
-  }, [authenticated, privyUser?.id])
-
-  useEffect(() => {
-    void linkSocialAccounts()
-  }, [authenticated, privyUser?.id, wallet?.address, needsOnboarding, isLoadingProfile])
-=======
-      lastSyncedWalletAddress = null;
-      clearAuth();
       return;
     }
 
     void fetchCurrentUser();
   }, [authenticated, privyUser?.id]);
->>>>>>> 0603f3e5
+
+  useEffect(() => {
+    void linkSocialAccounts();
+  }, [
+    authenticated,
+    privyUser?.id,
+    wallet?.address,
+    needsOnboarding,
+    isLoadingProfile,
+  ]);
 
   const refresh = async () => {
     if (!authenticated || !privyUser) return;
@@ -428,4 +444,4 @@
     logout: handleLogout,
     refresh,
   };
-}+}
