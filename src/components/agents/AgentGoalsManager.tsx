--- conflicted
+++ resolved
@@ -446,11 +446,7 @@
       description: formData.description,
       priority: formData.priority,
       target: formData.targetValue ? {
-<<<<<<< HEAD
-        metric: formData.targetMetric as 'pnl' | 'balance' | 'followers' | 'posts' | 'win_rate' | 'trades' | 'engagement' | 'reputation',
-=======
         metric: formData.targetMetric as 'pnl' | 'balance' | 'followers' | 'posts' | 'comments' | 'win_rate' | 'trades' | 'engagement' | 'reputation' | 'custom',
->>>>>>> 09fefb60
         value: parseFloat(formData.targetValue),
         unit: formData.targetUnit
       } : undefined
