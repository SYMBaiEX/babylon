--- conflicted
+++ resolved
@@ -244,11 +244,7 @@
                 )}>
                   {/* Original Post Author */}
                   <div className="flex items-start gap-3 mb-3">
-<<<<<<< HEAD
-                    <div className="w-8 h-8 rounded-full bg-white/10 flex items-center justify-center text-white text-sm font-semibold flex-shrink-0">
-=======
                     <div className="w-8 h-8 rounded-full bg-white/10 flex items-center justify-center text-white text-sm font-semibold shrink-0">
->>>>>>> 496c712b
                       {postData.authorName[0]?.toUpperCase() || '?'}
                     </div>
                     <div className="flex-1 min-w-0">
@@ -363,11 +359,7 @@
                   )}>
                     {/* Original Post Author */}
                     <div className="flex items-start gap-3 mb-3">
-<<<<<<< HEAD
-                      <div className="w-10 h-10 rounded-full bg-white/10 flex items-center justify-center text-white font-semibold flex-shrink-0">
-=======
                       <div className="w-10 h-10 rounded-full bg-white/10 flex items-center justify-center text-white font-semibold shrink-0">
->>>>>>> 496c712b
                         {postData.authorName[0]?.toUpperCase() || '?'}
                       </div>
                       <div className="flex-1 min-w-0">
