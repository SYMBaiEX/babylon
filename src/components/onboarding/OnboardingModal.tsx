--- conflicted
+++ resolved
@@ -63,11 +63,6 @@
   const [isCheckingUsername, setIsCheckingUsername] = useState(false)
   const [usernameStatus, setUsernameStatus] = useState<'available' | 'taken' | null>(null)
   const [usernameSuggestion, setUsernameSuggestion] = useState<string | null>(null)
-<<<<<<< HEAD
-  const [error, setError] = useState<string | null>(null)
-  const [isLoading, setIsLoading] = useState(true)
-  const [registrationStatus, setRegistrationStatus] = useState<'idle' | 'uploading' | 'registering' | 'complete'>('idle')
-=======
   const [formError, setFormError] = useState<string | null>(null)
   const [isLoadingDefaults, setIsLoadingDefaults] = useState(true)
 
@@ -78,7 +73,6 @@
   const currentBanner = useMemo(() => {
     return uploadedBanner || `/assets/user-banners/banner-${bannerIndex}.jpg`
   }, [uploadedBanner, bannerIndex])
->>>>>>> 7b5df7ab
 
   useEffect(() => {
     if (!isOpen) return
@@ -135,84 +129,6 @@
       setUsernameSuggestion(null)
       return
     }
-<<<<<<< HEAD
-  }, [username])
-
-  async function initializeProfile() {
-    setIsLoading(true)
-    try {
-      // Generate profile data and random asset indices in parallel
-      const [profileRes, assetsRes] = await Promise.all([
-        fetch('/api/onboarding/generate-profile'),
-        fetch('/api/onboarding/random-assets')
-      ])
-
-      if (profileRes.ok && assetsRes.ok) {
-        const profileJson = await profileRes.json()
-        const assetsJson = await assetsRes.json()
-        
-        const profileData: ProfileData = profileJson.data || profileJson
-        const assetsData = assetsJson.data || assetsJson
-
-        if (profileData && profileData.name) {
-          setDisplayName(profileData.name)
-          setUsername(profileData.username)
-          setBio(profileData.bio)
-        }
-        
-        if (assetsData) {
-          setProfilePictureIndex(assetsData.profilePictureIndex)
-          setBannerIndex(assetsData.bannerIndex)
-        }
-      }
-    } catch (error) {
-      console.error('Error initializing profile:', error)
-    }
-    setIsLoading(false)
-  }
-
-  async function regenerateProfile() {
-    setIsGenerating(true)
-    try {
-      const response = await fetch('/api/onboarding/generate-profile')
-      if (response.ok) {
-        const profileJson = await response.json()
-        const profileData: ProfileData = profileJson.data || profileJson
-        
-        if (profileData && profileData.name) {
-          setDisplayName(profileData.name)
-          setUsername(profileData.username)
-          setBio(profileData.bio)
-        }
-      }
-    } catch (error) {
-      console.error('Error regenerating profile:', error)
-    }
-    setIsGenerating(false)
-  }
-
-  async function checkUsernameAvailability(username: string) {
-    setIsCheckingUsername(true)
-    setUsernameSuggestion(null)
-    try {
-      const response = await fetch(`/api/onboarding/check-username?username=${encodeURIComponent(username)}`)
-      if (response.ok) {
-        const resultJson = await response.json()
-        const result = resultJson.data || resultJson
-        
-        if (result && typeof result.available !== 'undefined') {
-          setUsernameStatus(result.available ? 'available' : 'taken')
-          if (!result.available && result.suggestion) {
-            setUsernameSuggestion(result.suggestion)
-          }
-        }
-      }
-    } catch (error) {
-      console.error('Error checking username:', error)
-    }
-    setIsCheckingUsername(false)
-  }
-=======
 
     let cancelled = false
 
@@ -234,7 +150,6 @@
       } catch (checkError) {
         logger.warn('Username availability check error', { error: checkError }, 'OnboardingModal')
       }
->>>>>>> 7b5df7ab
 
       if (!cancelled) {
         setUsernameStatus(status)
@@ -245,49 +160,16 @@
 
     void checkUsername()
 
-<<<<<<< HEAD
-  const [uploadedProfileFile, setUploadedProfileFile] = useState<File | null>(null)
-  const [uploadedBannerFile, setUploadedBannerFile] = useState<File | null>(null)
-
-  function handleProfileImageUpload(e: React.ChangeEvent<HTMLInputElement>) {
-    const file = e.target.files?.[0]
-    if (file) {
-      setUploadedProfileFile(file)
-      const reader = new FileReader()
-      reader.onloadend = () => {
-        setUploadedProfileImage(reader.result as string)
-      }
-      reader.readAsDataURL(file)
-=======
     return () => {
       cancelled = true
->>>>>>> 7b5df7ab
     }
   }, [username, stage])
 
-<<<<<<< HEAD
-  function handleBannerUpload(e: React.ChangeEvent<HTMLInputElement>) {
-    const file = e.target.files?.[0]
-    if (file) {
-      setUploadedBannerFile(file)
-      const reader = new FileReader()
-      reader.onloadend = () => {
-        setUploadedBanner(reader.result as string)
-      }
-      reader.readAsDataURL(file)
-    }
-  }
-
-  async function handleSubmit(e: React.FormEvent) {
-    e.preventDefault()
-    setError(null)
-=======
   const handleSubmit = async (event: React.FormEvent) => {
     event.preventDefault()
     if (stage !== 'PROFILE' || isSubmitting) return
 
     setFormError(null)
->>>>>>> 7b5df7ab
 
     if (!displayName.trim()) {
       setFormError('Please enter a display name')
@@ -309,78 +191,6 @@
       return
     }
 
-<<<<<<< HEAD
-    setIsLoading(true)
-    setRegistrationStatus('uploading')
-
-    try {
-      // Upload profile image if user uploaded a custom one
-      let profileImageUrl = `/assets/user-profiles/profile-${profilePictureIndex}.jpg`
-      if (uploadedProfileFile) {
-        const formData = new FormData()
-        formData.append('file', uploadedProfileFile)
-        formData.append('type', 'profile')
-
-        const accessToken = window.__privyAccessToken
-        const response = await fetch('/api/upload/image', {
-          method: 'POST',
-          headers: {
-            'Authorization': `Bearer ${accessToken}`,
-          },
-          body: formData,
-        })
-
-        if (!response.ok) {
-          throw new Error('Failed to upload profile image')
-        }
-
-        const data = await response.json()
-        profileImageUrl = data.url
-      }
-
-      // Upload cover image if user uploaded a custom one
-      let coverImageUrl = `/assets/user-banners/banner-${bannerIndex}.jpg`
-      if (uploadedBannerFile) {
-        const formData = new FormData()
-        formData.append('file', uploadedBannerFile)
-        formData.append('type', 'cover')
-
-        const accessToken = window.__privyAccessToken
-        const response = await fetch('/api/upload/image', {
-          method: 'POST',
-          headers: {
-            'Authorization': `Bearer ${accessToken}`,
-          },
-          body: formData,
-        })
-
-        if (!response.ok) {
-          throw new Error('Failed to upload cover image')
-        }
-
-        const data = await response.json()
-        coverImageUrl = data.url
-      }
-
-      // Update status to registering
-      setRegistrationStatus('registering')
-
-      // Complete onboarding with uploaded image URLs
-      onComplete({
-        username: username.trim(),
-        displayName: displayName.trim(),
-        bio: bio.trim(),
-        profileImageUrl,
-        coverImageUrl,
-      })
-      
-      setRegistrationStatus('complete')
-    } catch (err) {
-      setError(err instanceof Error ? err.message : 'Failed to complete onboarding')
-      setIsLoading(false)
-      setRegistrationStatus('idle')
-    }
-=======
     const profilePayload: OnboardingProfilePayload = {
       username: username.trim().toLowerCase(),
       displayName: displayName.trim(),
@@ -567,7 +377,6 @@
       }
       return prev <= 1 ? TOTAL_PROFILE_PICTURES : prev - 1
     })
->>>>>>> 7b5df7ab
   }
 
   const cycleBanner = (direction: 'next' | 'prev') => {
@@ -643,26 +452,6 @@
             </button>
           </div>
 
-<<<<<<< HEAD
-          {/* Content */}
-          {isLoading ? (
-            <div className="p-12 flex flex-col items-center justify-center gap-4">
-              <RefreshCw className="w-8 h-8 text-[#1c9cf0] animate-spin" />
-              {registrationStatus === 'uploading' && (
-                <p className="text-muted-foreground">Uploading images...</p>
-              )}
-              {registrationStatus === 'registering' && (
-                <div className="text-center space-y-2">
-                  <p className="text-foreground font-medium">Registering on-chain...</p>
-                  <p className="text-sm text-muted-foreground">
-                    Creating your ERC-8004 identity and setting up reputation
-                  </p>
-                </div>
-              )}
-              {registrationStatus === 'idle' && (
-                <p className="text-muted-foreground">Generating your profile...</p>
-              )}
-=======
           {stage === 'COMPLETED' ? (
             <div className="p-12 flex flex-col items-center gap-4">
               <Check className="w-10 h-10 text-[#1c9cf0]" />
@@ -674,7 +463,6 @@
               >
                 Close
               </button>
->>>>>>> 7b5df7ab
             </div>
           ) : stage === 'ONCHAIN' ? (
             <div className="p-12 flex flex-col items-center gap-4 text-center">
