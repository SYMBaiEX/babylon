--- conflicted
+++ resolved
@@ -30,11 +30,7 @@
   const { getUpcomingEvents, setUpcomingEvents } = useWidgetCacheStore()
 
   // Use ref to store fetchEvents function to break dependency chain
-<<<<<<< HEAD
-  const fetchEventsRef = useRef<(() => void) | undefined>(undefined)
-=======
   const fetchEventsRef = useRef<(() => void) | null>(null)
->>>>>>> 4681c6ef
 
   const fetchEvents = useCallback(async (skipCache = false) => {
     // Check cache first (unless explicitly skipping)
