--- conflicted
+++ resolved
@@ -27,11 +27,7 @@
 export function BreakingNewsDetailModal({ isOpen, onClose, item }: BreakingNewsDetailModalProps) {
   if (!isOpen || !item) return null
 
-<<<<<<< HEAD
-  const getIcon = (icon: 'chart' | 'calendar' | 'dollar' | 'trending') => {
-=======
   const getIcon = (icon: BreakingNewsItem['icon']) => {
->>>>>>> 4681c6ef
     switch (icon) {
       case 'chart':
         return <TrendingUp className="w-8 h-8" />
