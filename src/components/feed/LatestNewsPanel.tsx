'use client'

import { logger } from '@/lib/logger'
import { AlertCircle, Newspaper, TrendingUp } from 'lucide-react'
import { useCallback, useEffect, useRef, useState } from 'react'
// ArticleDetailModal removed - articles now use /post/[id] page
import { useWidgetRefresh } from '@/contexts/WidgetRefreshContext'
import { useWidgetCacheStore } from '@/stores/widgetCacheStore'
import { Skeleton } from '@/components/shared/Skeleton'

interface ArticleItem {
  id: string
  title: string
  summary: string
  authorOrgName: string
  byline?: string
  sentiment?: string
  category?: string
  publishedAt: string
  relatedQuestion?: number
  slant?: string
  biasScore?: number
}

export function LatestNewsPanel() {
  const [articles, setArticles] = useState<ArticleItem[]>([])
  const [loading, setLoading] = useState(true)
  const { getLatestNews, setLatestNews } = useWidgetCacheStore()
  const { registerRefresh, unregisterRefresh } = useWidgetRefresh()

  // Use ref to store fetchArticles function to break dependency chain
  const fetchArticlesRef = useRef<(() => void) | null>(null)

  const fetchArticles = useCallback(async (skipCache = false) => {
    // Check cache first (unless explicitly skipping)
    if (!skipCache) {
      const cached = getLatestNews()
      // Only use cache if it has data (don't cache empty arrays)
      if (cached && Array.isArray(cached) && cached.length > 0) {
        setArticles(cached as ArticleItem[])
        setLoading(false)
        return
      }
    }

    // Query posts API with type filter for articles
    const response = await fetch('/api/posts?type=article&limit=10')
    
    if (!response.ok) {
      logger.error('Failed to fetch articles:', { status: response.status }, 'LatestNewsPanel')
      setArticles([])
      setLoading(false)
      return
    }
    
    const data = await response.json()
    
    logger.info('Articles API response:', { 
      hasPosts: !!data.posts, 
      count: data.posts?.length || 0,
      firstPost: data.posts?.[0] 
    }, 'LatestNewsPanel')
    
    if (data.posts && Array.isArray(data.posts) && data.posts.length > 0) {
      // Transform posts to ArticleItem format
      const articlesData: ArticleItem[] = data.posts
        .filter((post: { type?: string }) => post.type === 'article') // Double-check type
        .map((post: {
          id: string;
          articleTitle?: string | null;
          authorId: string;
          authorName?: string;
          byline?: string | null;
          sentiment?: string | null;
          category?: string | null;
          timestamp: string;
          biasScore?: number | null;
          slant?: string | null;
          content: string;
        }) => ({
          id: post.id,
          title: post.articleTitle || 'Untitled Article',
          summary: post.content,
          authorOrgName: post.authorName || post.authorId,
          byline: post.byline || undefined,
          sentiment: post.sentiment || undefined,
          category: post.category || undefined,
          publishedAt: post.timestamp,
          slant: post.slant || undefined,
          biasScore: post.biasScore !== null ? post.biasScore : undefined,
        }))
      
      logger.info('Articles processed:', { count: articlesData.length, articles: articlesData }, 'LatestNewsPanel')
      setArticles(articlesData)
      setLatestNews(articlesData) // Cache the data
    } else {
      logger.warn('No articles in response', { 
        hasData: !!data,
        hasPosts: !!data.posts,
        isArray: Array.isArray(data.posts),
        length: data.posts?.length 
      }, 'LatestNewsPanel')
      setArticles([])
    }
    setLoading(false)
  }, [getLatestNews, setLatestNews])

  // Update ref when fetchArticles changes
  useEffect(() => {
    fetchArticlesRef.current = () => fetchArticles(true) // Skip cache on manual refresh
  }, [fetchArticles])

  useEffect(() => {
    fetchArticles()
  }, [fetchArticles])

  // Register refresh function
  useEffect(() => {
    const refresh = () => fetchArticles(true)
    registerRefresh('latest-news', refresh)
    return () => unregisterRefresh('latest-news')
  }, [registerRefresh, unregisterRefresh, fetchArticles])

  // Note: Real-time updates via SSE removed - using manual pull-to-refresh

  const getSentimentIcon = (sentiment?: string) => {
    switch (sentiment) {
      case 'positive':
        return <TrendingUp className="w-4 h-4 text-green-500" />
      case 'negative':
        return <AlertCircle className="w-4 h-4 text-red-500" />
      default:
        return <Newspaper className="w-4 h-4 text-[#0066FF]" />
    }
  }

  const getBiasIndicator = (biasScore?: number) => {
    if (!biasScore || Math.abs(biasScore) < 0.3) return null;
    
    const isPositive = biasScore > 0;
    const strength = Math.abs(biasScore);
    
    return (
      <span 
        className="text-xs font-semibold ml-1" 
        style={{ color: isPositive ? '#10b981' : '#ef4444' }}
        title={`Bias: ${isPositive ? 'Favorable' : 'Critical'} (${strength.toFixed(2)})`}
      >
        {isPositive ? '↗' : '↘'}
      </span>
    );
  }

  const getTimeAgo = (timestamp: string) => {
    const now = Date.now()
    const diff = now - new Date(timestamp).getTime()
    const hours = Math.floor(diff / (1000 * 60 * 60))
    const minutes = Math.floor(diff / (1000 * 60))

    if (hours > 0) {
      return `${hours}h ago`
    }
    if (minutes > 0) {
      return `${minutes}m ago`
    }
    return 'Just now'
  }

  const handleArticleClick = (articleId: string) => {
    // Navigate to post detail page
    window.location.href = `/post/${articleId}`
  }

  return (
    <>
<<<<<<< HEAD
      <div className="bg-sidebar rounded-lg p-4 flex-1 flex flex-col">
=======
      <div className="bg-sidebar rounded-2xl p-4 flex-1 flex flex-col">
>>>>>>> 496c712b
        <h2 className="text-lg font-bold text-foreground mb-3 text-left">Latest News</h2>
        {loading ? (
          <div className="space-y-3 pl-3 flex-1">
            <Skeleton className="h-16 w-full" />
            <Skeleton className="h-16 w-full" />
            <Skeleton className="h-16 w-full" />
          </div>
        ) : articles.length === 0 ? (
          <div className="text-sm text-muted-foreground pl-3 flex-1">No articles available yet.</div>
        ) : (
          <div className="space-y-2 pl-3 flex-1">
            {articles.map((article) => (
              <div
                key={article.id}
                onClick={() => handleArticleClick(article.id)}
                className="flex items-start gap-3 cursor-pointer hover:bg-muted/50 rounded-lg p-1.5 -ml-1.5 transition-colors duration-200"
              >
                <div className="mt-0.5 shrink-0">
                  {getSentimentIcon(article.sentiment)}
                </div>
                <div className="flex-1 min-w-0">
                  <p className="text-sm font-semibold text-foreground leading-snug">
                    {article.title}
                    {getBiasIndicator(article.biasScore)}
                  </p>
                  <p className="text-xs text-muted-foreground mt-0.5">
                    {article.authorOrgName} · {getTimeAgo(article.publishedAt)}
                  </p>
                </div>
              </div>
            ))}
          </div>
        )}
      </div>

    </>
  )
}
<|MERGE_RESOLUTION|>--- conflicted
+++ resolved
@@ -173,11 +173,7 @@
 
   return (
     <>
-<<<<<<< HEAD
-      <div className="bg-sidebar rounded-lg p-4 flex-1 flex flex-col">
-=======
       <div className="bg-sidebar rounded-2xl p-4 flex-1 flex flex-col">
->>>>>>> 496c712b
         <h2 className="text-lg font-bold text-foreground mb-3 text-left">Latest News</h2>
         {loading ? (
           <div className="space-y-3 pl-3 flex-1">
