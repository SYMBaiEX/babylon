--- conflicted
+++ resolved
@@ -30,11 +30,7 @@
   const { getBreakingNews, setBreakingNews } = useWidgetCacheStore()
 
   // Use ref to store fetchNews function to break dependency chain
-<<<<<<< HEAD
-  const fetchNewsRef = useRef<(() => void) | undefined>(undefined)
-=======
   const fetchNewsRef = useRef<(() => void) | null>(null)
->>>>>>> 4681c6ef
 
   const fetchNews = useCallback(async (skipCache = false) => {
     // Check cache first (unless explicitly skipping)
