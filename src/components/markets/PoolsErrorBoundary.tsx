'use client'

import React from 'react'
import { AlertTriangle } from 'lucide-react'
import { logger } from '@/lib/logger'

interface Props {
  children: React.ReactNode
}

interface State {
  hasError: boolean
  error: Error | null
}

export class PoolsErrorBoundary extends React.Component<Props, State> {
  constructor(props: Props) {
    super(props)
    this.state = { hasError: false, error: null }
  }

  static getDerivedStateFromError(error: Error): State {
    return { hasError: true, error }
  }

  componentDidCatch(error: Error, _errorInfo: React.ErrorInfo) {
    // Error is already captured in state via getDerivedStateFromError
    // Log error for debugging
    if (process.env.NODE_ENV === 'development') {
<<<<<<< HEAD
       
      console.error('Pools Error Boundary caught error:', error)
=======
      logger.error('Pools Error Boundary caught error:', error, 'PoolsErrorBoundary')
>>>>>>> beb3a014
    }
  }

  render() {
    if (this.state.hasError) {
      return (
        <div className="p-8 text-center">
          <div className="inline-flex items-center justify-center w-16 h-16 rounded-full bg-red-500/10 mb-4">
            <AlertTriangle className="w-8 h-8 text-red-500" />
          </div>
          <h3 className="text-lg font-bold mb-2">Error Loading Pools</h3>
          <p className="text-sm text-muted-foreground mb-4">
            {this.state.error?.message || 'Something went wrong loading the pools'}
          </p>
          <button
            onClick={() => this.setState({ hasError: false, error: null })}
            className="px-4 py-2 bg-primary text-primary-foreground rounded hover:bg-primary/90 font-medium"
          >
            Try Again
          </button>
        </div>
      )
    }

    return this.props.children
  }
}
<|MERGE_RESOLUTION|>--- conflicted
+++ resolved
@@ -27,12 +27,7 @@
     // Error is already captured in state via getDerivedStateFromError
     // Log error for debugging
     if (process.env.NODE_ENV === 'development') {
-<<<<<<< HEAD
-       
-      console.error('Pools Error Boundary caught error:', error)
-=======
-      logger.error('Pools Error Boundary caught error:', error, 'PoolsErrorBoundary')
->>>>>>> beb3a014
+      logger.error('Pools Error Boundary caught error:', error, 'PoolsErrorBoundary');
     }
   }
 
