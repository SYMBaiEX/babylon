--- conflicted
+++ resolved
@@ -156,15 +156,9 @@
   const pointsAmount = Math.floor(amountNum * 100);
 
   const handleCreatePayment = async () => {
-<<<<<<< HEAD
-    if (!user?.walletAddress) {
-      toast.error('Please log in first')
-      return
-=======
     if (!user || !smartWalletAddress || !smartWalletReady) {
       toast.error(WALLET_ERROR_MESSAGES.NO_EMBEDDED_WALLET);
       return;
->>>>>>> 6bb096c2
     }
 
     if (amountNum < 1) {
@@ -225,13 +219,8 @@
     setStep('payment');
 
     try {
-<<<<<<< HEAD
-      if (!wallet?.address) {
-        throw new Error('Please log in to continue')
-=======
       if (!smartWalletReady || !smartWalletAddress) {
         throw new Error(WALLET_ERROR_MESSAGES.NO_EMBEDDED_WALLET);
->>>>>>> 6bb096c2
       }
 
       const requiredAmountWei = BigInt(paymentRequest.amount);
@@ -375,13 +364,9 @@
               {/* Points Calculation */}
               <div className="bg-sidebar border border-border rounded-lg p-4">
                 <div className="flex items-center justify-between mb-2">
-<<<<<<< HEAD
-                  <span className="text-sm text-muted-foreground">You&apos;ll receive:</span>
-=======
                   <span className="text-sm text-muted-foreground">
                     You'll receive:
                   </span>
->>>>>>> 6bb096c2
                   <div className="flex items-center gap-2">
                     <Sparkles className="h-5 w-5 text-yellow-500" />
                     <span className="text-xl font-bold">
