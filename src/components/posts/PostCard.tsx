'use client';

import { memo, useState, useEffect } from 'react';
import { cn } from '@/lib/utils';
import Link from 'next/link';
import { useRouter } from 'next/navigation';
import { Avatar } from '@/components/shared/Avatar';
import { TaggedText } from '@/components/shared/TaggedText';
import { InteractionBar } from '@/components/interactions';
import { ShieldCheck } from 'lucide-react';
import { useFontSize } from '@/contexts/FontSizeContext';
import { getProfileUrl } from '@/lib/profile-utils';
import type { PostInteraction } from '@/types/interactions';

export interface PostCardProps {
  post: {
    id: string;
    content: string;
    authorId: string;
    authorName: string;
    authorUsername?: string | null;
    authorProfileImageUrl?: string | null;
    timestamp: string;
    likeCount?: number;
    commentCount?: number;
    shareCount?: number;
    isLiked?: boolean;
    isShared?: boolean;
  };
  className?: string;
  onClick?: () => void;
  onCommentClick?: () => void;
  showInteractions?: boolean;
  isDetail?: boolean;
}

export const PostCard = memo(function PostCard({
  post,
  className,
  onClick,
  onCommentClick,
  showInteractions = true,
  isDetail = false,
}: PostCardProps) {
  const router = useRouter();
  const { fontSize } = useFontSize();
  const [isDesktop, setIsDesktop] = useState(false);
  const [isMobile, setIsMobile] = useState(false);

  useEffect(() => {
    const checkScreenSize = () => {
      setIsDesktop(window.innerWidth >= 1024);
      setIsMobile(window.innerWidth < 640);
    };
    checkScreenSize();
    window.addEventListener('resize', checkScreenSize);
    return () => window.removeEventListener('resize', checkScreenSize);
  }, []);

  const postDate = new Date(post.timestamp);
  const now = new Date();
  const diffMs = now.getTime() - postDate.getTime();
  const diffMinutes = Math.floor(diffMs / 60000);
  const diffHours = Math.floor(diffMs / 3600000);
  const diffDays = Math.floor(diffMs / 86400000);

  let timeAgo: string;
  if (diffMinutes < 1) timeAgo = 'Just now';
  else if (diffMinutes < 60) timeAgo = `${diffMinutes}m ago`;
  else if (diffHours < 24) timeAgo = `${diffHours}h ago`;
  else if (diffDays < 7) timeAgo = `${diffDays}d ago`;
  else timeAgo = postDate.toLocaleDateString('en-US', { month: 'short', day: 'numeric' });

  const initialInteractions: PostInteraction = {
    postId: post.id,
    likeCount: post.likeCount ?? 0,
    commentCount: post.commentCount ?? 0,
    shareCount: post.shareCount ?? 0,
    isLiked: post.isLiked ?? false,
    isShared: post.isShared ?? false,
  };

  const handleClick = () => {
    if (onClick) {
      onClick();
    }
  };

  return (
    <article
      className={cn(
        'px-4 sm:px-6 py-4 sm:py-5',
        !isDetail && 'hover:bg-muted/30 cursor-pointer transition-all duration-200',
        'w-full overflow-hidden',
        'border-b border-border/5',
        className
      )}
      style={{
        fontSize: `${fontSize}rem`,
      }}
      onClick={!isDetail ? handleClick : undefined}
    >
      {/* Row 1: Avatar + Name/Handle/Timestamp Header */}
      <div className="flex items-start gap-3 sm:gap-4 w-full mb-2">
        {/* Avatar - Clickable, Round */}
        <Link
          href={getProfileUrl(post.authorId, post.authorUsername)}
          className="flex-shrink-0 hover:opacity-80 transition-opacity"
          onClick={(e) => e.stopPropagation()}
        >
          <Avatar
            id={post.authorId}
            name={post.authorName}
            type="actor"
            size="md"
            src={post.authorProfileImageUrl || undefined}
            scaleFactor={isDetail ? fontSize : fontSize * (isDesktop ? 1.4 : isMobile ? 0.8 : 1)}
          />
        </Link>

        {/* Header: Name/Handle block on left, Timestamp on right */}
        <div className="flex items-start justify-between gap-2 flex-1 min-w-0">
          {/* Name and Handle stacked vertically */}
          <div className="flex flex-col min-w-0">
            {/* Name row with verified badge */}
            <div className="flex items-center gap-2 min-w-0">
              <Link
                href={getProfileUrl(post.authorId, post.authorUsername)}
                className="font-semibold text-xl sm:text-2xl text-foreground hover:underline truncate"
                onClick={(e) => e.stopPropagation()}
              >
                {post.authorName}
              </Link>
              <ShieldCheck className="w-5 h-5 sm:w-6 sm:h-6 text-blue-500 flex-shrink-0" fill="currentColor" />
            </div>
<<<<<<< HEAD
            {/* Handle row */}
            <Link
              href={getProfileUrl(post.authorId, post.authorUsername)}
              className="text-muted-foreground text-base sm:text-lg hover:underline truncate"
              onClick={(e) => e.stopPropagation()}
            >
              @{post.authorUsername || post.authorId}
            </Link>
=======
            {/* Timestamp - Right aligned */}
            <time className="text-muted-foreground text-lg sm:text-xl flex-shrink-0 ml-auto" title={postDate.toLocaleString()}>
              {timeAgo}
            </time>
          </div>

          {/* Post content - Below name/handle row */}
          <div className="text-foreground text-xl sm:text-2xl leading-relaxed whitespace-pre-wrap break-words w-full mb-3 post-content">
            <TaggedText
              text={post.content || ''}
              onTagClick={(tag) => {
                router.push(`/feed?search=${encodeURIComponent(tag)}`)
              }}
            />
>>>>>>> 4681c6ef
          </div>
          {/* Timestamp - Right aligned */}
          <time className="text-muted-foreground text-base sm:text-lg flex-shrink-0 ml-2" title={postDate.toLocaleString()}>
            {timeAgo}
          </time>
        </div>
      </div>

      {/* Row 2: Post Content - Full width */}
      <div className="text-foreground text-xl sm:text-2xl leading-relaxed whitespace-pre-wrap break-words w-full mb-3 post-content">
        {post.content}
      </div>

      {/* Row 3: Interaction Bar - Full width */}
      {showInteractions && (
        <div onClick={(e) => e.stopPropagation()} className="w-full">
          <InteractionBar
            postId={post.id}
            initialInteractions={initialInteractions}
            onCommentClick={onCommentClick}
          />
<<<<<<< HEAD
=======
          <div className="flex-1">
            <InteractionBar
              postId={post.id}
              initialInteractions={initialInteractions}
              postData={post}
            />
          </div>
>>>>>>> 4681c6ef
        </div>
      )}
    </article>
  );
});
<|MERGE_RESOLUTION|>--- conflicted
+++ resolved
@@ -133,7 +133,6 @@
               </Link>
               <ShieldCheck className="w-5 h-5 sm:w-6 sm:h-6 text-blue-500 flex-shrink-0" fill="currentColor" />
             </div>
-<<<<<<< HEAD
             {/* Handle row */}
             <Link
               href={getProfileUrl(post.authorId, post.authorUsername)}
@@ -142,22 +141,6 @@
             >
               @{post.authorUsername || post.authorId}
             </Link>
-=======
-            {/* Timestamp - Right aligned */}
-            <time className="text-muted-foreground text-lg sm:text-xl flex-shrink-0 ml-auto" title={postDate.toLocaleString()}>
-              {timeAgo}
-            </time>
-          </div>
-
-          {/* Post content - Below name/handle row */}
-          <div className="text-foreground text-xl sm:text-2xl leading-relaxed whitespace-pre-wrap break-words w-full mb-3 post-content">
-            <TaggedText
-              text={post.content || ''}
-              onTagClick={(tag) => {
-                router.push(`/feed?search=${encodeURIComponent(tag)}`)
-              }}
-            />
->>>>>>> 4681c6ef
           </div>
           {/* Timestamp - Right aligned */}
           <time className="text-muted-foreground text-base sm:text-lg flex-shrink-0 ml-2" title={postDate.toLocaleString()}>
@@ -168,7 +151,12 @@
 
       {/* Row 2: Post Content - Full width */}
       <div className="text-foreground text-xl sm:text-2xl leading-relaxed whitespace-pre-wrap break-words w-full mb-3 post-content">
-        {post.content}
+        <TaggedText
+          text={post.content || ''}
+          onTagClick={(tag) => {
+            router.push(`/feed?search=${encodeURIComponent(tag)}`)
+          }}
+        />
       </div>
 
       {/* Row 3: Interaction Bar - Full width */}
@@ -178,17 +166,8 @@
             postId={post.id}
             initialInteractions={initialInteractions}
             onCommentClick={onCommentClick}
+            postData={post}
           />
-<<<<<<< HEAD
-=======
-          <div className="flex-1">
-            <InteractionBar
-              postId={post.id}
-              initialInteractions={initialInteractions}
-              postData={post}
-            />
-          </div>
->>>>>>> 4681c6ef
         </div>
       )}
     </article>
