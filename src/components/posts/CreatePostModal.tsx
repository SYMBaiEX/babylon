--- conflicted
+++ resolved
@@ -133,11 +133,7 @@
             onChange={(e) => setContent(e.target.value)}
             placeholder="What's happening in Babylon?"
             className={cn(
-<<<<<<< HEAD
-              'flex-1 w-full p-4 rounded-xl',
-=======
               'flex-1 w-full px-4 py-3 rounded-xl',
->>>>>>> 496c712b
               'border border-white/10 bg-white/5',
               'text-white placeholder:text-white/40',
               'resize-none focus:outline-none focus:ring-2 focus:ring-white/20 focus:border-white/20',
@@ -210,11 +206,7 @@
               onChange={(e) => setContent(e.target.value)}
               placeholder="What's happening in Babylon?"
               className={cn(
-<<<<<<< HEAD
-                'flex-1 w-full p-4 rounded-xl',
-=======
                 'flex-1 w-full px-4 py-3 rounded-xl',
->>>>>>> 496c712b
                 'border border-white/10 bg-white/5',
                 'text-white placeholder:text-white/40',
                 'resize-none focus:outline-none focus:ring-2 focus:ring-white/20 focus:border-white/20',
