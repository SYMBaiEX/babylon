'use client';

import { Fragment, Suspense, useEffect, useState } from 'react';

import { type PrivyClientConfig, PrivyProvider } from '@privy-io/react-auth';
import { SmartWalletsProvider } from '@privy-io/react-auth/smart-wallets';
import { QueryClient, QueryClientProvider } from '@tanstack/react-query';

import { ThemeProvider } from '@/components/shared/ThemeProvider';

import { privyConfig } from '@/lib/privy-config';

import { FontSizeProvider } from '@/contexts/FontSizeContext';
import { WidgetRefreshProvider } from '@/contexts/WidgetRefreshContext';

import { FarcasterFrameProvider } from './FarcasterFrameProvider';
import { GamePlaybackManager } from './GamePlaybackManager';
import { OnboardingProvider } from './OnboardingProvider';
import { ReferralCaptureProvider } from './ReferralCaptureProvider';
<<<<<<< HEAD
import { FarcasterFrameProvider } from './FarcasterFrameProvider';
import { PostHogProvider } from './PostHogProvider';
import { PostHogIdentifier } from '@/components/analytics/PostHogIdentifier';
import { PostHogErrorBoundary } from '@/components/analytics/PostHogErrorBoundary';

const wagmiConfig = createConfig({
  chains: [mainnet, sepolia, base, baseSepolia],
  transports: {
    [mainnet.id]: http(),
    [sepolia.id]: http(),
    [base.id]: http(),
    [baseSepolia.id]: http(),
  },
});
=======
>>>>>>> 6bb096c2

export function Providers({ children }: { children: React.ReactNode }) {
  const [mounted, setMounted] = useState(false);

  const [queryClient] = useState(
    () =>
      new QueryClient({
        defaultOptions: {
          queries: {
            staleTime: 60 * 1000, // 1 minute
            refetchOnWindowFocus: false,
          },
        },
      })
  );

  // Check if Privy is configured (for build-time safety)
  const hasPrivyConfig = privyConfig.appId && privyConfig.appId !== '';

  useEffect(() => {
    setMounted(true);
  }, []);

  // Render without Privy if not configured (for build-time)
  if (!hasPrivyConfig) {
    return (
      <div suppressHydrationWarning>
        <ThemeProvider
          attribute="class"
          defaultTheme="system"
          enableSystem
          disableTransitionOnChange={false}
        >
          <FontSizeProvider>
            <QueryClientProvider client={queryClient}>
              <GamePlaybackManager />
              <WidgetRefreshProvider>
                {mounted ? (
                  <Fragment>{children}</Fragment>
                ) : (
                  <div className="min-h-screen bg-sidebar" />
                )}
              </WidgetRefreshProvider>
            </QueryClientProvider>
          </FontSizeProvider>
        </ThemeProvider>
      </div>
    );
  }

  return (
    <div suppressHydrationWarning>
      <PostHogErrorBoundary>
        <Suspense fallback={null}>
          <PostHogProvider>
            <ThemeProvider
              attribute="class"
              defaultTheme="system"
              enableSystem
              disableTransitionOnChange={false}
            >
<<<<<<< HEAD
              <FontSizeProvider>
                <QueryClientProvider client={queryClient}>
                  <GamePlaybackManager />
                  <PrivyProvider
                    appId={privyConfig.appId}
                    config={privyConfig.config as PrivyClientConfig}
                  >
                    <WagmiProvider config={wagmiConfig}>
                      <FarcasterFrameProvider>
                        {/* PostHog user identification */}
                        <PostHogIdentifier />
                        {/* Capture referral code from URL if present */}
                        <Suspense fallback={null}>
                          <ReferralCaptureProvider />
                        </Suspense>
                        {/* Onboarding provider for username setup */}
                        <OnboardingProvider>
                          <WidgetRefreshProvider>
                            {mounted ? (
                              <Fragment>{children}</Fragment>
                            ) : (
                              <div className="min-h-screen bg-sidebar" />
                            )}
                          </WidgetRefreshProvider>
                        </OnboardingProvider>
                      </FarcasterFrameProvider>
                    </WagmiProvider>
                  </PrivyProvider>
                </QueryClientProvider>
              </FontSizeProvider>
            </ThemeProvider>
          </PostHogProvider>
        </Suspense>
      </PostHogErrorBoundary>
=======
              <SmartWalletsProvider>
                <FarcasterFrameProvider>
                  {/* Capture referral code from URL if present */}
                  <Suspense fallback={null}>
                    <ReferralCaptureProvider />
                  </Suspense>
                  {/* Onboarding provider for username setup */}
                  <OnboardingProvider>
                    <WidgetRefreshProvider>
                      {mounted ? (
                        <Fragment>{children}</Fragment>
                      ) : (
                        <div className="min-h-screen bg-sidebar" />
                      )}
                    </WidgetRefreshProvider>
                  </OnboardingProvider>
                </FarcasterFrameProvider>
              </SmartWalletsProvider>
            </PrivyProvider>
          </QueryClientProvider>
        </FontSizeProvider>
      </ThemeProvider>
>>>>>>> 6bb096c2
    </div>
  );
}<|MERGE_RESOLUTION|>--- conflicted
+++ resolved
@@ -16,24 +16,11 @@
 import { FarcasterFrameProvider } from './FarcasterFrameProvider';
 import { GamePlaybackManager } from './GamePlaybackManager';
 import { OnboardingProvider } from './OnboardingProvider';
+import { PostHogErrorBoundary } from '@/components/analytics/PostHogErrorBoundary';
+import { PostHogIdentifier } from '@/components/analytics/PostHogIdentifier';
 import { ReferralCaptureProvider } from './ReferralCaptureProvider';
-<<<<<<< HEAD
-import { FarcasterFrameProvider } from './FarcasterFrameProvider';
+
 import { PostHogProvider } from './PostHogProvider';
-import { PostHogIdentifier } from '@/components/analytics/PostHogIdentifier';
-import { PostHogErrorBoundary } from '@/components/analytics/PostHogErrorBoundary';
-
-const wagmiConfig = createConfig({
-  chains: [mainnet, sepolia, base, baseSepolia],
-  transports: {
-    [mainnet.id]: http(),
-    [sepolia.id]: http(),
-    [base.id]: http(),
-    [baseSepolia.id]: http(),
-  },
-});
-=======
->>>>>>> 6bb096c2
 
 export function Providers({ children }: { children: React.ReactNode }) {
   const [mounted, setMounted] = useState(false);
@@ -95,7 +82,6 @@
               enableSystem
               disableTransitionOnChange={false}
             >
-<<<<<<< HEAD
               <FontSizeProvider>
                 <QueryClientProvider client={queryClient}>
                   <GamePlaybackManager />
@@ -103,7 +89,7 @@
                     appId={privyConfig.appId}
                     config={privyConfig.config as PrivyClientConfig}
                   >
-                    <WagmiProvider config={wagmiConfig}>
+                    <SmartWalletsProvider>
                       <FarcasterFrameProvider>
                         {/* PostHog user identification */}
                         <PostHogIdentifier />
@@ -122,7 +108,7 @@
                           </WidgetRefreshProvider>
                         </OnboardingProvider>
                       </FarcasterFrameProvider>
-                    </WagmiProvider>
+                    </SmartWalletsProvider>
                   </PrivyProvider>
                 </QueryClientProvider>
               </FontSizeProvider>
@@ -130,30 +116,6 @@
           </PostHogProvider>
         </Suspense>
       </PostHogErrorBoundary>
-=======
-              <SmartWalletsProvider>
-                <FarcasterFrameProvider>
-                  {/* Capture referral code from URL if present */}
-                  <Suspense fallback={null}>
-                    <ReferralCaptureProvider />
-                  </Suspense>
-                  {/* Onboarding provider for username setup */}
-                  <OnboardingProvider>
-                    <WidgetRefreshProvider>
-                      {mounted ? (
-                        <Fragment>{children}</Fragment>
-                      ) : (
-                        <div className="min-h-screen bg-sidebar" />
-                      )}
-                    </WidgetRefreshProvider>
-                  </OnboardingProvider>
-                </FarcasterFrameProvider>
-              </SmartWalletsProvider>
-            </PrivyProvider>
-          </QueryClientProvider>
-        </FontSizeProvider>
-      </ThemeProvider>
->>>>>>> 6bb096c2
     </div>
   );
 }