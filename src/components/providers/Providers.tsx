'use client';

<<<<<<< HEAD
import { PrivyProvider, type PrivyClientConfig } from '@privy-io/react-auth'
import { WagmiProvider } from '@privy-io/wagmi'
import { QueryClient, QueryClientProvider } from '@tanstack/react-query'
import { useState, useEffect, Fragment, useMemo, Suspense } from 'react'
import { privyConfig } from '@/lib/privy-config'
import { ThemeProvider } from '@/components/shared/ThemeProvider'
import { FontSizeProvider } from '@/contexts/FontSizeContext'
import { GamePlaybackManager } from './GamePlaybackManager'
import { ReferralCaptureProvider } from './ReferralCaptureProvider'
import { OnboardingProvider } from './OnboardingProvider'
import { WidgetRefreshProvider } from '@/contexts/WidgetRefreshContext'
import { FarcasterFrameProvider } from './FarcasterFrameProvider'
import { http } from 'viem'
import { mainnet, sepolia, base, baseSepolia } from 'viem/chains'
import { createConfig } from 'wagmi'
=======
import { Fragment, Suspense, useEffect, useState } from 'react';

import { type PrivyClientConfig, PrivyProvider } from '@privy-io/react-auth';
import { QueryClient, QueryClientProvider } from '@tanstack/react-query';

import { ThemeProvider } from '@/components/shared/ThemeProvider';

import { privyConfig } from '@/lib/privy-config';

import { FontSizeProvider } from '@/contexts/FontSizeContext';

import { GamePlaybackManager } from './GamePlaybackManager';
import { OnboardingProvider } from './OnboardingProvider';
import { ReferralCaptureProvider } from './ReferralCaptureProvider';
>>>>>>> 0603f3e5

export function Providers({ children }: { children: React.ReactNode }) {
  const [mounted, setMounted] = useState(false);

  const [queryClient] = useState(
    () =>
      new QueryClient({
        defaultOptions: {
          queries: {
            staleTime: 60 * 1000, // 1 minute
            refetchOnWindowFocus: false,
          },
        },
      })
  );

  // Check if Privy is configured (for build-time safety)
  const hasPrivyConfig = privyConfig.appId && privyConfig.appId !== '';

  useEffect(() => {
    setMounted(true);
  }, []);

  // Render without Privy if not configured (for build-time)
  if (!hasPrivyConfig) {
    return (
      <div suppressHydrationWarning>
        <ThemeProvider
          attribute="class"
          defaultTheme="system"
          enableSystem
          disableTransitionOnChange={false}
        >
          <FontSizeProvider>
            <QueryClientProvider client={queryClient}>
              <GamePlaybackManager />
              <WidgetRefreshProvider>
                {mounted ? (
                  <Fragment>{children}</Fragment>
                ) : (
                  <div className="min-h-screen bg-sidebar" />
                )}
              </WidgetRefreshProvider>
            </QueryClientProvider>
          </FontSizeProvider>
        </ThemeProvider>
      </div>
    );
  }

  return (
    <div suppressHydrationWarning>
      <ThemeProvider
        attribute="class"
        defaultTheme="system"
        enableSystem
        disableTransitionOnChange={false}
      >
        <FontSizeProvider>
          <QueryClientProvider client={queryClient}>
            <GamePlaybackManager />
            <PrivyProvider
              appId={privyConfig.appId}
              config={privyConfig.config as PrivyClientConfig}
            >
<<<<<<< HEAD
              <WagmiProvider config={wagmiConfig}>
                <FarcasterFrameProvider>
                  {/* Capture referral code from URL if present */}
                  <Suspense fallback={null}>
                    <ReferralCaptureProvider />
                  </Suspense>
                  {/* Onboarding provider for username setup */}
                  <OnboardingProvider>
                    <WidgetRefreshProvider>
                      {mounted ? (
                        <Fragment>{children}</Fragment>
                      ) : (
                        <div className="min-h-screen bg-sidebar" />
                      )}
                    </WidgetRefreshProvider>
                  </OnboardingProvider>
                </FarcasterFrameProvider>
              </WagmiProvider>
=======
              {/* Capture referral code from URL if present */}
              <Suspense fallback={null}>
                <ReferralCaptureProvider />
              </Suspense>
              {/* Onboarding provider for username setup */}
              <OnboardingProvider>
                {mounted ? (
                  <Fragment>{children}</Fragment>
                ) : (
                  <div className="min-h-screen bg-sidebar" />
                )}
              </OnboardingProvider>
>>>>>>> 0603f3e5
            </PrivyProvider>
          </QueryClientProvider>
        </FontSizeProvider>
      </ThemeProvider>
    </div>
  );
}<|MERGE_RESOLUTION|>--- conflicted
+++ resolved
@@ -1,37 +1,33 @@
 'use client';
 
-<<<<<<< HEAD
-import { PrivyProvider, type PrivyClientConfig } from '@privy-io/react-auth'
-import { WagmiProvider } from '@privy-io/wagmi'
-import { QueryClient, QueryClientProvider } from '@tanstack/react-query'
-import { useState, useEffect, Fragment, useMemo, Suspense } from 'react'
-import { privyConfig } from '@/lib/privy-config'
-import { ThemeProvider } from '@/components/shared/ThemeProvider'
-import { FontSizeProvider } from '@/contexts/FontSizeContext'
-import { GamePlaybackManager } from './GamePlaybackManager'
-import { ReferralCaptureProvider } from './ReferralCaptureProvider'
-import { OnboardingProvider } from './OnboardingProvider'
-import { WidgetRefreshProvider } from '@/contexts/WidgetRefreshContext'
-import { FarcasterFrameProvider } from './FarcasterFrameProvider'
-import { http } from 'viem'
-import { mainnet, sepolia, base, baseSepolia } from 'viem/chains'
-import { createConfig } from 'wagmi'
-=======
-import { Fragment, Suspense, useEffect, useState } from 'react';
+import { Suspense, useEffect, useState, Fragment } from 'react';
 
 import { type PrivyClientConfig, PrivyProvider } from '@privy-io/react-auth';
+import { WagmiProvider } from '@privy-io/wagmi';
 import { QueryClient, QueryClientProvider } from '@tanstack/react-query';
+import { http } from 'viem';
+import { mainnet, sepolia, base, baseSepolia } from 'viem/chains';
+import { createConfig } from 'wagmi';
 
 import { ThemeProvider } from '@/components/shared/ThemeProvider';
-
 import { privyConfig } from '@/lib/privy-config';
-
 import { FontSizeProvider } from '@/contexts/FontSizeContext';
+import { WidgetRefreshProvider } from '@/contexts/WidgetRefreshContext';
 
 import { GamePlaybackManager } from './GamePlaybackManager';
 import { OnboardingProvider } from './OnboardingProvider';
 import { ReferralCaptureProvider } from './ReferralCaptureProvider';
->>>>>>> 0603f3e5
+import { FarcasterFrameProvider } from './FarcasterFrameProvider';
+
+const wagmiConfig = createConfig({
+  chains: [mainnet, sepolia, base, baseSepolia],
+  transports: {
+    [mainnet.id]: http(),
+    [sepolia.id]: http(),
+    [base.id]: http(),
+    [baseSepolia.id]: http(),
+  },
+});
 
 export function Providers({ children }: { children: React.ReactNode }) {
   const [mounted, setMounted] = useState(false);
@@ -97,7 +93,6 @@
               appId={privyConfig.appId}
               config={privyConfig.config as PrivyClientConfig}
             >
-<<<<<<< HEAD
               <WagmiProvider config={wagmiConfig}>
                 <FarcasterFrameProvider>
                   {/* Capture referral code from URL if present */}
@@ -116,20 +111,6 @@
                   </OnboardingProvider>
                 </FarcasterFrameProvider>
               </WagmiProvider>
-=======
-              {/* Capture referral code from URL if present */}
-              <Suspense fallback={null}>
-                <ReferralCaptureProvider />
-              </Suspense>
-              {/* Onboarding provider for username setup */}
-              <OnboardingProvider>
-                {mounted ? (
-                  <Fragment>{children}</Fragment>
-                ) : (
-                  <div className="min-h-screen bg-sidebar" />
-                )}
-              </OnboardingProvider>
->>>>>>> 0603f3e5
             </PrivyProvider>
           </QueryClientProvider>
         </FontSizeProvider>
