--- conflicted
+++ resolved
@@ -1,26 +1,3 @@
-<<<<<<< HEAD
-'use client'
-
-import { useCallback, useEffect, useMemo, useState } from 'react'
-import { useAuth } from '@/hooks/useAuth'
-import { useAuthStore, type User as StoreUser } from '@/stores/authStore'
-import { OnboardingModal, type ImportedProfileData } from '@/components/onboarding/OnboardingModal'
-import { apiFetch } from '@/lib/api/fetch'
-import { logger } from '@/lib/logger'
-import { clearReferralCode, getReferralCode } from './ReferralCaptureProvider'
-import {
-  encodeFunctionData,
-  parseAbi,
-  type Address,
-  type EIP1193Provider,
-} from 'viem'
-import { baseSepolia } from 'viem/chains'
-import { IDENTITY_REGISTRY_ABI } from '@/lib/web3/abis'
-import type { OnboardingProfilePayload } from '@/lib/onboarding/types'
-import { useIdentityToken } from '@privy-io/react-auth'
-
-type OnboardingStage = 'SOCIAL_IMPORT' | 'PROFILE' | 'ONCHAIN' | 'COMPLETED'
-=======
 'use client';
 
 import { useCallback, useEffect, useMemo, useState } from 'react';
@@ -32,8 +9,10 @@
 } from '@privy-io/react-auth';
 import { type Address, encodeFunctionData, parseAbi } from 'viem';
 
-import { OnboardingModal } from '@/components/onboarding/OnboardingModal';
-
+import {
+  OnboardingModal,
+  type ImportedProfileData,
+} from '@/components/onboarding/OnboardingModal';
 import { apiFetch } from '@/lib/api/fetch';
 import { logger } from '@/lib/logger';
 import type { OnboardingProfilePayload } from '@/lib/onboarding/types';
@@ -42,12 +21,13 @@
 import { useAuth } from '@/hooks/useAuth';
 
 import { CHAIN_ID } from '@/constants/chains';
-import { type User as StoreUser, useAuthStore } from '@/stores/authStore';
-
-import { clearReferralCode, getReferralCode } from './ReferralCaptureProvider';
-
-type OnboardingStage = 'PROFILE' | 'ONCHAIN' | 'COMPLETED';
->>>>>>> 0603f3e5
+import { useAuthStore, type User as StoreUser } from '@/stores/authStore';
+import {
+  clearReferralCode,
+  getReferralCode,
+} from './ReferralCaptureProvider';
+
+type OnboardingStage = 'SOCIAL_IMPORT' | 'PROFILE' | 'ONCHAIN' | 'COMPLETED';
 
 const CAPABILITIES_HASH =
   '0x0000000000000000000000000000000000000000000000000000000000000001' as const;
@@ -109,20 +89,6 @@
   return hash;
 }
 
-<<<<<<< HEAD
-export function OnboardingProvider({ children }: { children: React.ReactNode }) {
-  const { authenticated, user, wallet, needsOnboarding, needsOnchain, loadingProfile, refresh } = useAuth()
-  const { setUser, setNeedsOnboarding, setNeedsOnchain } = useAuthStore()
-  const { identityToken } = useIdentityToken()
-
-  const [stage, setStage] = useState<OnboardingStage>('SOCIAL_IMPORT')
-  const [isSubmitting, setIsSubmitting] = useState(false)
-  const [error, setError] = useState<string | null>(null)
-  const [submittedProfile, setSubmittedProfile] = useState<OnboardingProfilePayload | null>(null)
-  const [userDismissed, setUserDismissed] = useState(false)
-  const [importedProfileData, setImportedProfileData] = useState<ImportedProfileData | null>(null)
-  const [hasProgressedPastSocialImport, setHasProgressedPastSocialImport] = useState(false)
-=======
 export function OnboardingProvider({
   children,
 }: {
@@ -145,24 +111,28 @@
     [wallet]
   );
 
-  const [stage, setStage] = useState<OnboardingStage>('PROFILE');
+  const [stage, setStage] = useState<OnboardingStage>('SOCIAL_IMPORT');
   const [isSubmitting, setIsSubmitting] = useState(false);
   const [error, setError] = useState<string | null>(null);
   const [submittedProfile, setSubmittedProfile] =
     useState<OnboardingProfilePayload | null>(null);
->>>>>>> 0603f3e5
+  const [userDismissed, setUserDismissed] = useState(false);
+  const [importedProfileData, setImportedProfileData] =
+    useState<ImportedProfileData | null>(null);
+  const [hasProgressedPastSocialImport, setHasProgressedPastSocialImport] =
+    useState(false);
 
   const shouldShowModal = useMemo(() => {
     // Check if dev mode is enabled via URL parameter
     if (typeof window !== 'undefined') {
-      const params = new URLSearchParams(window.location.search)
-      const isDevMode = params.get('dev') === 'true'
-      const isProduction = window.location.hostname === 'babylon.market'
-      const isHomePage = window.location.pathname === '/'
-      
+      const params = new URLSearchParams(window.location.search);
+      const isDevMode = params.get('dev') === 'true';
+      const isProduction = window.location.hostname === 'babylon.market';
+      const isHomePage = window.location.pathname === '/';
+
       // Hide onboarding modal on production (babylon.market) on home page unless ?dev=true
       if (isProduction && isHomePage && !isDevMode) {
-        return false
+        return false;
       }
     }
 
@@ -170,50 +140,47 @@
       return false;
     }
 
-<<<<<<< HEAD
     // User explicitly dismissed the modal
     if (userDismissed) {
-      return false
+      return false;
     }
 
     // Don't show modal if user is already fully registered (defensive check)
     if (user?.onChainRegistered && user?.nftTokenId && user?.profileComplete) {
-      return false
+      return false;
     }
 
     // Don't keep showing modal after completion
     if (stage === 'COMPLETED') {
-      return true // Show briefly to show success message, but allow closing
-    }
-
-    return Boolean(needsOnboarding || needsOnchain || stage === 'ONCHAIN' || stage === 'SOCIAL_IMPORT' || stage === 'PROFILE')
-  }, [authenticated, loadingProfile, needsOnboarding, needsOnchain, stage, user, userDismissed])
-
-  useEffect(() => {
-    if (!authenticated) {
-      setStage('SOCIAL_IMPORT')
-      setSubmittedProfile(null)
-      setError(null)
-      setUserDismissed(false) // Reset dismissed state on logout
-      setImportedProfileData(null)
-      setHasProgressedPastSocialImport(false)
-      return
-=======
+      return true; // Show briefly to show success message, but allow closing
+    }
+
     return Boolean(
       needsOnboarding ||
         needsOnchain ||
         stage === 'ONCHAIN' ||
-        stage === 'COMPLETED'
+        stage === 'SOCIAL_IMPORT' ||
+        stage === 'PROFILE'
     );
-  }, [authenticated, loadingProfile, needsOnboarding, needsOnchain, stage]);
+  }, [
+    authenticated,
+    loadingProfile,
+    needsOnboarding,
+    needsOnchain,
+    stage,
+    user,
+    userDismissed,
+  ]);
 
   useEffect(() => {
     if (!authenticated) {
-      setStage('PROFILE');
+      setStage('SOCIAL_IMPORT');
       setSubmittedProfile(null);
       setError(null);
+      setUserDismissed(false); // Reset dismissed state on logout
+      setImportedProfileData(null);
+      setHasProgressedPastSocialImport(false);
       return;
->>>>>>> 0603f3e5
     }
 
     if (loadingProfile) {
@@ -221,17 +188,12 @@
     }
 
     if (needsOnboarding) {
-<<<<<<< HEAD
       // Don't reset to SOCIAL_IMPORT if user has already progressed past it
       if (!hasProgressedPastSocialImport) {
-        setStage('SOCIAL_IMPORT')
-        setImportedProfileData(null)
-      }
-      return
-=======
-      setStage('PROFILE');
+        setStage('SOCIAL_IMPORT');
+        setImportedProfileData(null);
+      }
       return;
->>>>>>> 0603f3e5
     }
 
     if (needsOnchain) {
@@ -249,46 +211,11 @@
     }
 
     if (stage !== 'COMPLETED') {
-<<<<<<< HEAD
-      setStage('SOCIAL_IMPORT')
-      setSubmittedProfile(null)
-      setError(null)
-      setImportedProfileData(null)
-      setHasProgressedPastSocialImport(false)
-    }
-  }, [authenticated, loadingProfile, needsOnboarding, needsOnchain, user, submittedProfile, stage, hasProgressedPastSocialImport])
-
-  // Listen for social import callbacks from URL parameters
-  useEffect(() => {
-    if (typeof window === 'undefined' || !authenticated || stage !== 'SOCIAL_IMPORT') return
-
-    const params = new URLSearchParams(window.location.search)
-    const socialImport = params.get('social_import')
-    const dataParam = params.get('data')
-
-    if (socialImport && dataParam) {
-      try {
-        const profileData = JSON.parse(decodeURIComponent(dataParam)) as ImportedProfileData
-        logger.info('Social profile data received', { platform: socialImport }, 'OnboardingProvider')
-        
-        setImportedProfileData(profileData)
-        setHasProgressedPastSocialImport(true)
-        setStage('PROFILE')
-        
-        // Clean up URL
-        const newUrl = new URL(window.location.href)
-        newUrl.searchParams.delete('social_import')
-        newUrl.searchParams.delete('data')
-        window.history.replaceState({}, '', newUrl.toString())
-      } catch (err) {
-        logger.error('Failed to parse social import data', { error: err }, 'OnboardingProvider')
-      }
-    }
-  }, [authenticated, stage])
-=======
-      setStage('PROFILE');
+      setStage('SOCIAL_IMPORT');
       setSubmittedProfile(null);
       setError(null);
+      setImportedProfileData(null);
+      setHasProgressedPastSocialImport(false);
     }
   }, [
     authenticated,
@@ -298,8 +225,51 @@
     user,
     submittedProfile,
     stage,
+    hasProgressedPastSocialImport,
   ]);
->>>>>>> 0603f3e5
+
+  // Listen for social import callbacks from URL parameters
+  useEffect(() => {
+    if (
+      typeof window === 'undefined' ||
+      !authenticated ||
+      stage !== 'SOCIAL_IMPORT'
+    )
+      return;
+
+    const params = new URLSearchParams(window.location.search);
+    const socialImport = params.get('social_import');
+    const dataParam = params.get('data');
+
+    if (socialImport && dataParam) {
+      try {
+        const profileData = JSON.parse(
+          decodeURIComponent(dataParam)
+        ) as ImportedProfileData;
+        logger.info(
+          'Social profile data received',
+          { platform: socialImport },
+          'OnboardingProvider'
+        );
+
+        setImportedProfileData(profileData);
+        setHasProgressedPastSocialImport(true);
+        setStage('PROFILE');
+
+        // Clean up URL
+        const newUrl = new URL(window.location.href);
+        newUrl.searchParams.delete('social_import');
+        newUrl.searchParams.delete('data');
+        window.history.replaceState({}, '', newUrl.toString());
+      } catch (err) {
+        logger.error(
+          'Failed to parse social import data',
+          { error: err },
+          'OnboardingProvider'
+        );
+      }
+    }
+  }, [authenticated, stage]);
 
   const submitOnchain = useCallback(
     async (profile: OnboardingProfilePayload, referralCode: string | null) => {
@@ -384,68 +354,32 @@
             'Gasless registration requires your Babylon embedded wallet.'
           );
         }
-
         logger.info(
           'Attempting client-signed on-chain registration',
           { address: embeddedWallet.address },
           'OnboardingProvider'
         );
-
         const txHash = await requestClientRegistrationTx(
           embeddedWallet.address,
           profile,
           privySendTransaction
         );
-
         logger.info(
           'Client-submitted on-chain registration transaction',
           { txHash },
           'OnboardingProvider'
         );
-
         const data = await callEndpoint({
           ...body,
           txHash,
         });
         return data;
       };
-
       try {
-<<<<<<< HEAD
-        let response: { onchain: unknown; user: StoreUser | null }
-
-        // Try server-signed registration first (gasless for users)
-        try {
-          response = await completeWithServer()
-        } catch (serverError) {
-          const message = extractErrorMessage(serverError).toLowerCase()
-          
-          // If server signer is not supported or unavailable, fall back to client
-          if (
-            (message.includes('SERVER_SIGNER_UNSUPPORTED') ||
-              message.includes('Server wallet not configured')) &&
-            wallet?.address &&
-            !user?.isActor
-          ) {
-            logger.warn(
-              'Server-signed registration unavailable; falling back to client signer',
-              { error: serverError },
-              'OnboardingProvider'
-            )
-            response = await completeWithClient()
-          } else {
-            // Re-throw other server errors
-            throw serverError
-          }
-        }
-=======
         const response = await completeWithClient();
->>>>>>> 0603f3e5
-
         applyResponse(response);
       } catch (rawError) {
         const message = extractErrorMessage(rawError);
-
         if (
           (message.includes('SERVER_SIGNER_UNSUPPORTED') ||
             message.includes('Server wallet not configured')) &&
@@ -601,105 +535,137 @@
     }
   }, [submittedProfile, submitOnchain]);
 
-<<<<<<< HEAD
   const handleSkipOnchain = useCallback(() => {
-    logger.info('User skipped onchain registration', { userId: user?.id }, 'OnboardingProvider')
-    setNeedsOnchain(false)
-    setUserDismissed(true)
-    setStage('SOCIAL_IMPORT')
-    setSubmittedProfile(null)
-    setError(null)
-    setImportedProfileData(null)
-  }, [user, setNeedsOnchain])
-
-  const handleSocialImport = useCallback(async (platform: 'twitter' | 'farcaster') => {
-    setIsSubmitting(true)
-    setError(null)
-
-    try {
-      logger.info('Initiating social import', { platform }, 'OnboardingProvider')
-
-      if (platform === 'twitter') {
-        // Redirect to Twitter OAuth for onboarding
-        window.location.href = '/api/auth/onboarding/twitter/initiate'
-      } else if (platform === 'farcaster') {
-        // Use Farcaster popup flow
-        try {
-          const { openFarcasterOnboardingPopup } = await import('@/lib/farcaster-onboarding')
-          
-          if (!user?.id) {
-            throw new Error('User ID not available')
-          }
-
-          const profile = await openFarcasterOnboardingPopup(user.id)
-          
-          // Convert to ImportedProfileData format
-          const profileData: ImportedProfileData = {
-            platform: 'farcaster',
-            username: profile.username,
-            displayName: profile.displayName || profile.username,
-            bio: profile.bio,
-            profileImageUrl: profile.pfpUrl,
-            farcasterFid: profile.fid.toString(),
-          }
-
-          logger.info('Farcaster profile imported', { username: profile.username, fid: profile.fid }, 'OnboardingProvider')
-          
-          setImportedProfileData(profileData)
-          setHasProgressedPastSocialImport(true)
-          setStage('PROFILE')
-          setIsSubmitting(false)
-        } catch (farcasterError) {
-          const errorMessage = farcasterError instanceof Error 
-            ? farcasterError.message 
-            : 'Failed to authenticate with Farcaster'
-          
-          logger.error('Farcaster import failed', { error: farcasterError }, 'OnboardingProvider')
-          setError(errorMessage)
-          setIsSubmitting(false)
-        }
-      }
-    } catch (err) {
-      logger.error('Failed to initiate social import', { platform, error: err }, 'OnboardingProvider')
-      setError('Failed to connect. Please try again.')
-      setIsSubmitting(false)
-    }
-  }, [user])
-
-  const handleSkipSocialImport = useCallback(() => {
-    logger.info('User skipped social import', { userId: user?.id }, 'OnboardingProvider')
-    setHasProgressedPastSocialImport(true)
-    setStage('PROFILE')
-    setImportedProfileData(null)
-  }, [user])
-
-  const handleClose = useCallback(() => {
-    logger.info('User closed onboarding modal', { 
-      stage, 
-      needsOnboarding, 
-      needsOnchain,
-      userRegistered: user?.onChainRegistered 
-    }, 'OnboardingProvider')
-    
-    setUserDismissed(true)
-    setStage('SOCIAL_IMPORT')
-    setSubmittedProfile(null)
-    setError(null)
-    setImportedProfileData(null)
-    setHasProgressedPastSocialImport(false)
-    
-    // Clear onboarding flags so modal doesn't keep reappearing
-    setNeedsOnboarding(false)
-    setNeedsOnchain(false)
-  }, [stage, needsOnboarding, needsOnchain, user, setNeedsOnboarding, setNeedsOnchain])
-=======
-  const handleClose = useCallback(() => {
-    if (needsOnboarding || needsOnchain) return;
-    setStage('PROFILE');
+    logger.info(
+      'User skipped onchain registration',
+      { userId: user?.id },
+      'OnboardingProvider'
+    );
+    setNeedsOnchain(false);
+    setUserDismissed(true);
+    setStage('SOCIAL_IMPORT');
     setSubmittedProfile(null);
     setError(null);
-  }, [needsOnboarding, needsOnchain]);
->>>>>>> 0603f3e5
+    setImportedProfileData(null);
+  }, [user, setNeedsOnchain]);
+
+  const handleSocialImport = useCallback(
+    async (platform: 'twitter' | 'farcaster') => {
+      setIsSubmitting(true);
+      setError(null);
+
+      try {
+        logger.info(
+          'Initiating social import',
+          { platform },
+          'OnboardingProvider'
+        );
+
+        if (platform === 'twitter') {
+          // Redirect to Twitter OAuth for onboarding
+          window.location.href = '/api/auth/onboarding/twitter/initiate';
+        } else if (platform === 'farcaster') {
+          // Use Farcaster popup flow
+          try {
+            const { openFarcasterOnboardingPopup } = await import(
+              '@/lib/farcaster-onboarding'
+            );
+
+            if (!user?.id) {
+              throw new Error('User ID not available');
+            }
+
+            const profile = await openFarcasterOnboardingPopup(user.id);
+
+            // Convert to ImportedProfileData format
+            const profileData: ImportedProfileData = {
+              platform: 'farcaster',
+              username: profile.username,
+              displayName: profile.displayName || profile.username,
+              bio: profile.bio,
+              profileImageUrl: profile.pfpUrl,
+              farcasterFid: profile.fid.toString(),
+            };
+
+            logger.info(
+              'Farcaster profile imported',
+              { username: profile.username, fid: profile.fid },
+              'OnboardingProvider'
+            );
+
+            setImportedProfileData(profileData);
+            setHasProgressedPastSocialImport(true);
+            setStage('PROFILE');
+            setIsSubmitting(false);
+          } catch (farcasterError) {
+            const errorMessage =
+              farcasterError instanceof Error
+                ? farcasterError.message
+                : 'Failed to authenticate with Farcaster';
+
+            logger.error(
+              'Farcaster import failed',
+              { error: farcasterError },
+              'OnboardingProvider'
+            );
+            setError(errorMessage);
+            setIsSubmitting(false);
+          }
+        }
+      } catch (err) {
+        logger.error(
+          'Failed to initiate social import',
+          { platform, error: err },
+          'OnboardingProvider'
+        );
+        setError('Failed to connect. Please try again.');
+        setIsSubmitting(false);
+      }
+    },
+    [user]
+  );
+
+  const handleSkipSocialImport = useCallback(() => {
+    logger.info(
+      'User skipped social import',
+      { userId: user?.id },
+      'OnboardingProvider'
+    );
+    setHasProgressedPastSocialImport(true);
+    setStage('PROFILE');
+    setImportedProfileData(null);
+  }, [user]);
+
+  const handleClose = useCallback(() => {
+    logger.info(
+      'User closed onboarding modal',
+      {
+        stage,
+        needsOnboarding,
+        needsOnchain,
+        userRegistered: user?.onChainRegistered,
+      },
+      'OnboardingProvider'
+    );
+
+    setUserDismissed(true);
+    setStage('SOCIAL_IMPORT');
+    setSubmittedProfile(null);
+    setError(null);
+    setImportedProfileData(null);
+    setHasProgressedPastSocialImport(false);
+
+    // Clear onboarding flags so modal doesn't keep reappearing
+    setNeedsOnboarding(false);
+    setNeedsOnchain(false);
+  }, [
+    stage,
+    needsOnboarding,
+    needsOnchain,
+    user,
+    setNeedsOnboarding,
+    setNeedsOnchain,
+  ]);
 
   return (
     <>
