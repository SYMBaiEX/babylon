'use client'

import { useEffect, useRef, useState } from 'react'
import StickySidebar from 'sticky-sidebar-v2'
import { LatestNewsPanel } from '@/components/feed/LatestNewsPanel'
import { TrendingPanel } from '@/components/feed/TrendingPanel'
import { MarketsPanel } from '@/components/feed/MarketsPanel'
import { EntitySearchAutocomplete } from '@/components/explore/EntitySearchAutocomplete'

export function WidgetSidebar() {
  const sidebarRef = useRef<HTMLDivElement>(null)
  const stickyInstance = useRef<StickySidebar | null>(null)
  const [searchQuery, setSearchQuery] = useState('')

  useEffect(() => {
    if (!sidebarRef.current) return

    // Initialize sticky sidebar
    stickyInstance.current = new StickySidebar(sidebarRef.current, {
      topSpacing: 0,
      bottomSpacing: 0,
      containerSelector: false, // Use parent container
      innerWrapperSelector: '.sidebar__inner',
      resizeSensor: true,
      stickyClass: 'is-affixed',
      minWidth: 1280, // xl breakpoint
    })

    return () => {
      // Cleanup on unmount
      if (stickyInstance.current) {
        stickyInstance.current.destroy()
      }
    }
  }, [])

  return (
    <div
      ref={sidebarRef}
      className="hidden xl:flex flex-col w-96 shrink-0 bg-sidebar sidebar"
    >
<<<<<<< HEAD
      <div className="sidebar__inner flex flex-col px-4 py-4 gap-4">
        {/* Search Bar at the top */}
        <div className="shrink-0">
=======
      <div className="sidebar__inner flex flex-col px-4 py-6 gap-6">
        <div className="flex-shrink-0">
>>>>>>> fb6d1c3c
          <EntitySearchAutocomplete
            value={searchQuery}
            onChange={setSearchQuery}
            placeholder="Search users, posts..."
          />
        </div>

        <div className="shrink-0">
          <LatestNewsPanel />
        </div>

        <div className="shrink-0">
          <TrendingPanel />
        </div>

        <div className="shrink-0">
          <MarketsPanel />
        </div>
      </div>
    </div>
  )
}

<|MERGE_RESOLUTION|>--- conflicted
+++ resolved
@@ -37,16 +37,10 @@
   return (
     <div
       ref={sidebarRef}
-      className="hidden xl:flex flex-col w-96 shrink-0 bg-sidebar sidebar"
+      className="hidden xl:flex flex-col w-96 flex-shrink-0 bg-sidebar sidebar"
     >
-<<<<<<< HEAD
-      <div className="sidebar__inner flex flex-col px-4 py-4 gap-4">
-        {/* Search Bar at the top */}
-        <div className="shrink-0">
-=======
       <div className="sidebar__inner flex flex-col px-4 py-6 gap-6">
         <div className="flex-shrink-0">
->>>>>>> fb6d1c3c
           <EntitySearchAutocomplete
             value={searchQuery}
             onChange={setSearchQuery}
@@ -54,15 +48,15 @@
           />
         </div>
 
-        <div className="shrink-0">
+        <div className="flex-shrink-0">
           <LatestNewsPanel />
         </div>
 
-        <div className="shrink-0">
+        <div className="flex-shrink-0">
           <TrendingPanel />
         </div>
 
-        <div className="shrink-0">
+        <div className="flex-shrink-0">
           <MarketsPanel />
         </div>
       </div>
