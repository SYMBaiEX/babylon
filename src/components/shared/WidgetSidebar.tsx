--- conflicted
+++ resolved
@@ -1,34 +1,20 @@
 'use client'
 
-<<<<<<< HEAD
 import { BreakingNewsPanel } from '@/components/feed/BreakingNewsPanel'
 import { UpcomingEventsPanel } from '@/components/feed/UpcomingEventsPanel'
-=======
-import { TrendingPostsPanel } from '@/components/feed/TrendingPostsPanel'
-import { MarketOverviewPanel } from '@/components/markets/MarketOverviewPanel'
-import { TopMoversPanel } from '@/components/markets/TopMoversPanel'
->>>>>>> 4681c6ef
 
 export function WidgetSidebar() {
   return (
     <div className="hidden xl:flex flex-col w-96 flex-shrink-0 overflow-y-auto bg-sidebar px-4 py-6 gap-6">
-      {/* Top: Trending Posts */}
+      {/* Top: Breaking News */}
       <div className="flex-shrink-0 min-h-[250px] flex flex-col">
-        <TrendingPostsPanel />
+        <BreakingNewsPanel />
       </div>
 
-      {/* Middle: Market Overview */}
-      <div className="flex-shrink-0 min-h-[200px] flex flex-col">
-        <MarketOverviewPanel />
+      {/* Bottom: Upcoming Events */}
+      <div className="flex-1 flex flex-col justify-center min-h-[200px]">
+        <UpcomingEventsPanel />
       </div>
-<<<<<<< HEAD
-=======
-
-      {/* Bottom: Top Movers */}
-      <div className="flex-shrink-0 min-h-[250px] flex flex-col">
-        <TopMoversPanel />
-      </div>
->>>>>>> 4681c6ef
     </div>
   )
 }
