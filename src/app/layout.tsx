--- conflicted
+++ resolved
@@ -47,15 +47,9 @@
             {/* Desktop Sidebar */}
             <Sidebar />
 
-<<<<<<< HEAD
-            {/* Main Content Area - Early 2000s Twitter: Simple boxy layout */}
-            <main className="flex-1 min-h-screen max-w-screen-xl pt-14 pb-14 md:pt-0 md:pb-0 bg-background md:bg-sidebar md:h-screen overflow-hidden">
-              <div className="h-[calc(100vh-7rem)] md:h-full w-full overflow-hidden" >
-=======
             {/* Main Content Area - Early 2000s: Simple boxy layout */}
             <main className="flex-1 min-h-screen w-full pt-14 pb-14 md:pt-0 md:pb-0 bg-background md:bg-sidebar md:h-screen overflow-hidden">
               <div className="h-[calc(100vh-7rem)] md:h-full w-full overflow-hidden">
->>>>>>> 4681c6ef
                 {children}
               </div>
             </main>
