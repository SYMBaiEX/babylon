'use client'

import { MarketsWidgetSidebar } from '@/components/markets/MarketsWidgetSidebar'
import { PerpPositionsList } from '@/components/markets/PerpPositionsList'
import { PoolsErrorBoundary } from '@/components/markets/PoolsErrorBoundary'
import { PoolsList } from '@/components/markets/PoolsList'
import { PredictionPositionsList } from '@/components/markets/PredictionPositionsList'
import { UserPoolPositions } from '@/components/markets/UserPoolPositions'
import { PageContainer } from '@/components/shared/PageContainer'
import { WalletBalance } from '@/components/shared/WalletBalance'
import { useAuth } from '@/hooks/useAuth'
import { useChannelSubscription } from '@/hooks/useChannelSubscription'
import { logger } from '@/lib/logger'
import { cn } from '@/lib/utils'
import type { PerpPosition } from '@/shared/perps-types'
import { ArrowUpDown, Clock, Flame, Search, TrendingDown, TrendingUp } from 'lucide-react'
import { useCallback, useEffect, useMemo, useRef, useState } from 'react'
import { useRouter } from 'next/navigation'

interface PredictionPosition {
  id: string
  marketId: string
  question: string
  side: 'YES' | 'NO'
  shares: number
  avgPrice: number
  currentPrice: number
  resolved: boolean
  resolution?: boolean | null
}

interface PerpMarket {
  ticker: string
  organizationId: string
  name: string
  currentPrice: number
  change24h: number
  changePercent24h: number
  high24h: number
  low24h: number
  volume24h: number
  openInterest: number
  fundingRate: {
    rate: number
    nextFundingTime: string
    predictedRate: number
  }
  maxLeverage: number
  minOrderSize: number
}

interface PredictionMarket {
  id: number | string
  text: string
  status: 'active' | 'resolved' | 'cancelled'
  createdDate?: string
  resolutionDate?: string
  resolvedOutcome?: boolean
  scenario: number
  yesShares?: number
  noShares?: number
  userPosition?: {
    id: string
    side: 'YES' | 'NO'
    shares: number
    avgPrice: number
    currentPrice: number
    currentValue: number
    costBasis: number
    unrealizedPnL: number
  } | null
}

type MarketTab = 'dashboard' | 'futures' | 'predictions' | 'pools'

interface Pool {
  id: string
  name: string
  totalValue?: number
  totalDeposits: number
  returnPercent: number
  npcActor?: {
    name: string
    tier?: string
  }
}

type PredictionSort = 'trending' | 'newest' | 'ending-soon' | 'volume'

export default function MarketsPage() {
  const router = useRouter()
  const { user, authenticated, login } = useAuth()
  const [activeTab, setActiveTab] = useState<MarketTab>('dashboard')
  const [searchQuery, setSearchQuery] = useState('')
  const [predictionSort, setPredictionSort] = useState<PredictionSort>('trending')
  
  // Data
  const [perpMarkets, setPerpMarkets] = useState<PerpMarket[]>([])
  const [predictions, setPredictions] = useState<PredictionMarket[]>([])
  const [perpPositions, setPerpPositions] = useState<PerpPosition[]>([])
  const [predictionPositions, setPredictionPositions] = useState<PredictionPosition[]>([])
  const [loading, setLoading] = useState(true)
  const [balanceRefreshTrigger, setBalanceRefreshTrigger] = useState(0)
  const [topPools, setTopPools] = useState<Pool[]>([])

  // Use refs to store latest values to break dependency chains
<<<<<<< HEAD
  const fetchDataRef = useRef<(() => Promise<void>) | undefined>(undefined)
=======
  const fetchDataRef = useRef<(() => Promise<void>) | null>(null)
>>>>>>> 4681c6ef
  const authenticatedRef = useRef(authenticated)
  const userIdRef = useRef<string | null>(user?.id || null)
  const prevAuthRef = useRef<{ authenticated: boolean; userId: string | null | undefined } | null>(null)
  const hasMountedRef = useRef(false)

  // Update refs when values change
  useEffect(() => {
    authenticatedRef.current = authenticated
    userIdRef.current = user?.id || null
  }, [authenticated, user?.id])

  // Fetch data - use refs inside to avoid dependencies on authenticated/user
  const fetchData = useCallback(async () => {
    try {
      const isAuth = authenticatedRef.current
      const userId = userIdRef.current
      
      const [perpsRes, predictionsRes, poolsRes] = await Promise.all([
        fetch('/api/markets/perps'),
        fetch(`/api/markets/predictions${isAuth && userId ? `?userId=${userId}` : ''}`),
        fetch('/api/pools'),
      ])

      const perpsData = await perpsRes.json()
      const predictionsData = await predictionsRes.json()
      const poolsData = await poolsRes.json()

      setPerpMarkets(perpsData.markets || [])
      setPredictions(predictionsData.questions || [])
      
      // Get top 6 pools by return percentage
      const pools = poolsData.pools || []
      const sortedPools = [...pools]
        .filter((p: Pool) => p.totalDeposits > 0) // Only pools with deposits
        .sort((a: Pool, b: Pool) => b.returnPercent - a.returnPercent)
        .slice(0, 6)
      setTopPools(sortedPools)

      if (isAuth && userId) {
        const positionsRes = await fetch(`/api/markets/positions/${userId}`)
        const positionsData = await positionsRes.json()

        const perpPos = positionsData.perpetuals?.positions || []
        const predPos = positionsData.predictions?.positions || []

        setPerpPositions(perpPos)
        setPredictionPositions(predPos)
      }

      // Trigger balance refresh after data fetch (after trades)
      setBalanceRefreshTrigger(Date.now())
    } catch (error) {
      logger.error('Error fetching markets data:', error, 'MarketsPage')
    } finally {
      setLoading(false)
    }
  }, []) // Empty dependency array - fetchData never changes

  // Store fetchData in ref (fetchData is stable with empty deps)
  useEffect(() => {
    fetchDataRef.current = fetchData
  }, [fetchData])

  // Initial fetch on mount and when auth state changes
  // Use refs to track auth state changes without causing fetchData to recreate
  useEffect(() => {
    const currentAuth = { authenticated, userId: user?.id }
    
    // Always fetch on initial mount
    if (!hasMountedRef.current) {
      hasMountedRef.current = true
      prevAuthRef.current = currentAuth
      fetchData()
      return
    }
    
    // On subsequent renders, only fetch if auth state actually changed
    const prevAuth = prevAuthRef.current
    if (
      prevAuth &&
      (prevAuth.authenticated !== currentAuth.authenticated ||
       prevAuth.userId !== currentAuth.userId)
    ) {
      prevAuthRef.current = currentAuth
      fetchData()
    }
  }, [authenticated, user?.id, fetchData])

  // Subscribe to markets channel for real-time updates
  const handleMarketsUpdate = useCallback((data: Record<string, unknown>) => {
    if (data.type === 'price_update' || data.type === 'new_questions') {
      fetchDataRef.current?.()
    }
  }, [])

  useChannelSubscription('markets', handleMarketsUpdate)

  const filteredPerpMarkets = perpMarkets.filter(m =>
    !searchQuery.trim() ||
    m.ticker.toLowerCase().includes(searchQuery.toLowerCase()) ||
    m.name.toLowerCase().includes(searchQuery.toLowerCase())
  )

  const filteredPredictions = predictions.filter(p =>
    !searchQuery.trim() ||
    p.text.toLowerCase().includes(searchQuery.toLowerCase())
  )

  // Sort predictions based on selected option
  const sortedPredictions = useMemo(() => {
    const active = filteredPredictions.filter(p => p.status === 'active')
    
    const sorted = [...active].sort((a, b) => {
      switch (predictionSort) {
        case 'trending': {
          // Trending = combination of volume and recency
          const aVolume = (a.yesShares || 0) + (a.noShares || 0)
          const bVolume = (b.yesShares || 0) + (b.noShares || 0)
          const aTime = a.createdDate ? new Date(a.createdDate).getTime() : 0
          const bTime = b.createdDate ? new Date(b.createdDate).getTime() : 0
          // Weight: 70% volume, 30% recency
          const aScore = (aVolume * 0.7) + ((aTime / 1000000) * 0.3)
          const bScore = (bVolume * 0.7) + ((bTime / 1000000) * 0.3)
          return bScore - aScore
        }
        case 'newest':
          return (b.createdDate ? new Date(b.createdDate).getTime() : 0) - 
                 (a.createdDate ? new Date(a.createdDate).getTime() : 0)
        case 'ending-soon':
          return (a.resolutionDate ? new Date(a.resolutionDate).getTime() : Infinity) - 
                 (b.resolutionDate ? new Date(b.resolutionDate).getTime() : Infinity)
        case 'volume':
          return ((b.yesShares || 0) + (b.noShares || 0)) - ((a.yesShares || 0) + (a.noShares || 0))
        default:
          return 0
      }
    })
    
    return sorted
  }, [filteredPredictions, predictionSort])

  const activePredictions = sortedPredictions
  const resolvedPredictions = filteredPredictions.filter(p => p.status === 'resolved')

  // Calculate trending tokens (mix of % gain and volume) - memoized
  const trendingMarkets = useMemo(() => {
    if (perpMarkets.length === 0) return []
    
    const maxVolume = Math.max(...perpMarkets.map(m => m.volume24h), 1)
    
    return perpMarkets
      .map(market => {
        // Trending score: 70% weight on % change, 30% on volume (normalized)
        const volumeScore = (market.volume24h / maxVolume) * 30
        const changeScore = Math.abs(market.changePercent24h) * 0.7
        return {
          ...market,
          trendingScore: changeScore + volumeScore
        }
      })
      .sort((a, b) => b.trendingScore - a.trendingScore)
      .slice(0, 6) // Top 6 trending
  }, [perpMarkets])

  // Calculate top predictions by volume (total shares)
  const topPredictions = useMemo(() => {
    return predictions
      .filter(p => p.status === 'active')
      .map(p => ({
        ...p,
        totalShares: (p.yesShares || 0) + (p.noShares || 0)
      }))
      .sort((a, b) => b.totalShares - a.totalShares)
      .slice(0, 6)
  }, [predictions])

  const handleMarketClick = (market: PerpMarket) => {
    // Navigate to dedicated perp page
    router.push(`/markets/perps/${market.ticker}`)
  }

  const handlePredictionClick = (prediction: PredictionMarket) => {
    // Navigate to dedicated prediction page
    router.push(`/markets/predictions/${prediction.id}`)
  }

  const formatPrice = (p: number) => `$${p.toFixed(2)}`
  const formatVolume = (v: number) => {
    if (v >= 1e9) return `$${(v / 1e9).toFixed(2)}B`
    if (v >= 1e6) return `$${(v / 1e6).toFixed(2)}M`
    return `$${(v / 1e3).toFixed(2)}K`
  }

  const getDaysLeft = (date?: string) => {
    if (!date) return null
    const diff = Math.ceil((new Date(date).getTime() - Date.now()) / (1000 * 60 * 60 * 24))
    return Math.max(0, diff)
  }

  if (loading) {
    return (
      <PageContainer>
        <div className="flex items-center justify-center min-h-[400px]">
          <div className="text-center">
            <div className="animate-spin rounded-full h-12 w-12 border-b-2 border-primary mx-auto mb-4" />
            <p className="text-muted-foreground">Loading markets...</p>
          </div>
        </div>
      </PageContainer>
    )
  }

  return (
    <PageContainer noPadding className="flex flex-col">
      {/* Desktop: Content + Widgets layout */}
      <div className="hidden xl:flex flex-1 overflow-hidden">
        {/* Main content */}
        <div className="flex-1 flex flex-col min-w-0 overflow-hidden">
          {/* Header */}
          <div className="sticky top-0 z-10 bg-background shadow-sm flex-shrink-0">
            <div className="p-3 sm:p-4 space-y-3 sm:space-y-4">
          {/* Tabs */}
          <div role="tablist" aria-label="Market sections" className="flex gap-0 overflow-x-auto scrollbar-hide">
            <button
              role="tab"
              aria-selected={activeTab === 'dashboard'}
              aria-controls="dashboard-panel"
              onClick={() => setActiveTab('dashboard')}
              className={cn(
                'flex-1 px-3 sm:px-4 py-2.5 transition-all whitespace-nowrap text-sm sm:text-base cursor-pointer',
                activeTab === 'dashboard'
                  ? 'text-white font-bold'
                  : 'text-muted-foreground hover:text-foreground'
              )}
            >
              Dashboard
            </button>
            <button
              role="tab"
              aria-selected={activeTab === 'futures'}
              aria-controls="futures-panel"
              onClick={() => setActiveTab('futures')}
              className={cn(
                'flex-1 px-3 sm:px-4 py-2.5 transition-all whitespace-nowrap text-sm sm:text-base cursor-pointer',
                activeTab === 'futures'
                  ? 'text-white font-bold'
                  : 'text-muted-foreground hover:text-foreground'
              )}
            >
              Perps
            </button>
            <button
              role="tab"
              aria-selected={activeTab === 'predictions'}
              aria-controls="predictions-panel"
              onClick={() => setActiveTab('predictions')}
              className={cn(
                'flex-1 px-3 sm:px-4 py-2.5 transition-all whitespace-nowrap text-sm sm:text-base cursor-pointer',
                activeTab === 'predictions'
                  ? 'text-white font-bold'
                  : 'text-muted-foreground hover:text-foreground'
              )}
            >
              Predictions
            </button>
            <button
              role="tab"
              aria-selected={activeTab === 'pools'}
              aria-controls="pools-panel"
              onClick={() => setActiveTab('pools')}
              className={cn(
                'flex-1 px-3 sm:px-4 py-2.5 transition-all whitespace-nowrap text-sm sm:text-base cursor-pointer',
                activeTab === 'pools'
                  ? 'text-white font-bold'
                  : 'text-muted-foreground hover:text-foreground'
              )}
            >
              Pools
            </button>
          </div>

          {/* Wallet Balance */}
          {authenticated && <WalletBalance refreshTrigger={balanceRefreshTrigger} />}

          {/* Search - hide on dashboard */}
          {activeTab !== 'dashboard' && (
            <div className="relative">
              <Search className="absolute left-3 top-1/2 -translate-y-1/2 w-5 h-5 text-muted-foreground" aria-hidden="true" />
              <input
                type="search"
                aria-label={activeTab === 'futures' ? "Search tickers" : activeTab === 'predictions' ? "Search questions" : "Search pools"}
                placeholder={activeTab === 'futures' ? "Search tickers..." : activeTab === 'predictions' ? "Search questions..." : "Search pools..."}
                value={searchQuery}
                onChange={(e) => setSearchQuery(e.target.value)}
                className="w-full pl-10 pr-4 py-3 rounded bg-muted/50 text-foreground placeholder:text-muted-foreground focus:outline-none focus:bg-muted focus:ring-2 focus:ring-[#1da1f2]/30"
              />
            </div>
          )}
            </div>
          </div>

          {/* Content */}
          <div className="flex-1 overflow-y-auto">
        {activeTab === 'dashboard' ? (
          <div id="dashboard-panel" role="tabpanel" aria-labelledby="dashboard-tab" className="p-4 space-y-6">
            {/* Positions Overview - Only show if authenticated and has positions */}
            {authenticated && (perpPositions.length > 0 || predictionPositions.length > 0) && (
              <div className="bg-gradient-to-br from-[#1da1f2]/10 to-purple-500/10 rounded-lg p-4 border border-[#1da1f2]/20">
                <h2 className="text-lg font-bold mb-3 flex items-center gap-2">
                  <div className="w-1 h-5 bg-[#1da1f2] rounded-full" />
                  Your Positions
                </h2>
                
                {/* Perp Positions */}
                {perpPositions.length > 0 && (
                  <div className="mb-4">
                    <h3 className="text-sm font-semibold text-muted-foreground mb-2">PERPETUAL FUTURES ({perpPositions.length})</h3>
                    <PerpPositionsList positions={perpPositions} onPositionClosed={fetchData} />
                  </div>
                )}
                
                {/* Prediction Positions */}
                {predictionPositions.length > 0 && (
                  <div>
                    <h3 className="text-sm font-semibold text-muted-foreground mb-2">PREDICTIONS ({predictionPositions.length})</h3>
                    <PredictionPositionsList positions={predictionPositions} onPositionSold={fetchData} />
                  </div>
                )}
              </div>
            )}

            {/* Market Sections Grid */}
            <div className="grid grid-cols-1 xl:grid-cols-2 gap-6">
              {/* Trending Perps */}
              <div className="bg-card/50 backdrop-blur rounded-lg p-4 border border-border">
                <h2 className="text-lg font-bold mb-3 flex items-center gap-2">
                  <TrendingUp className="w-5 h-5 text-green-600" />
                  Trending Perpetuals
                </h2>
                {trendingMarkets.length > 0 ? (
                  <div className="space-y-2">
                    {trendingMarkets.map((market, idx) => (
                      <button
                        key={`trending-${market.ticker}-${idx}`}
                        onClick={() => handleMarketClick(market)}
                        className="w-full p-3 rounded-lg text-left bg-muted/30 hover:bg-muted transition-all cursor-pointer border border-transparent hover:border-[#1da1f2]/30"
                      >
                        <div className="flex justify-between items-center">
                          <div className="flex-1">
                            <div className="font-bold text-sm">${market.ticker}</div>
                            <div className="text-xs text-muted-foreground truncate">{market.name}</div>
                          </div>
                          <div className="text-right ml-3">
                            <div className="font-bold text-sm">{formatPrice(market.currentPrice)}</div>
                            <div className={cn(
                              "text-xs font-bold flex items-center gap-1 justify-end",
                              market.change24h >= 0 ? "text-green-600" : "text-red-600"
                            )}>
                              {market.change24h >= 0 ? <TrendingUp className="w-3 h-3" /> : <TrendingDown className="w-3 h-3" />}
                              {market.change24h >= 0 ? '+' : ''}{market.changePercent24h.toFixed(2)}%
                            </div>
                          </div>
                        </div>
                      </button>
                    ))}
                  </div>
                ) : (
                  <div className="p-6 rounded-lg bg-muted/30 text-center">
                    <p className="text-sm text-muted-foreground">No markets available yet.</p>
                  </div>
                )}
              </div>

              {/* Top Predictions */}
              <div className="bg-card/50 backdrop-blur rounded-lg p-4 border border-border">
                <h2 className="text-lg font-bold mb-3 flex items-center gap-2">
                  <TrendingUp className="w-5 h-5 text-purple-600" />
                  Hot Predictions
                </h2>
                {topPredictions.length > 0 ? (
                  <div className="space-y-2">
                    {topPredictions.map((prediction, idx) => {
                      const totalShares = (prediction.yesShares || 0) + (prediction.noShares || 0)
                      const yesPercent = totalShares > 0 ? ((prediction.yesShares || 0) / totalShares * 100) : 50
                      const daysLeft = getDaysLeft(prediction.resolutionDate)
                      
                      return (
                        <button
                          key={`hot-pred-${prediction.id}-${idx}`}
                          onClick={() => handlePredictionClick(prediction)}
                          className="w-full p-3 rounded-lg text-left bg-muted/30 hover:bg-muted transition-all cursor-pointer border border-transparent hover:border-purple-500/30"
                        >
                          <div className="font-medium text-sm mb-2 line-clamp-2">{prediction.text}</div>
                          <div className="flex items-center justify-between gap-2 text-xs">
                            <div className="flex items-center gap-2">
                              <span className="text-green-600 font-bold">{yesPercent.toFixed(0)}% YES</span>
                              <span className="text-muted-foreground">•</span>
                              <span className="text-red-600 font-bold">{(100 - yesPercent).toFixed(0)}% NO</span>
                            </div>
                            {daysLeft !== null && (
                              <div className="flex items-center gap-1 text-muted-foreground">
                                <Clock className="w-3 h-3" />
                                {daysLeft}d
                              </div>
                            )}
                          </div>
                        </button>
                      )
                    })}
                  </div>
                ) : (
                  <div className="p-6 rounded-lg bg-muted/30 text-center">
                    <p className="text-sm text-muted-foreground">No active predictions yet.</p>
                  </div>
                )}
              </div>
            </div>

            {/* Top Performing Pools - Full width */}
            {topPools.length > 0 && (
              <div className="bg-card/50 backdrop-blur rounded-lg p-4 border border-border">
                <h2 className="text-lg font-bold mb-3 flex items-center gap-2">
                  <TrendingUp className="w-5 h-5 text-orange-600" />
                  Top Performing Pools
                </h2>
                <div className="grid grid-cols-1 md:grid-cols-2 xl:grid-cols-3 gap-3">
              {topPools.map((pool, idx) => (
                      <button
                        key={`top-pool-${pool.id}-${idx}`}
                        onClick={() => router.push(`/markets/pools/${pool.id}`)}
                        className="p-4 rounded-lg text-left bg-muted/30 hover:bg-muted transition-all cursor-pointer border border-transparent hover:border-orange-500/30"
                      >
                      <div className="flex justify-between items-start mb-2">
                        <div className="flex-1">
                          <div className="font-bold text-sm mb-1">{pool.name}</div>
                          <div className="text-xs text-muted-foreground">{pool.npcActor?.name}</div>
                        </div>
                        <div className={cn(
                          "text-lg font-bold",
                          pool.returnPercent >= 0 ? "text-green-600" : "text-red-600"
                        )}>
                          {pool.returnPercent >= 0 ? '+' : ''}{pool.returnPercent.toFixed(1)}%
                        </div>
                      </div>
                      <div className="flex gap-3 text-xs text-muted-foreground">
                        <div>TVL: ${pool.totalValue?.toFixed(0) || pool.totalDeposits.toFixed(0)}</div>
                        <div>•</div>
                        <div>{pool.npcActor?.tier?.replace('_TIER', '') || 'N/A'} Tier</div>
                      </div>
                    </button>
                  ))}
                </div>
              </div>
            )}

            {/* CTA for non-authenticated users */}
            {!authenticated && (
              <div className="flex flex-col items-center justify-center py-16 px-4 bg-gradient-to-br from-[#1da1f2]/10 to-purple-500/10 rounded-lg border border-[#1da1f2]/20">
                <h3 className="text-2xl font-bold mb-2">Start Trading Today</h3>
                <p className="text-sm text-muted-foreground mb-6 text-center max-w-md">
                  Connect your wallet to trade perpetual futures, prediction markets, and invest in trader pools
                </p>
                <button
                  onClick={login}
                  className="px-8 py-3 bg-[#1da1f2] text-white rounded-lg font-medium hover:bg-[#1a8cd8] transition-colors cursor-pointer shadow-lg shadow-[#1da1f2]/20"
                >
                  Connect Wallet
                </button>
              </div>
            )}
          </div>
        ) : activeTab === 'pools' ? (
          <PoolsErrorBoundary>
            <div id="pools-panel" role="tabpanel" aria-labelledby="pools-tab" className="p-4">
              {/* Show user's pool positions FIRST if authenticated */}
              {authenticated && (
                <div className="mb-6">
                  <UserPoolPositions onWithdraw={fetchData} />
                </div>
              )}
              
              <h2 className="text-sm font-bold text-muted-foreground mb-3">ALL TRADING POOLS</h2>
              <PoolsList 
                onPoolClick={(pool) => router.push(`/markets/pools/${pool.id}`)} 
              />
            </div>
          </PoolsErrorBoundary>
        ) : activeTab === 'futures' ? (
          <div id="futures-panel" role="tabpanel" aria-labelledby="futures-tab" className="p-4">
            {/* Show positions section FIRST if authenticated and has positions */}
            {authenticated && perpPositions.length > 0 && (
              <>
                <h2 className="text-sm font-bold text-muted-foreground mb-3">YOUR POSITIONS ({perpPositions.length})</h2>
                <div className="mb-6">
                  <PerpPositionsList positions={perpPositions} onPositionClosed={fetchData} />
                </div>
              </>
            )}
            
            <h2 className="text-sm font-bold text-muted-foreground mb-3">ALL MARKETS</h2>
            <div className="space-y-2">
              {filteredPerpMarkets.map((market, idx) => (
                <button
                  key={`market-${market.ticker}-${idx}`}
                  onClick={() => handleMarketClick(market)}
                  className="w-full p-3 rounded text-left bg-muted/30 hover:bg-muted transition-all cursor-pointer"
                >
                  <div className="flex justify-between mb-2">
                    <div>
                      <div className="font-bold">${market.ticker}</div>
                      <div className="text-xs text-muted-foreground">{market.name}</div>
                    </div>
                    <div className="text-right">
                      <div className="font-bold">{formatPrice(market.currentPrice)}</div>
                      <div className={cn(
                        "text-xs font-medium flex items-center gap-1 justify-end",
                        market.change24h >= 0 ? "text-green-600" : "text-red-600"
                      )}>
                        {market.change24h >= 0 ? <TrendingUp className="w-3 h-3" /> : <TrendingDown className="w-3 h-3" />}
                        {market.change24h >= 0 ? '+' : ''}{market.changePercent24h.toFixed(2)}%
                      </div>
                    </div>
                  </div>
                  <div className="flex gap-3 text-xs text-muted-foreground">
                    <div>Vol: {formatVolume(market.volume24h)}</div>
                    <div>OI: {formatVolume(market.openInterest)}</div>
                    <div className={market.fundingRate.rate >= 0 ? "text-orange-500" : "text-blue-500"}>
                      Fund: {(market.fundingRate.rate * 100).toFixed(4)}%
                    </div>
                  </div>
                </button>
              ))}
            </div>
          </div>
        ) : (
          <div id="predictions-panel" role="tabpanel" aria-labelledby="predictions-tab" className="p-4">
            {/* Show positions section FIRST if authenticated and has positions */}
            {authenticated && predictionPositions.length > 0 && (
              <>
                <h2 className="text-sm font-bold text-muted-foreground mb-3">YOUR POSITIONS ({predictionPositions.length})</h2>
                <div className="mb-6">
                  <PredictionPositionsList positions={predictionPositions} onPositionSold={fetchData} />
                </div>
              </>
            )}

            <div className="flex items-center justify-between mb-3">
              <h2 className="text-sm font-bold text-muted-foreground">ACTIVE MARKETS ({activePredictions.length})</h2>
              
              {/* Sorting Controls */}
              <div className="flex gap-2">
                <button
                  onClick={() => setPredictionSort('trending')}
                  className={cn(
                    "px-3 py-1.5 rounded-full text-xs font-medium transition-all",
                    predictionSort === 'trending'
                      ? "bg-[#1da1f2] text-white"
                      : "bg-muted/50 text-muted-foreground hover:bg-muted"
                  )}
                >
                  <Flame className="w-3 h-3 inline mr-1" />
                  Trending
                </button>
                <button
                  onClick={() => setPredictionSort('volume')}
                  className={cn(
                    "px-3 py-1.5 rounded-full text-xs font-medium transition-all",
                    predictionSort === 'volume'
                      ? "bg-[#1da1f2] text-white"
                      : "bg-muted/50 text-muted-foreground hover:bg-muted"
                  )}
                >
                  <ArrowUpDown className="w-3 h-3 inline mr-1" />
                  Volume
                </button>
                <button
                  onClick={() => setPredictionSort('newest')}
                  className={cn(
                    "px-3 py-1.5 rounded-full text-xs font-medium transition-all",
                    predictionSort === 'newest'
                      ? "bg-[#1da1f2] text-white"
                      : "bg-muted/50 text-muted-foreground hover:bg-muted"
                  )}
                >
                  Newest
                </button>
                <button
                  onClick={() => setPredictionSort('ending-soon')}
                  className={cn(
                    "px-3 py-1.5 rounded-full text-xs font-medium transition-all",
                    predictionSort === 'ending-soon'
                      ? "bg-[#1da1f2] text-white"
                      : "bg-muted/50 text-muted-foreground hover:bg-muted"
                  )}
                >
                  <Clock className="w-3 h-3 inline mr-1" />
                  Ending Soon
                </button>
              </div>
            </div>
            
            <div className="space-y-2 mb-6">
              {activePredictions.map((prediction, idx) => {
                const daysLeft = getDaysLeft(prediction.resolutionDate)
                const totalShares = (prediction.yesShares || 0) + (prediction.noShares || 0)
                const yesPrice = totalShares > 0 ? ((prediction.yesShares || 0) / totalShares * 100).toFixed(1) : '50'
                const noPrice = totalShares > 0 ? ((prediction.noShares || 0) / totalShares * 100).toFixed(1) : '50'
                const hasPosition = prediction.userPosition !== null && prediction.userPosition !== undefined
                
                return (
                  <button
                    key={`prediction-${prediction.id}-${idx}`}
                    onClick={() => handlePredictionClick(prediction)}
                    className={cn(
                      "w-full p-3 rounded text-left transition-all cursor-pointer",
                      hasPosition ? "bg-[#1da1f2]/5 hover:bg-[#1da1f2]/20" : "bg-muted/30 hover:bg-muted"
                    )}
                  >
                    <div className="font-medium mb-2">{prediction.text}</div>
                    <div className="flex flex-col gap-2">
                      <div className="flex gap-3 text-xs items-center justify-between">
                        <div className="flex gap-3 text-muted-foreground">
                          <div className="flex items-center gap-1">
                            <Clock className="w-3 h-3" />
                            {daysLeft !== null ? `${daysLeft}d` : 'Soon'}
                          </div>
                          <div className="flex items-center gap-1">
                            <ArrowUpDown className="w-3 h-3" />
                            {totalShares > 0 ? totalShares.toFixed(0) : '0'}
                          </div>
                        </div>
                        <div className="flex gap-2">
                          <div className="text-green-600 font-medium">{yesPrice}% YES</div>
                          <div className="text-red-600 font-medium">{noPrice}% NO</div>
                        </div>
                      </div>
                      {hasPosition && prediction.userPosition && (
                        <div className="flex items-center gap-2 text-xs">
                          <span className={cn(
                            "px-2 py-0.5 rounded font-medium",
                            prediction.userPosition.side === 'YES'
                              ? "bg-green-600/20 text-green-600"
                              : "bg-red-600/20 text-red-600"
                          )}>
                            {prediction.userPosition.side} {prediction.userPosition.shares.toFixed(2)}
                          </span>
                          <span className={cn(
                            "font-medium",
                            prediction.userPosition.unrealizedPnL >= 0 ? "text-green-600" : "text-red-600"
                          )}>
                            {prediction.userPosition.unrealizedPnL >= 0 ? '+' : ''}${prediction.userPosition.unrealizedPnL.toFixed(2)}
                          </span>
                        </div>
                      )}
                    </div>
                  </button>
                )
              })}
            </div>

            {resolvedPredictions.length > 0 && (
              <>
                <h2 className="text-sm font-bold text-muted-foreground mb-3 mt-6">RESOLVED ({resolvedPredictions.length})</h2>
                <div className="space-y-2">
                  {filteredPredictions.filter(p => p.status === 'resolved').map((prediction, idx) => (
                    <div key={`resolved-${prediction.id}-${idx}`} className="p-3 rounded bg-muted/20 opacity-60">
                      <div className="font-medium mb-2">{prediction.text}</div>
                      <div className="flex gap-2 text-xs">
                        <span className="text-muted-foreground">Resolved:</span>
                        <span className={prediction.resolvedOutcome ? "text-green-600 font-bold" : "text-red-600 font-bold"}>
                          {prediction.resolvedOutcome ? 'YES' : 'NO'}
                        </span>
                      </div>
                    </div>
                  ))}
                </div>
              </>
            )}
          </div>
        )}
          </div>

          {!authenticated && activeTab !== 'dashboard' && (
            <div className="shadow-[0_-4px_6px_-1px_rgba(0,0,0,0.05)] bg-muted/30 p-4 text-center">
              <p className="text-sm text-muted-foreground mb-3">Connect your wallet to trade</p>
              <button
                onClick={login}
                className="px-6 py-3 bg-[#1da1f2] text-white rounded font-medium hover:bg-[#1a8cd8] transition-colors cursor-pointer"
              >
                Connect Wallet
              </button>
            </div>
          )}
        </div>

        {/* Widget Sidebar */}
        <MarketsWidgetSidebar 
          onMarketClick={(market) => {
            // Convert TopMover to PerpMarket format
            const perpMarket: PerpMarket = {
              ticker: market.ticker,
              organizationId: market.organizationId || '',
              name: market.name,
              currentPrice: market.currentPrice,
              change24h: market.change24h,
              changePercent24h: market.changePercent24h,
              high24h: market.high24h || 0,
              low24h: market.low24h || 0,
              volume24h: market.volume24h || 0,
              openInterest: market.openInterest || 0,
              fundingRate: market.fundingRate || {
                rate: 0,
                nextFundingTime: new Date().toISOString(),
                predictedRate: 0,
              },
              maxLeverage: market.maxLeverage || 10,
              minOrderSize: market.minOrderSize || 1,
            }
            handleMarketClick(perpMarket)
          }}
        />
      </div>

      {/* Mobile/Tablet: Full width content */}
      <div className="flex xl:hidden flex-col flex-1 overflow-hidden">
        {/* Header */}
        <div className="sticky top-0 z-10 bg-background shadow-sm flex-shrink-0">
          <div className="p-3 sm:p-4 space-y-3 sm:space-y-4">
            {/* Tabs */}
            <div role="tablist" aria-label="Market sections" className="flex gap-0 overflow-x-auto scrollbar-hide">
              <button
                role="tab"
                aria-selected={activeTab === 'dashboard'}
                aria-controls="dashboard-panel"
                onClick={() => setActiveTab('dashboard')}
                className={cn(
                  'flex-1 px-3 sm:px-4 py-2.5 transition-all whitespace-nowrap text-sm sm:text-base cursor-pointer',
                  activeTab === 'dashboard'
                    ? 'text-white font-bold'
                    : 'text-muted-foreground hover:text-foreground'
                )}
              >
                Dashboard
              </button>
              <button
                role="tab"
                aria-selected={activeTab === 'futures'}
                aria-controls="futures-panel"
                onClick={() => setActiveTab('futures')}
                className={cn(
                  'flex-1 px-3 sm:px-4 py-2.5 transition-all whitespace-nowrap text-sm sm:text-base cursor-pointer',
                  activeTab === 'futures'
                    ? 'text-white font-bold'
                    : 'text-muted-foreground hover:text-foreground'
                )}
              >
                Perps
              </button>
              <button
                role="tab"
                aria-selected={activeTab === 'predictions'}
                aria-controls="predictions-panel"
                onClick={() => setActiveTab('predictions')}
                className={cn(
                  'flex-1 px-3 sm:px-4 py-2.5 transition-all whitespace-nowrap text-sm sm:text-base cursor-pointer',
                  activeTab === 'predictions'
                    ? 'text-white font-bold'
                    : 'text-muted-foreground hover:text-foreground'
                )}
              >
                Predictions
              </button>
              <button
                role="tab"
                aria-selected={activeTab === 'pools'}
                aria-controls="pools-panel"
                onClick={() => setActiveTab('pools')}
                className={cn(
                  'flex-1 px-3 sm:px-4 py-2.5 transition-all whitespace-nowrap text-sm sm:text-base cursor-pointer',
                  activeTab === 'pools'
                    ? 'text-white font-bold'
                    : 'text-muted-foreground hover:text-foreground'
                )}
              >
                Pools
              </button>
            </div>

            {/* Wallet Balance */}
            {authenticated && <WalletBalance refreshTrigger={balanceRefreshTrigger} />}

            {/* Search - hide on dashboard */}
            {activeTab !== 'dashboard' && (
              <div className="relative">
                <Search className="absolute left-3 top-1/2 -translate-y-1/2 w-5 h-5 text-muted-foreground" aria-hidden="true" />
                <input
                  type="search"
                  aria-label={activeTab === 'futures' ? "Search tickers" : activeTab === 'predictions' ? "Search questions" : "Search pools"}
                  placeholder={activeTab === 'futures' ? "Search tickers..." : activeTab === 'predictions' ? "Search questions..." : "Search pools..."}
                  value={searchQuery}
                  onChange={(e) => setSearchQuery(e.target.value)}
                  className="w-full pl-10 pr-4 py-3 rounded bg-muted/50 text-foreground placeholder:text-muted-foreground focus:outline-none focus:bg-muted focus:ring-2 focus:ring-[#1da1f2]/30"
                />
              </div>
            )}
          </div>
        </div>

        {/* Content */}
        <div className="flex-1 overflow-y-auto">
          {activeTab === 'dashboard' ? (
            <div id="dashboard-panel" role="tabpanel" aria-labelledby="dashboard-tab" className="p-4 space-y-6">
              {/* Positions Overview - Only show if authenticated and has positions */}
              {authenticated && (perpPositions.length > 0 || predictionPositions.length > 0) && (
                <div className="bg-gradient-to-br from-[#1da1f2]/10 to-purple-500/10 rounded-lg p-4 border border-[#1da1f2]/20">
                  <h2 className="text-lg font-bold mb-3 flex items-center gap-2">
                    <div className="w-1 h-5 bg-[#1da1f2] rounded-full" />
                    Your Positions
                  </h2>
                  
                  {/* Perp Positions */}
                  {perpPositions.length > 0 && (
                    <div className="mb-4">
                      <h3 className="text-sm font-semibold text-muted-foreground mb-2">PERPETUAL FUTURES ({perpPositions.length})</h3>
                      <PerpPositionsList positions={perpPositions} onPositionClosed={fetchData} />
                    </div>
                  )}
                  
                  {/* Prediction Positions */}
                  {predictionPositions.length > 0 && (
                    <div>
                      <h3 className="text-sm font-semibold text-muted-foreground mb-2">PREDICTIONS ({predictionPositions.length})</h3>
                      <PredictionPositionsList positions={predictionPositions} onPositionSold={fetchData} />
                    </div>
                  )}
                </div>
              )}

              {/* Trending Perps */}
              <div className="bg-card/50 backdrop-blur rounded-lg p-4 border border-border">
                <h2 className="text-lg font-bold mb-3 flex items-center gap-2">
                  <TrendingUp className="w-5 h-5 text-green-600" />
                  Trending Perpetuals
                </h2>
                {trendingMarkets.length > 0 ? (
                  <div className="space-y-2">
                    {trendingMarkets.map((market, idx) => (
                      <button
                        key={`trending-mobile-${market.ticker}-${idx}`}
                        onClick={() => handleMarketClick(market)}
                        className="w-full p-3 rounded-lg text-left bg-muted/30 hover:bg-muted transition-all cursor-pointer border border-transparent hover:border-[#1da1f2]/30"
                      >
                        <div className="flex justify-between items-center">
                          <div className="flex-1">
                            <div className="font-bold text-sm">${market.ticker}</div>
                            <div className="text-xs text-muted-foreground truncate">{market.name}</div>
                          </div>
                          <div className="text-right ml-3">
                            <div className="font-bold text-sm">{formatPrice(market.currentPrice)}</div>
                            <div className={cn(
                              "text-xs font-bold flex items-center gap-1 justify-end",
                              market.change24h >= 0 ? "text-green-600" : "text-red-600"
                            )}>
                              {market.change24h >= 0 ? <TrendingUp className="w-3 h-3" /> : <TrendingDown className="w-3 h-3" />}
                              {market.change24h >= 0 ? '+' : ''}{market.changePercent24h.toFixed(2)}%
                            </div>
                          </div>
                        </div>
                      </button>
                    ))}
                  </div>
                ) : (
                  <div className="p-6 rounded-lg bg-muted/30 text-center">
                    <p className="text-sm text-muted-foreground">No markets available yet.</p>
                  </div>
                )}
              </div>

              {/* Top Predictions */}
              <div className="bg-card/50 backdrop-blur rounded-lg p-4 border border-border">
                <h2 className="text-lg font-bold mb-3 flex items-center gap-2">
                  <TrendingUp className="w-5 h-5 text-purple-600" />
                  Hot Predictions
                </h2>
                {topPredictions.length > 0 ? (
                  <div className="space-y-2">
                    {topPredictions.map((prediction, idx) => {
                      const totalShares = (prediction.yesShares || 0) + (prediction.noShares || 0)
                      const yesPercent = totalShares > 0 ? ((prediction.yesShares || 0) / totalShares * 100) : 50
                      const daysLeft = getDaysLeft(prediction.resolutionDate)
                      
                      return (
                        <button
                          key={`hot-pred-mobile-${prediction.id}-${idx}`}
                          onClick={() => handlePredictionClick(prediction)}
                          className="w-full p-3 rounded-lg text-left bg-muted/30 hover:bg-muted transition-all cursor-pointer border border-transparent hover:border-purple-500/30"
                        >
                          <div className="font-medium text-sm mb-2 line-clamp-2">{prediction.text}</div>
                          <div className="flex items-center justify-between gap-2 text-xs">
                            <div className="flex items-center gap-2">
                              <span className="text-green-600 font-bold">{yesPercent.toFixed(0)}% YES</span>
                              <span className="text-muted-foreground">•</span>
                              <span className="text-red-600 font-bold">{(100 - yesPercent).toFixed(0)}% NO</span>
                            </div>
                            {daysLeft !== null && (
                              <div className="flex items-center gap-1 text-muted-foreground">
                                <Clock className="w-3 h-3" />
                                {daysLeft}d
                              </div>
                            )}
                          </div>
                        </button>
                      )
                    })}
                  </div>
                ) : (
                  <div className="p-6 rounded-lg bg-muted/30 text-center">
                    <p className="text-sm text-muted-foreground">No active predictions yet.</p>
                  </div>
                )}
              </div>

              {/* Top Performing Pools */}
              {topPools.length > 0 && (
                <div className="bg-card/50 backdrop-blur rounded-lg p-4 border border-border">
                  <h2 className="text-lg font-bold mb-3 flex items-center gap-2">
                    <TrendingUp className="w-5 h-5 text-orange-600" />
                    Top Performing Pools
                  </h2>
                  <div className="space-y-3">
                    {topPools.map((pool, idx) => (
                      <button
                        key={`top-pool-mobile-${pool.id}-${idx}`}
                        onClick={() => router.push(`/markets/pools/${pool.id}`)}
                        className="w-full p-4 rounded-lg text-left bg-muted/30 hover:bg-muted transition-all cursor-pointer border border-transparent hover:border-orange-500/30"
                      >
                        <div className="flex justify-between items-start mb-2">
                          <div className="flex-1">
                            <div className="font-bold text-sm mb-1">{pool.name}</div>
                            <div className="text-xs text-muted-foreground">{pool.npcActor?.name}</div>
                          </div>
                          <div className={cn(
                            "text-lg font-bold",
                            pool.returnPercent >= 0 ? "text-green-600" : "text-red-600"
                          )}>
                            {pool.returnPercent >= 0 ? '+' : ''}{pool.returnPercent.toFixed(1)}%
                          </div>
                        </div>
                        <div className="flex gap-3 text-xs text-muted-foreground">
                          <div>TVL: ${pool.totalValue?.toFixed(0) || pool.totalDeposits.toFixed(0)}</div>
                          <div>•</div>
                          <div>{pool.npcActor?.tier?.replace('_TIER', '') || 'N/A'} Tier</div>
                        </div>
                      </button>
                    ))}
                  </div>
                </div>
              )}

              {/* CTA for non-authenticated users */}
              {!authenticated && (
                <div className="flex flex-col items-center justify-center py-16 px-4 bg-gradient-to-br from-[#1da1f2]/10 to-purple-500/10 rounded-lg border border-[#1da1f2]/20">
                  <h3 className="text-2xl font-bold mb-2">Start Trading Today</h3>
                  <p className="text-sm text-muted-foreground mb-6 text-center max-w-md">
                    Connect your wallet to trade perpetual futures, prediction markets, and invest in trader pools
                  </p>
                  <button
                    onClick={login}
                    className="px-8 py-3 bg-[#1da1f2] text-white rounded-lg font-medium hover:bg-[#1a8cd8] transition-colors cursor-pointer shadow-lg shadow-[#1da1f2]/20"
                  >
                    Connect Wallet
                  </button>
                </div>
              )}
            </div>
          ) : activeTab === 'pools' ? (
            <PoolsErrorBoundary>
              <div id="pools-panel" role="tabpanel" aria-labelledby="pools-tab" className="p-4">
                {/* Show user's pool positions FIRST if authenticated */}
                {authenticated && (
                  <div className="mb-6">
                    <UserPoolPositions onWithdraw={fetchData} />
                  </div>
                )}
                
                <h2 className="text-sm font-bold text-muted-foreground mb-3">ALL TRADING POOLS</h2>
                <PoolsList 
                  onPoolClick={(pool) => router.push(`/markets/pools/${pool.id}`)} 
                />
              </div>
            </PoolsErrorBoundary>
          ) : activeTab === 'futures' ? (
            <div id="futures-panel" role="tabpanel" aria-labelledby="futures-tab" className="p-4">
              {/* Show positions section FIRST if authenticated and has positions */}
              {authenticated && perpPositions.length > 0 && (
                <>
                  <h2 className="text-sm font-bold text-muted-foreground mb-3">YOUR POSITIONS ({perpPositions.length})</h2>
                  <div className="mb-6">
                    <PerpPositionsList positions={perpPositions} onPositionClosed={fetchData} />
                  </div>
                </>
              )}
              
              <h2 className="text-sm font-bold text-muted-foreground mb-3">ALL MARKETS</h2>
              <div className="space-y-2">
                {filteredPerpMarkets.map((market, idx) => (
                  <button
                    key={`market-${market.ticker}-${idx}`}
                    onClick={() => handleMarketClick(market)}
                    className="w-full p-3 rounded text-left bg-muted/30 hover:bg-muted transition-all cursor-pointer"
                  >
                    <div className="flex justify-between mb-2">
                      <div>
                        <div className="font-bold">${market.ticker}</div>
                        <div className="text-xs text-muted-foreground">{market.name}</div>
                      </div>
                      <div className="text-right">
                        <div className="font-bold">{formatPrice(market.currentPrice)}</div>
                        <div className={cn(
                          "text-xs font-medium flex items-center gap-1 justify-end",
                          market.change24h >= 0 ? "text-green-600" : "text-red-600"
                        )}>
                          {market.change24h >= 0 ? <TrendingUp className="w-3 h-3" /> : <TrendingDown className="w-3 h-3" />}
                          {market.change24h >= 0 ? '+' : ''}{market.changePercent24h.toFixed(2)}%
                        </div>
                      </div>
                    </div>
                    <div className="flex gap-3 text-xs text-muted-foreground">
                      <div>Vol: {formatVolume(market.volume24h)}</div>
                      <div>OI: {formatVolume(market.openInterest)}</div>
                      <div className={market.fundingRate.rate >= 0 ? "text-orange-500" : "text-blue-500"}>
                        Fund: {(market.fundingRate.rate * 100).toFixed(4)}%
                      </div>
                    </div>
                  </button>
                ))}
              </div>
            </div>
          ) : (
            <div id="predictions-panel" role="tabpanel" aria-labelledby="predictions-tab" className="p-4">
              {/* Show positions section FIRST if authenticated and has positions */}
              {authenticated && predictionPositions.length > 0 && (
                <>
                  <h2 className="text-sm font-bold text-muted-foreground mb-3">YOUR POSITIONS ({predictionPositions.length})</h2>
                  <div className="mb-6">
                    <PredictionPositionsList positions={predictionPositions} onPositionSold={fetchData} />
                  </div>
                </>
              )}

              <div className="mb-3">
                <h2 className="text-sm font-bold text-muted-foreground mb-2">ACTIVE MARKETS ({activePredictions.length})</h2>
                
                {/* Sorting Controls - Mobile responsive */}
                <div className="flex gap-2 overflow-x-auto scrollbar-hide pb-2">
                  <button
                    onClick={() => setPredictionSort('trending')}
                    className={cn(
                      "px-3 py-1.5 rounded-full text-xs font-medium transition-all whitespace-nowrap flex-shrink-0",
                      predictionSort === 'trending'
                        ? "bg-[#1da1f2] text-white"
                        : "bg-muted/50 text-muted-foreground hover:bg-muted"
                    )}
                  >
                    <Flame className="w-3 h-3 inline mr-1" />
                    Trending
                  </button>
                  <button
                    onClick={() => setPredictionSort('volume')}
                    className={cn(
                      "px-3 py-1.5 rounded-full text-xs font-medium transition-all whitespace-nowrap flex-shrink-0",
                      predictionSort === 'volume'
                        ? "bg-[#1da1f2] text-white"
                        : "bg-muted/50 text-muted-foreground hover:bg-muted"
                    )}
                  >
                    <ArrowUpDown className="w-3 h-3 inline mr-1" />
                    Volume
                  </button>
                  <button
                    onClick={() => setPredictionSort('newest')}
                    className={cn(
                      "px-3 py-1.5 rounded-full text-xs font-medium transition-all whitespace-nowrap flex-shrink-0",
                      predictionSort === 'newest'
                        ? "bg-[#1da1f2] text-white"
                        : "bg-muted/50 text-muted-foreground hover:bg-muted"
                    )}
                  >
                    Newest
                  </button>
                  <button
                    onClick={() => setPredictionSort('ending-soon')}
                    className={cn(
                      "px-3 py-1.5 rounded-full text-xs font-medium transition-all whitespace-nowrap flex-shrink-0",
                      predictionSort === 'ending-soon'
                        ? "bg-[#1da1f2] text-white"
                        : "bg-muted/50 text-muted-foreground hover:bg-muted"
                    )}
                  >
                    <Clock className="w-3 h-3 inline mr-1" />
                    Ending Soon
                  </button>
                </div>
              </div>
              
              <div className="space-y-2 mb-6">
                {activePredictions.map((prediction, idx) => {
                  const daysLeft = getDaysLeft(prediction.resolutionDate)
                  const totalShares = (prediction.yesShares || 0) + (prediction.noShares || 0)
                  const yesPrice = totalShares > 0 ? ((prediction.yesShares || 0) / totalShares * 100).toFixed(1) : '50'
                  const noPrice = totalShares > 0 ? ((prediction.noShares || 0) / totalShares * 100).toFixed(1) : '50'
                  const hasPosition = prediction.userPosition !== null && prediction.userPosition !== undefined
                  
                  return (
                    <button
                      key={`prediction-${prediction.id}-${idx}`}
                      onClick={() => handlePredictionClick(prediction)}
                      className={cn(
                        "w-full p-3 rounded text-left transition-all cursor-pointer",
                        hasPosition ? "bg-[#1da1f2]/5 hover:bg-[#1da1f2]/20" : "bg-muted/30 hover:bg-muted"
                      )}
                    >
                      <div className="font-medium mb-2">{prediction.text}</div>
                      <div className="flex flex-col gap-2">
                        <div className="flex gap-3 text-xs items-center justify-between">
                          <div className="flex gap-3 text-muted-foreground">
                            <div className="flex items-center gap-1">
                              <Clock className="w-3 h-3" />
                              {daysLeft !== null ? `${daysLeft}d` : 'Soon'}
                            </div>
                            <div className="flex items-center gap-1">
                              <ArrowUpDown className="w-3 h-3" />
                              {totalShares > 0 ? totalShares.toFixed(0) : '0'}
                            </div>
                          </div>
                          <div className="flex gap-2">
                            <div className="text-green-600 font-medium">{yesPrice}% YES</div>
                            <div className="text-red-600 font-medium">{noPrice}% NO</div>
                          </div>
                        </div>
                        {hasPosition && prediction.userPosition && (
                          <div className="flex items-center gap-2 text-xs">
                            <span className={cn(
                              "px-2 py-0.5 rounded font-medium",
                              prediction.userPosition.side === 'YES'
                                ? "bg-green-600/20 text-green-600"
                                : "bg-red-600/20 text-red-600"
                            )}>
                              {prediction.userPosition.side} {prediction.userPosition.shares.toFixed(2)}
                            </span>
                            <span className={cn(
                              "font-medium",
                              prediction.userPosition.unrealizedPnL >= 0 ? "text-green-600" : "text-red-600"
                            )}>
                              {prediction.userPosition.unrealizedPnL >= 0 ? '+' : ''}${prediction.userPosition.unrealizedPnL.toFixed(2)}
                            </span>
                          </div>
                        )}
                      </div>
                    </button>
                  )
                })}
              </div>

              {resolvedPredictions.length > 0 && (
                <>
                  <h2 className="text-sm font-bold text-muted-foreground mb-3 mt-6">RESOLVED ({resolvedPredictions.length})</h2>
                  <div className="space-y-2">
                    {filteredPredictions.filter(p => p.status === 'resolved').map((prediction, idx) => (
                      <div key={`resolved-${prediction.id}-${idx}`} className="p-3 rounded bg-muted/20 opacity-60">
                        <div className="font-medium mb-2">{prediction.text}</div>
                        <div className="flex gap-2 text-xs">
                          <span className="text-muted-foreground">Resolved:</span>
                          <span className={prediction.resolvedOutcome ? "text-green-600 font-bold" : "text-red-600 font-bold"}>
                            {prediction.resolvedOutcome ? 'YES' : 'NO'}
                          </span>
                        </div>
                      </div>
                    ))}
                  </div>
                </>
              )}
            </div>
          )}
        </div>

        {!authenticated && activeTab !== 'dashboard' && (
          <div className="shadow-[0_-4px_6px_-1px_rgba(0,0,0,0.05)] bg-muted/30 p-4 text-center">
            <p className="text-sm text-muted-foreground mb-3">Connect your wallet to trade</p>
            <button
              onClick={login}
              className="px-6 py-3 bg-[#1da1f2] text-white rounded font-medium hover:bg-[#1a8cd8] transition-colors cursor-pointer"
            >
              Connect Wallet
            </button>
          </div>
        )}
      </div>

    </PageContainer>
  )
}
<|MERGE_RESOLUTION|>--- conflicted
+++ resolved
@@ -104,11 +104,7 @@
   const [topPools, setTopPools] = useState<Pool[]>([])
 
   // Use refs to store latest values to break dependency chains
-<<<<<<< HEAD
-  const fetchDataRef = useRef<(() => Promise<void>) | undefined>(undefined)
-=======
   const fetchDataRef = useRef<(() => Promise<void>) | null>(null)
->>>>>>> 4681c6ef
   const authenticatedRef = useRef(authenticated)
   const userIdRef = useRef<string | null>(user?.id || null)
   const prevAuthRef = useRef<{ authenticated: boolean; userId: string | null | undefined } | null>(null)
