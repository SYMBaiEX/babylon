--- conflicted
+++ resolved
@@ -369,21 +369,12 @@
           {/* Main content */}
           <div className="flex-1 flex flex-col min-w-0 overflow-hidden">
             {/* Header */}
-<<<<<<< HEAD
-            <div className="sticky top-0 z-10 bg-background shadow-sm flex-shrink-0">
-              <div className="p-3 sm:p-4 space-y-3 sm:space-y-4">
-                {/* Tabs */}
-                <div className="flex gap-0 overflow-x-auto scrollbar-hide">
-                  {['Dashboard', 'Perps', 'Predictions', 'Pools'].map((tab) => (
-                    <div key={tab} className="flex-1 px-3 sm:px-4 py-2.5">
-=======
             <div className="sticky top-0 z-10 bg-background shadow-sm shrink-0">
               <div className="px-4 py-3 space-y-3">
                 {/* Tabs */}
                 <div className="flex gap-0 overflow-x-auto scrollbar-hide">
                   {['Dashboard', 'Perps', 'Predictions', 'Pools'].map((tab) => (
                     <div key={tab} className="flex-1 px-3 sm:px-4 py-3">
->>>>>>> 496c712b
                       <Skeleton className="h-5 w-20 mx-auto" />
                     </div>
                   ))}
@@ -398,21 +389,12 @@
             </div>
 
             {/* Content - Dashboard layout */}
-<<<<<<< HEAD
-            <div className="flex-1 overflow-y-auto p-4 space-y-6">
-              {/* Two-column grid for trending sections */}
-              <div className="grid grid-cols-1 xl:grid-cols-2 gap-6">
-                {/* Trending Perpetuals */}
-                <div className="bg-card/50 backdrop-blur rounded-lg p-4 border border-border">
-                  <div className="flex items-center gap-2 mb-3">
-=======
             <div className="flex-1 overflow-y-auto px-4 py-3 space-y-6">
               {/* Two-column grid for trending sections */}
               <div className="grid grid-cols-1 xl:grid-cols-2 gap-6">
                 {/* Trending Perpetuals */}
                 <div className="bg-card/50 backdrop-blur rounded-2xl px-4 py-3 border border-border">
                   <div className="flex items-center gap-3 mb-3">
->>>>>>> 496c712b
                     <Skeleton className="h-5 w-5 rounded" />
                     <Skeleton className="h-6 w-40" />
                   </div>
@@ -435,13 +417,8 @@
                 </div>
 
                 {/* Hot Predictions */}
-<<<<<<< HEAD
-                <div className="bg-card/50 backdrop-blur rounded-lg p-4 border border-border">
-                  <div className="flex items-center gap-2 mb-3">
-=======
                 <div className="bg-card/50 backdrop-blur rounded-2xl px-4 py-3 border border-border">
                   <div className="flex items-center gap-3 mb-3">
->>>>>>> 496c712b
                     <Skeleton className="h-5 w-5 rounded" />
                     <Skeleton className="h-6 w-32" />
                   </div>
@@ -460,140 +437,6 @@
                     ))}
                   </div>
                 </div>
-<<<<<<< HEAD
-              </div>
-              
-              {/* Full-width section for pools */}
-              <div className="bg-card/50 backdrop-blur rounded-lg p-4 border border-border">
-                <div className="flex items-center gap-2 mb-3">
-                  <Skeleton className="h-5 w-5 rounded" />
-                  <Skeleton className="h-6 w-48" />
-                </div>
-                <div className="grid grid-cols-1 md:grid-cols-2 xl:grid-cols-3 gap-3">
-                  {[1, 2, 3, 4, 5, 6].map((i) => (
-                    <div key={i} className="p-4 rounded-lg bg-muted/30">
-                      <div className="flex justify-between items-start mb-2">
-                        <div className="flex-1">
-                          <Skeleton className="h-4 w-32 mb-1" />
-                          <Skeleton className="h-3 w-24" />
-                        </div>
-                        <Skeleton className="h-6 w-16" />
-                      </div>
-                      <div className="flex gap-3">
-                        <Skeleton className="h-3 w-20" />
-                        <Skeleton className="h-3 w-16" />
-                      </div>
-                    </div>
-                  ))}
-                </div>
-              </div>
-            </div>
-          </div>
-
-          {/* Widget Sidebar */}
-          <div className="w-96 flex-shrink-0 bg-sidebar p-4 space-y-4">
-            {/* Market Overview Panel */}
-            <div className="bg-card/50 backdrop-blur rounded-lg p-4 border border-border">
-              <div className="flex items-center gap-2 mb-3">
-                <Skeleton className="h-5 w-5 rounded" />
-                <Skeleton className="h-6 w-32" />
-              </div>
-              <div className="space-y-3">
-                <div className="flex justify-between items-center">
-                  <Skeleton className="h-4 w-24" />
-                  <Skeleton className="h-4 w-12" />
-                </div>
-                <div className="flex justify-between items-center">
-                  <Skeleton className="h-4 w-28" />
-                  <Skeleton className="h-4 w-20" />
-                </div>
-                <div className="flex justify-between items-center">
-                  <Skeleton className="h-4 w-24" />
-                  <Skeleton className="h-4 w-20" />
-                </div>
-                <div className="pt-2 border-t border-border">
-                  <div className="flex justify-between items-center mb-2">
-                    <Skeleton className="h-4 w-28" />
-                    <Skeleton className="h-4 w-16" />
-                  </div>
-                  <div className="flex justify-between items-center">
-                    <Skeleton className="h-3 w-16" />
-                    <Skeleton className="h-3 w-16" />
-                  </div>
-                </div>
-              </div>
-            </div>
-            
-            {/* Top Movers Panel */}
-            <div className="bg-card/50 backdrop-blur rounded-lg p-4 border border-border">
-              <Skeleton className="h-6 w-28 mb-3" />
-              
-              {/* Top Gainers */}
-              <div className="mb-4">
-                <div className="flex items-center gap-2 mb-2">
-                  <Skeleton className="h-4 w-4 rounded" />
-                  <Skeleton className="h-4 w-24" />
-                </div>
-                <div className="space-y-1.5">
-                  {[1, 2, 3, 4].map((i) => (
-                    <div key={i} className="flex justify-between items-center p-1.5">
-                      <div className="flex-1">
-                        <Skeleton className="h-4 w-16 mb-1" />
-                        <Skeleton className="h-3 w-24" />
-                      </div>
-                      <div className="text-right ml-2">
-                        <Skeleton className="h-4 w-16 mb-1" />
-                        <Skeleton className="h-3 w-12" />
-                      </div>
-                    </div>
-                  ))}
-                </div>
-              </div>
-
-              {/* Top Losers */}
-              <div>
-                <div className="flex items-center gap-2 mb-2">
-                  <Skeleton className="h-4 w-4 rounded" />
-                  <Skeleton className="h-4 w-24" />
-                </div>
-                <div className="space-y-1.5">
-                  {[1, 2, 3, 4].map((i) => (
-                    <div key={i} className="flex justify-between items-center p-1.5">
-                      <div className="flex-1">
-                        <Skeleton className="h-4 w-16 mb-1" />
-                        <Skeleton className="h-3 w-24" />
-                      </div>
-                      <div className="text-right ml-2">
-                        <Skeleton className="h-4 w-16 mb-1" />
-                        <Skeleton className="h-3 w-12" />
-                      </div>
-                    </div>
-                  ))}
-                </div>
-              </div>
-            </div>
-          </div>
-        </div>
-
-        {/* Mobile/Tablet: Full width content */}
-        <div className="flex xl:hidden flex-col flex-1 overflow-hidden">
-          {/* Header */}
-          <div className="sticky top-0 z-10 bg-background shadow-sm flex-shrink-0">
-            <div className="p-3 sm:p-4 space-y-3 sm:space-y-4">
-              {/* Tabs */}
-              <div className="flex gap-0 overflow-x-auto scrollbar-hide">
-                {['Dashboard', 'Perps', 'Predictions', 'Pools'].map((tab) => (
-                  <div key={tab} className="flex-1 px-3 sm:px-4 py-2.5">
-                    <Skeleton className="h-5 w-16 mx-auto" />
-                  </div>
-                ))}
-              </div>
-
-              {/* Wallet Balance placeholder */}
-              <div className="flex items-center gap-3">
-                <Skeleton className="h-10 w-40" />
-                <Skeleton className="h-10 w-24" />
-=======
               </div>
               
               {/* Full-width section for pools */}
@@ -619,13 +462,10 @@
                     </div>
                   ))}
                 </div>
->>>>>>> 496c712b
               </div>
             </div>
           </div>
 
-<<<<<<< HEAD
-=======
           {/* Widget Sidebar */}
           <div className="w-96 shrink-0 bg-sidebar px-4 py-3 space-y-4">
             {/* Market Overview Panel */}
@@ -733,7 +573,6 @@
             </div>
           </div>
 
->>>>>>> 496c712b
           {/* Content - Dashboard layout */}
           <div className="flex-1 overflow-y-auto p-4 space-y-6">
             {/* Trending sections */}
