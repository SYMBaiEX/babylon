/**
 * Debug: Start Game
 * GET /debug/start - Start the game (browser-accessible)
 */

import type { NextRequest } from 'next/server';
import { NextResponse } from 'next/server';
import { prisma } from '@/lib/prisma';
import { logger } from '@/lib/logger';
import { generateSnowflakeId } from '@/lib/snowflake';

export async function GET(_request: NextRequest) {
  try {
    // Get or create the continuous game (this will also verify DB connection)
    let game = await prisma.game.findFirst({
      where: { isContinuous: true },
    });

    if (!game) {
      // Create the game if it doesn't exist
      game = await prisma.game.create({
        data: {
<<<<<<< HEAD
          id: 'game-continuous',
=======
          id: generateSnowflakeId(),
>>>>>>> fb6d1c3c
          isContinuous: true,
          isRunning: true,
          currentDay: 1,
          startedAt: new Date(),
          updatedAt: new Date(),
        },
      });
      logger.info('Game created and started', { gameId: game.id }, 'Debug');
    } else if (!game.isRunning) {
      // Start the paused game
      game = await prisma.game.update({
        where: { id: game.id },
        data: {
          isRunning: true,
          startedAt: game.startedAt || new Date(),
          pausedAt: null,
        },
      });
      logger.info('Game started', { gameId: game.id }, 'Debug');
    } else {
      logger.info('Game already running', { gameId: game.id }, 'Debug');
    }

    return NextResponse.json({
      success: true,
      message: '✅ Game started successfully!',
      game: {
        id: game.id,
        isRunning: game.isRunning,
        currentDay: game.currentDay,
        currentDate: game.currentDate.toISOString(),
        lastTickAt: game.lastTickAt?.toISOString(),
        activeQuestions: game.activeQuestions,
      },
    });
  } catch (error) {
    logger.error('Error starting game:', error, 'Debug');
    
    // Check if it's a database connection error
    const errorMessage = error instanceof Error ? error.message : String(error);
    const isDbError = errorMessage.includes('connect') || 
                      errorMessage.includes('database') || 
                      errorMessage.includes('ECONNREFUSED');
    
    return NextResponse.json(
      {
        success: false,
        error: isDbError ? 'Database connection failed' : 'Failed to start game',
        message: isDbError 
          ? 'Cannot connect to database. Check DATABASE_URL environment variable.' 
          : errorMessage,
        details: errorMessage,
      },
      { status: isDbError ? 503 : 500 }
    );
  }
}
<|MERGE_RESOLUTION|>--- conflicted
+++ resolved
@@ -20,11 +20,7 @@
       // Create the game if it doesn't exist
       game = await prisma.game.create({
         data: {
-<<<<<<< HEAD
-          id: 'game-continuous',
-=======
           id: generateSnowflakeId(),
->>>>>>> fb6d1c3c
           isContinuous: true,
           isRunning: true,
           currentDay: 1,
