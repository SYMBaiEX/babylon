'use client'

import { PostCard } from '@/components/posts/PostCard'
import { LinkSocialAccountsModal } from '@/components/profile/LinkSocialAccountsModal'
import { OnChainBadge } from '@/components/profile/OnChainBadge'
import { BouncingLogo } from '@/components/shared/BouncingLogo'
import { PageContainer } from '@/components/shared/PageContainer'
import { TaggedText } from '@/components/shared/TaggedText'
import { useAuth } from '@/hooks/useAuth'
import { useUpdateAgentProfileTx } from '@/hooks/useUpdateAgentProfileTx'
import { cn } from '@/lib/utils'
import { WALLET_ERROR_MESSAGES } from '@/lib/wallet-utils'
import { useAuthStore } from '@/stores/authStore'
<<<<<<< HEAD
import {
  AlertCircle,
  Calendar,
  Camera,
  Check,
=======
import { LinkSocialAccountsModal } from '@/components/profile/LinkSocialAccountsModal'
import { OnChainBadge } from '@/components/profile/OnChainBadge'
import { PostCard } from '@/components/posts/PostCard'
import { BouncingLogo } from '@/components/shared/BouncingLogo'
import { ReputationCard } from '@/components/reputation/ReputationCard'
import { 
  AlertCircle, 
  Calendar, 
  Check, 
  User, 
  Trophy, 
  Camera, 
  X as XIcon,
>>>>>>> 448527b7
  ExternalLink,
  Eye,
  EyeOff,
  Trophy,
  User,
  Wallet,
  X as XIcon
} from 'lucide-react'
import { useRouter } from 'next/navigation'
import { useEffect, useRef, useState } from 'react'

interface ProfileFormData {
  username: string
  displayName: string
  bio: string
  profileImageUrl: string
  coverImageUrl: string
}

interface SocialVisibility {
  twitter: boolean
  farcaster: boolean
  wallet: boolean
}

interface EditModalState {
  isOpen: boolean
  formData: ProfileFormData
  profileImage: { file: File | null; preview: string | null }
  coverImage: { file: File | null; preview: string | null }
  isSaving: boolean
  error: string | null
}

export default function ProfilePage() {
  const { ready, authenticated, smartWalletAddress, smartWalletReady } = useAuth()
  const { user, setUser } = useAuthStore()
  const router = useRouter()
  const { updateAgentProfile } = useUpdateAgentProfileTx()
  
  const [formData, setFormData] = useState<ProfileFormData>({
    username: '',
    displayName: '',
    bio: '',
    profileImageUrl: '',
    coverImageUrl: '',
  })
  
  const [saveSuccess, setSaveSuccess] = useState(false)
  const [loading, setLoading] = useState(true)
  const [editModal, setEditModal] = useState<EditModalState>({
    isOpen: false,
    formData: {
      username: '',
      displayName: '',
      bio: '',
      profileImageUrl: '',
      coverImageUrl: '',
    },
    profileImage: { file: null, preview: null },
    coverImage: { file: null, preview: null },
    isSaving: false,
    error: null,
  })
  const [tab, setTab] = useState<'posts' | 'replies'>('posts')
  const [showLinkAccountsModal, setShowLinkAccountsModal] = useState(false)
  const [posts, setPosts] = useState<Array<{
    id: string
    content: string
    timestamp: string
    likeCount: number
    commentCount: number
    shareCount: number
    authorId?: string
    author?: {
      id?: string
      displayName?: string | null
      username?: string | null
      profileImageUrl?: string | null
    } | null
    authorProfileImageUrl?: string | null
    isLiked?: boolean
    isShared?: boolean
    isRepost?: boolean
  }>>([])
  const [replies, setReplies] = useState<Array<{
    id: string
    content: string
    createdAt: string
    likeCount: number
    replyCount: number
    postId: string
    post: {
      author?: {
        displayName?: string | null
        username?: string | null
      } | null
      content: string
    }
  }>>([])
  const [loadingPosts, setLoadingPosts] = useState(false)

  // Social visibility toggles
  const [socialVisibility, setSocialVisibility] = useState<SocialVisibility>({
    twitter: true,
    farcaster: true,
    wallet: true,
  })
  
  const profileImageInputRef = useRef<HTMLInputElement>(null)
  const coverImageInputRef = useRef<HTMLInputElement>(null)

  // Calculate time remaining until username can be changed again
  const getUsernameChangeTimeRemaining = (): { canChange: boolean; hours: number; minutes: number } | null => {
    if (!user?.usernameChangedAt) return { canChange: true, hours: 0, minutes: 0 }
    
    const lastChangeTime = new Date(user.usernameChangedAt).getTime()
    const now = Date.now()
    const hoursSinceChange = (now - lastChangeTime) / (1000 * 60 * 60)
    const hoursRemaining = 24 - hoursSinceChange

    if (hoursRemaining <= 0) {
      return { canChange: true, hours: 0, minutes: 0 }
    }

    return {
      canChange: false,
      hours: Math.floor(hoursRemaining),
      minutes: Math.floor((hoursRemaining - Math.floor(hoursRemaining)) * 60),
    }
  }

  const usernameChangeLimit = getUsernameChangeTimeRemaining()

  useEffect(() => {
    if (user) {
      setFormData({
        username: user.username || '',
        displayName: user.displayName || '',
        bio: user.bio || '',
        profileImageUrl: user.profileImageUrl || '',
        coverImageUrl: user.coverImageUrl || '',
      })
      
      // Load visibility preferences from user
      setSocialVisibility({
        twitter: user.showTwitterPublic ?? true,
        farcaster: user.showFarcasterPublic ?? true,
        wallet: user.showWalletPublic ?? true,
      })
      
      setLoading(false)
    } else if (ready) {
      setLoading(false)
    }
  }, [user, ready])

  // Load posts and replies when user or tab changes
  useEffect(() => {
    if (!user?.id) return

    const loadContent = async () => {
      setLoadingPosts(true)
      const token = typeof window !== 'undefined' ? window.__privyAccessToken : null
      const headers: HeadersInit = { 'Content-Type': 'application/json' }
      if (token) {
        headers['Authorization'] = `Bearer ${token}`
      }

      const response = await fetch(`/api/users/${encodeURIComponent(user.id)}/posts?type=${tab}`, { headers })
      if (response.ok) {
        const data = await response.json()
        const items = data?.data?.items ?? data?.items ?? []
        if (tab === 'posts') {
          setPosts(items)
        } else {
          setReplies(items)
        }
      }
      setLoadingPosts(false)
    }

    loadContent()
  }, [user?.id, tab])

  const openEditModal = () => {
    setEditModal({
      isOpen: true,
      formData: { ...formData },
      profileImage: { file: null, preview: null },
      coverImage: { file: null, preview: null },
      isSaving: false,
      error: null,
    })
  }

  const closeEditModal = () => {
    setEditModal({
      isOpen: false,
      formData: {
        username: '',
        displayName: '',
        bio: '',
        profileImageUrl: '',
        coverImageUrl: '',
      },
      profileImage: { file: null, preview: null },
      coverImage: { file: null, preview: null },
      isSaving: false,
      error: null,
    })
    if (profileImageInputRef.current) profileImageInputRef.current.value = ''
    if (coverImageInputRef.current) coverImageInputRef.current.value = ''
  }

  const handleProfileImageSelect = (e: React.ChangeEvent<HTMLInputElement>) => {
    const file = e.target.files?.[0]
    if (!file) return

    const allowedTypes = ['image/jpeg', 'image/jpg', 'image/png', 'image/webp', 'image/gif']
    if (!allowedTypes.includes(file.type)) {
      setEditModal(prev => ({ ...prev, error: 'Please select a valid image file' }))
      return
    }

    if (file.size > 10 * 1024 * 1024) {
      setEditModal(prev => ({ ...prev, error: 'File size must be less than 10MB' }))
      return
    }

    const reader = new FileReader()
    reader.onloadend = () => {
      setEditModal(prev => ({
        ...prev,
        profileImage: { file, preview: reader.result as string },
        error: null,
      }))
    }
    reader.readAsDataURL(file)
  }

  const handleCoverImageSelect = (e: React.ChangeEvent<HTMLInputElement>) => {
    const file = e.target.files?.[0]
    if (!file) return

    const allowedTypes = ['image/jpeg', 'image/jpg', 'image/png', 'image/webp', 'image/gif']
    if (!allowedTypes.includes(file.type)) {
      setEditModal(prev => ({ ...prev, error: 'Please select a valid image file' }))
      return
    }

    if (file.size > 10 * 1024 * 1024) {
      setEditModal(prev => ({ ...prev, error: 'File size must be less than 10MB' }))
      return
    }

    const reader = new FileReader()
    reader.onloadend = () => {
      setEditModal(prev => ({
        ...prev,
        coverImage: { file, preview: reader.result as string },
        error: null,
      }))
    }
    reader.readAsDataURL(file)
  }

  const saveProfile = async () => {
    if (!user?.id) return

    setEditModal(prev => ({ ...prev, isSaving: true, error: null }))

    try {
      const token = typeof window !== 'undefined' ? window.__privyAccessToken : null
      const headers: HeadersInit = token ? { 'Authorization': `Bearer ${token}` } : {}

      const updatedData = { ...editModal.formData }

      // Upload profile image if changed
      if (editModal.profileImage.file) {
        const formData = new FormData()
        formData.append('file', editModal.profileImage.file)
        formData.append('type', 'profile')

        const uploadResponse = await fetch('/api/upload/image', {
          method: 'POST',
          headers,
          body: formData,
        })

        if (!uploadResponse.ok) throw new Error('Failed to upload profile image')
        const uploadData = await uploadResponse.json()
        updatedData.profileImageUrl = uploadData.url
      }

      // Upload cover image if changed
      if (editModal.coverImage.file) {
        const formData = new FormData()
        formData.append('file', editModal.coverImage.file)
        formData.append('type', 'cover')

        const uploadResponse = await fetch('/api/upload/image', {
          method: 'POST',
          headers,
          body: formData,
        })

        if (!uploadResponse.ok) throw new Error('Failed to upload cover image')
        const uploadData = await uploadResponse.json()
        updatedData.coverImageUrl = uploadData.url
      }

      // Remove empty strings from updatedData (API expects valid URLs or undefined)
      Object.keys(updatedData).forEach(key => {
        if (updatedData[key as keyof ProfileFormData] === '') {
          delete updatedData[key as keyof ProfileFormData]
        }
      })

      // If user is registered on-chain, perform on-chain profile update first
      let onchainTxHash: string | undefined
      if (user.onChainRegistered && user.nftTokenId) {
        if (!smartWalletReady || !smartWalletAddress) {
          throw new Error(WALLET_ERROR_MESSAGES.NO_EMBEDDED_WALLET)
        }

        const trimmedDisplayName = (updatedData.displayName ?? '').trim()
        const trimmedUsername = (updatedData.username ?? '').trim()
        const trimmedBio = (updatedData.bio ?? '').trim()

        const endpoint = `https://babylon.game/agent/${smartWalletAddress.toLowerCase()}`
        const metadata = {
          name:
            trimmedDisplayName ||
            trimmedUsername ||
            user.displayName ||
            user.username ||
            'Babylon User',
          username: trimmedUsername || null,
          bio: trimmedBio || null,
          profileImageUrl: updatedData.profileImageUrl || user.profileImageUrl || null,
          coverImageUrl: updatedData.coverImageUrl || user.coverImageUrl || null,
        }

        onchainTxHash = await updateAgentProfile({
          endpoint,
          metadata,
        })
      }

      // Update profile
      const updateResponse = await fetch(`/api/users/${encodeURIComponent(user.id)}/update-profile`, {
        method: 'POST',
        headers: {
          'Content-Type': 'application/json',
          ...(token ? { 'Authorization': `Bearer ${token}` } : {}),
        },
        body: JSON.stringify({
          ...updatedData,
          ...(onchainTxHash && { onchainTxHash }),
        }),
      })

      if (!updateResponse.ok) {
        const errorData = await updateResponse.json().catch(() => ({}))
        throw new Error(errorData?.error?.message || 'Failed to update profile')
      }
      const data = await updateResponse.json()

      setFormData({
        username: data.user.username,
        displayName: data.user.displayName,
        bio: data.user.bio,
        profileImageUrl: data.user.profileImageUrl,
        coverImageUrl: data.user.coverImageUrl || '',
      })

      const oldUsername = user.username
      const newUsername = data.user.username
      const usernameChanged = oldUsername !== newUsername && newUsername

      setUser({
        ...user,
        username: data.user.username,
        displayName: data.user.displayName,
        bio: data.user.bio,
        profileImageUrl: data.user.profileImageUrl,
        coverImageUrl: data.user.coverImageUrl,
        profileComplete: data.user.profileComplete,
        usernameChangedAt: data.user.usernameChangedAt,
        referralCode: data.user.referralCode,
        reputationPoints: data.user.reputationPoints,
        referralCount: data.user.referralCount,
      })

      if (usernameChanged && newUsername) {
        const cleanUsername = newUsername.startsWith('@') ? newUsername.slice(1) : newUsername
        router.replace(`/profile/${cleanUsername}`)
      }

      setSaveSuccess(true)
      setTimeout(() => setSaveSuccess(false), 3000)
      closeEditModal()
    } catch (error) {
      setEditModal(prev => ({
        ...prev,
        error: error instanceof Error ? error.message : 'Failed to save profile',
        isSaving: false,
      }))
    }
  }

  const toggleSocialVisibility = async (platform: keyof SocialVisibility) => {
    if (!user?.id) return
    
    const newValue = !socialVisibility[platform]
    
    // Optimistic update
    setSocialVisibility(prev => ({
      ...prev,
      [platform]: newValue
    }))
    
    const token = typeof window !== 'undefined' ? window.__privyAccessToken : null
    const headers: HeadersInit = {
      'Content-Type': 'application/json',
    }
    if (token) {
      headers['Authorization'] = `Bearer ${token}`
    }

    const response = await fetch(`/api/users/${encodeURIComponent(user.id)}/update-visibility`, {
      method: 'POST',
      headers,
      body: JSON.stringify({
        platform,
        visible: newValue,
      }),
    })

    const data = await response.json()
    
    // Update user in store
    if (data.visibility) {
      setUser({
        ...user,
        showTwitterPublic: data.visibility.twitter,
        showFarcasterPublic: data.visibility.farcaster,
        showWalletPublic: data.visibility.wallet,
      })
    }
  }

  return (
    <PageContainer noPadding className="flex flex-col">
      {/* Content area */}
      <div className="flex-1 overflow-y-auto">

        {loading ? (
          <div className="flex items-center justify-center py-12">
            <BouncingLogo size={48} />
          </div>
        ) : authenticated && user ? (
          <>
            {/* Profile Header - Style */}
            <div className="border-b border-border">
              <div className="max-w-[600px] mx-auto">
                {/* Cover Image */}
                <div className="relative h-32 sm:h-48 bg-gradient-to-br from-primary/20 to-primary/5">
                  {formData.coverImageUrl ? (
                    <img
                      src={formData.coverImageUrl}
                      alt="Cover"
                      className="w-full h-full object-cover"
                    />
                  ) : null}
                </div>

                {/* Profile Info */}
                <div className="px-4 pb-4">
                  {/* Profile Picture & Edit Button Row */}
                  <div className="flex items-start justify-between gap-3 -mt-12 sm:-mt-16 mb-4">
                    <div className="relative flex-shrink-0">
                      {formData.profileImageUrl ? (
                        <img
                          src={formData.profileImageUrl}
                          alt={formData.displayName || 'Profile'}
                          className="w-24 h-24 sm:w-32 sm:h-32 rounded-full object-cover border-4 border-background"
                        />
                      ) : (
                        <div className="w-24 h-24 sm:w-32 sm:h-32 rounded-full bg-primary/20 flex items-center justify-center border-4 border-background">
                          <User className="w-12 h-12 sm:w-16 sm:h-16 text-primary" />
                        </div>
                      )}
                    </div>
                    <button
                      onClick={openEditModal}
                      className="mt-3 sm:mt-4 px-4 sm:px-6 py-2 rounded-full border-2 border-border hover:bg-muted active:bg-muted transition-colors font-semibold text-sm whitespace-nowrap min-h-[44px] z-1"
                    >
                      Edit Profile
                    </button>
                  </div>

                  {/* Save Feedback */}
                  {saveSuccess && (
                    <div className="flex items-center gap-2 p-3 rounded-lg bg-green-500/10 border border-green-500/20 text-green-400 mb-4">
                      <Check className="w-5 h-5" />
                      <span className="text-sm font-medium">Profile updated successfully!</span>
                    </div>
                  )}

                  {/* Display Name */}
                  <div className="flex items-center gap-2 mb-0.5">
                    <h2 className="text-xl font-bold text-foreground">
                      {formData.displayName || 'Your Name'}
                    </h2>
                    <OnChainBadge 
                      isRegistered={user?.onChainRegistered ?? false}
                      nftTokenId={user?.nftTokenId}
                      size="md"
                    />
                  </div>

                  {/* Username */}
                  <p className="text-sm text-muted-foreground mb-3">
                    @{formData.username || 'username'}
                  </p>

                  {/* Bio */}
                  {formData.bio && (
                    <p className="text-sm text-foreground mb-3 whitespace-pre-wrap">
                      {formData.bio}
                    </p>
                  )}

                  {/* Social Links Section */}
                  <div className="mb-3 space-y-2">
                    {/* Twitter/X */}
                    {user.hasTwitter && user.twitterUsername && (
                      <div className="flex items-center justify-between group">
                        <a
                          href={`https://twitter.com/${user.twitterUsername}`}
                          target="_blank"
                          rel="noopener noreferrer"
                          className="flex items-center gap-2 text-sm text-muted-foreground hover:text-primary transition-colors"
                        >
                          <svg className="w-4 h-4" viewBox="0 0 24 24" fill="currentColor">
                            <path d="M18.244 2.25h3.308l-7.227 8.26 8.502 11.24H16.17l-5.214-6.817L4.99 21.75H1.68l7.73-8.835L1.254 2.25H8.08l4.713 6.231zm-1.161 17.52h1.833L7.084 4.126H5.117z"/>
                          </svg>
                          <span>@{user.twitterUsername}</span>
                          {socialVisibility.twitter && <ExternalLink className="w-3 h-3" />}
                        </a>
                        <button
                          onClick={() => toggleSocialVisibility('twitter')}
                          className="opacity-0 group-hover:opacity-100 transition-opacity p-1.5 hover:bg-muted rounded"
                          title={socialVisibility.twitter ? 'Public' : 'Private'}
                        >
                          {socialVisibility.twitter ? (
                            <Eye className="w-4 h-4 text-muted-foreground" />
                          ) : (
                            <EyeOff className="w-4 h-4 text-muted-foreground" />
                          )}
                        </button>
                      </div>
                    )}

                    {/* Farcaster */}
                    {user.hasFarcaster && user.farcasterUsername && (
                      <div className="flex items-center justify-between group">
                        <a
                          href={`https://warpcast.com/${user.farcasterUsername}`}
                          target="_blank"
                          rel="noopener noreferrer"
                          className="flex items-center gap-2 text-sm text-muted-foreground hover:text-primary transition-colors"
                        >
                          <svg className="w-4 h-4" viewBox="0 0 1000 1000" fill="currentColor">
                            <path d="M257.778 155.556H742.222V844.444H671.111V528.889H670.414C662.554 441.677 589.258 373.333 500 373.333C410.742 373.333 337.446 441.677 329.586 528.889H328.889V844.444H257.778V155.556Z"/>
                            <path d="M128.889 253.333L157.778 351.111H182.222V844.444H128.889V253.333Z"/>
                            <path d="M871.111 253.333L842.222 351.111H817.778V844.444H871.111V253.333Z"/>
                          </svg>
                          <span>@{user.farcasterUsername}</span>
                          {socialVisibility.farcaster && <ExternalLink className="w-3 h-3" />}
                        </a>
                        <button
                          onClick={() => toggleSocialVisibility('farcaster')}
                          className="opacity-0 group-hover:opacity-100 transition-opacity p-1.5 hover:bg-muted rounded"
                          title={socialVisibility.farcaster ? 'Public' : 'Private'}
                        >
                          {socialVisibility.farcaster ? (
                            <Eye className="w-4 h-4 text-muted-foreground" />
                          ) : (
                            <EyeOff className="w-4 h-4 text-muted-foreground" />
                          )}
                        </button>
                      </div>
                    )}

                    {/* Wallet */}
                    {user.walletAddress && (
                      <div className="flex items-center justify-between group">
                        <div className="flex items-center gap-2 text-sm text-muted-foreground">
                          <Wallet className="w-4 h-4" />
                          <span className="font-mono text-xs">
                            {socialVisibility.wallet 
                              ? `${user.walletAddress.slice(0, 6)}...${user.walletAddress.slice(-4)}`
                              : '••••••••••••'
                            }
                          </span>
                        </div>
                        <button
                          onClick={() => toggleSocialVisibility('wallet')}
                          className="opacity-0 group-hover:opacity-100 transition-opacity p-1.5 hover:bg-muted rounded"
                          title={socialVisibility.wallet ? 'Public' : 'Private'}
                        >
                          {socialVisibility.wallet ? (
                            <Eye className="w-4 h-4 text-muted-foreground" />
                          ) : (
                            <EyeOff className="w-4 h-4 text-muted-foreground" />
                          )}
                        </button>
                      </div>
                    )}
                  </div>

                   {/* Metadata - Twitter Style */}
                   <div className="flex flex-wrap items-center justify-between gap-3 text-sm text-muted-foreground mb-3">
                     {user.createdAt && (
                       <div className="flex items-center gap-1.5">
                         <Calendar className="w-4 h-4" />
                         <span>Joined {new Date(user.createdAt).toLocaleDateString('en-US', { month: 'long', year: 'numeric' })}</span>
                       </div>
                     )}
                     {user.reputationPoints !== undefined && (
                       <div className="flex items-center gap-1.5">
                         <Trophy className="w-4 h-4 text-yellow-500" />
                         <span className="font-medium text-foreground">{user.reputationPoints.toLocaleString()} pts</span>
                       </div>
                     )}
                   </div>

                  {/* Stats - Twitter Style */}
                  <div className="flex gap-4 text-sm mb-4">
                    <button className="hover:underline">
                      <span className="font-bold text-foreground">{user.stats?.following || 0}</span>
                      <span className="text-muted-foreground ml-1">Following</span>
                    </button>
                    <button className="hover:underline">
                      <span className="font-bold text-foreground">{user.stats?.followers || 0}</span>
                      <span className="text-muted-foreground ml-1">Followers</span>
                    </button>
                  </div>
                </div>
              </div>
            </div>

            {/* Reputation Card */}
            {user && (
              <div className="max-w-[600px] mx-auto px-4 py-6">
                <ReputationCard userId={user.id} />
              </div>
            )}

            {/* Tabs: Posts vs Replies */}
            <div className="border-b border-border sticky top-0 bg-background/95 backdrop-blur-sm z-10">
              <div className="max-w-[600px] mx-auto">
                <div className="flex">
                  <button
                    onClick={() => setTab('posts')}
                    className={cn(
                      'flex-1 py-4 font-semibold transition-colors relative hover:bg-muted/30',
                      tab === 'posts' ? 'text-foreground opacity-100' : 'text-foreground opacity-50'
                    )}
                  >
                    Posts
                  </button>
                  <button
                    onClick={() => setTab('replies')}
                    className={cn(
                      'flex-1 py-4 font-semibold transition-colors relative hover:bg-muted/30',
                      tab === 'replies' ? 'text-foreground opacity-100' : 'text-foreground opacity-50'
                    )}
                  >
                    Replies
                  </button>
                </div>
              </div>
            </div>

            {/* Posts/Replies section */}
            <div className="max-w-[600px] mx-auto">
              {loadingPosts ? (
                <div className="flex items-center justify-center py-12">
                  <BouncingLogo size={32} />
                </div>
              ) : tab === 'posts' ? (
                posts.length === 0 ? (
                  <div className="text-center text-muted-foreground py-12">
                    <User className="w-12 h-12 mx-auto mb-3 opacity-50" />
                    <p className="text-sm">Your posts will appear here</p>
                  </div>
                ) : (
                  <div className="space-y-2">
                    {posts.map((item) => {
                      const authorId = item.authorId || item.author?.id || user?.id || ''
                      const authorName =
                        item.author?.displayName ||
                        item.author?.username ||
                        user?.displayName ||
                        user?.username ||
                        'You'
                      const authorUsername =
                        item.author?.username ||
                        user?.username ||
                        undefined
                      const authorImage =
                        item.authorProfileImageUrl ||
                        item.author?.profileImageUrl ||
                        user?.profileImageUrl ||
                        undefined

                      return (
                        <PostCard
                          key={item.id}
                          post={{
                            id: item.id,
                            type: 'post',
                            content: item.content,
                            authorId,
                            authorName,
                            authorUsername,
                            authorProfileImageUrl: authorImage,
                            timestamp: item.timestamp,
                            likeCount: item.likeCount,
                            commentCount: item.commentCount,
                            shareCount: item.shareCount,
                            isLiked: item.isLiked,
                            isShared: item.isShared,
                          }}
                          onClick={() => router.push(`/post/${item.id}`)}
                          showInteractions
                        />
                      )
                    })}
                  </div>
                )
              ) : replies.length === 0 ? (
                <div className="text-center text-muted-foreground py-12">
                  <User className="w-12 h-12 mx-auto mb-3 opacity-50" />
                  <p className="text-sm">Your replies will appear here</p>
                </div>
              ) : (
                <div className="divide-y divide-border">
                  {replies.map((reply) => (
                    <div key={reply.id} className="py-4 px-4">
                      <div className="text-foreground whitespace-pre-wrap break-words mb-2">
                        <TaggedText
                          text={reply.content}
                          onTagClick={(tag) => {
                            router.push(`/feed?search=${encodeURIComponent(tag)}`)
                          }}
                        />
                      </div>
                      <div className="text-sm text-muted-foreground mb-2">
                        Replying to{' '}
                        <a
                          href={`/post/${reply.postId}`}
                          className="text-[#0066FF] hover:underline"
                        >
                          {reply.post.author?.displayName || reply.post.author?.username || 'a post'}
                        </a>
                      </div>
                      <div className="text-xs text-muted-foreground truncate mb-2">
                        <TaggedText
                          text={reply.post.content.substring(0, 100) + '...'}
                          onTagClick={(tag) => {
                            router.push(`/feed?search=${encodeURIComponent(tag)}`)
                          }}
                        />
                      </div>
                      <div className="flex items-center gap-4 text-sm text-muted-foreground">
                        <span>{new Date(reply.createdAt).toLocaleDateString()}</span>
                        <span>❤️ {reply.likeCount || 0}</span>
                        <span>💬 {reply.replyCount || 0}</span>
                      </div>
                    </div>
                  ))}
                </div>
              )}
            </div>

            {/* Link Social Accounts Modal */}
            <LinkSocialAccountsModal
              isOpen={showLinkAccountsModal}
              onClose={() => setShowLinkAccountsModal(false)}
            />

            {/* Edit Profile Modal */}
            {editModal.isOpen && (
              <div className="fixed inset-0 bg-black/60 backdrop-blur-sm z-50 flex items-center justify-center p-0 md:p-4">
                <div className="bg-background w-full h-full md:h-auto md:max-w-2xl md:rounded-xl md:max-h-[90vh] border-0 md:border md:border-border flex flex-col">
                  {/* Header */}
                  <div className="sticky top-0 bg-background border-b border-border px-4 py-3 flex items-center justify-between z-10">
                    <div className="flex items-center gap-2 sm:gap-3 flex-1 min-w-0">
                      <button
                        onClick={closeEditModal}
                        disabled={editModal.isSaving}
                        className="p-2 hover:bg-muted active:bg-muted rounded-full transition-colors disabled:opacity-50 flex-shrink-0"
                        aria-label="Close"
                      >
                        <XIcon className="w-5 h-5" />
                      </button>
                      <h2 className="text-lg sm:text-xl font-bold truncate">Edit Profile</h2>
                    </div>
                    <button
                      onClick={saveProfile}
                      disabled={editModal.isSaving}
                      className="px-4 sm:px-6 py-2 rounded-full bg-primary text-primary-foreground hover:bg-primary/90 active:bg-primary/90 disabled:opacity-50 font-semibold text-sm flex-shrink-0 min-h-[44px]"
                    >
                      {editModal.isSaving ? 'Saving...' : 'Save'}
                    </button>
                  </div>

                  {/* Content */}
                  <div className="flex-1 overflow-y-auto overscroll-contain">
                    {/* Cover Image Section */}
                    <div className="relative h-32 sm:h-48 bg-gradient-to-br from-primary/20 to-primary/5">
                      {editModal.coverImage.preview ? (
                        <img
                          src={editModal.coverImage.preview}
                          alt="Cover preview"
                          className="w-full h-full object-cover"
                        />
                      ) : editModal.formData.coverImageUrl ? (
                        <img
                          src={editModal.formData.coverImageUrl}
                          alt="Cover"
                          className="w-full h-full object-cover"
                        />
                      ) : null}
                      <div className="absolute inset-0 flex items-center justify-center bg-black/40">
                        <input
                          ref={coverImageInputRef}
                          type="file"
                          accept="image/jpeg,image/jpg,image/png,image/webp,image/gif"
                          onChange={handleCoverImageSelect}
                          className="hidden"
                          disabled={editModal.isSaving}
                        />
                        <button
                          onClick={() => coverImageInputRef.current?.click()}
                          disabled={editModal.isSaving}
                          className="flex items-center gap-2 px-3 sm:px-4 py-2 bg-black/60 hover:bg-black/80 active:bg-black/80 rounded-full text-white transition-colors disabled:opacity-50 min-h-[44px]"
                          aria-label="Change cover photo"
                        >
                          <Camera className="w-4 h-4 flex-shrink-0" />
                          <span className="text-xs sm:text-sm font-medium">
                            {editModal.coverImage.preview || editModal.formData.coverImageUrl ? 'Change' : 'Add'} cover
                          </span>
                        </button>
                      </div>
                    </div>

                    {/* Profile Image Section */}
                    <div className="px-4 -mt-12 sm:-mt-16 mb-6">
                      <div className="relative w-24 h-24 sm:w-32 sm:h-32">
                        {editModal.profileImage.preview ? (
                          <img
                            src={editModal.profileImage.preview}
                            alt="Profile preview"
                            className="w-full h-full rounded-full object-cover border-4 border-background"
                          />
                        ) : editModal.formData.profileImageUrl ? (
                          <img
                            src={editModal.formData.profileImageUrl}
                            alt="Profile"
                            className="w-full h-full rounded-full object-cover border-4 border-background"
                          />
                        ) : (
                          <div className="w-full h-full rounded-full bg-primary/20 flex items-center justify-center border-4 border-background">
                            <User className="w-12 h-12 sm:w-16 sm:h-16 text-primary" />
                          </div>
                        )}
                        <input
                          ref={profileImageInputRef}
                          type="file"
                          accept="image/jpeg,image/jpg,image/png,image/webp,image/gif"
                          onChange={handleProfileImageSelect}
                          className="hidden"
                          disabled={editModal.isSaving}
                        />
                        {/* Mobile: Always visible button, Desktop: Hover overlay */}
                        <button
                          onClick={() => profileImageInputRef.current?.click()}
                          disabled={editModal.isSaving}
                          className="absolute bottom-0 right-0 p-2 bg-primary text-primary-foreground rounded-full border-2 border-background hover:bg-primary/90 active:bg-primary/90 transition-colors disabled:opacity-50 sm:hidden"
                          aria-label="Change profile picture"
                        >
                          <Camera className="w-4 h-4" />
                        </button>
                        <button
                          onClick={() => profileImageInputRef.current?.click()}
                          disabled={editModal.isSaving}
                          className="hidden sm:flex absolute inset-0 items-center justify-center bg-black/40 rounded-full opacity-0 hover:opacity-100 transition-opacity disabled:opacity-0"
                          aria-label="Change profile picture"
                        >
                          <Camera className="w-6 h-6 text-white" />
                        </button>
                      </div>
                    </div>

                    {/* Form Fields */}
                    <div className="px-4 pb-6 space-y-5">
                      {/* Error Message */}
                      {editModal.error && (
                        <div className="flex items-center gap-2 p-3 rounded-lg bg-red-500/10 border border-red-500/20 text-red-400">
                          <AlertCircle className="w-4 h-4 flex-shrink-0" />
                          <span className="text-sm">{editModal.error}</span>
                        </div>
                      )}

                      {/* Display Name */}
                      <div>
                        <label htmlFor="displayName" className="block text-sm font-medium text-muted-foreground mb-2">
                          Display Name
                        </label>
                        <input
                          id="displayName"
                          type="text"
                          value={editModal.formData.displayName}
                          onChange={(e) => setEditModal(prev => ({
                            ...prev,
                            formData: { ...prev.formData, displayName: e.target.value }
                          }))}
                          placeholder="Your name"
                          className="w-full bg-muted/50 border border-border rounded-lg px-4 py-3 text-foreground focus:outline-none focus:ring-2 focus:ring-primary focus:border-transparent min-h-[44px] text-base"
                          disabled={editModal.isSaving}
                        />
                      </div>

                      {/* Username */}
                      <div>
                        <label htmlFor="username" className="block text-sm font-medium text-muted-foreground mb-2">
                          Username
                        </label>
                        {usernameChangeLimit && !usernameChangeLimit.canChange && (
                          <div className="mb-2 p-3 rounded-lg bg-yellow-500/10 border border-yellow-500/20 flex items-start gap-2">
                            <AlertCircle className="w-4 h-4 text-yellow-500 flex-shrink-0 mt-0.5" />
                            <div className="flex-1 min-w-0">
                              <p className="text-xs sm:text-sm text-yellow-500 font-medium">
                                Username can only be changed once every 24 hours
                              </p>
                              <p className="text-xs text-muted-foreground mt-0.5">
                                Please wait {usernameChangeLimit.hours}h {usernameChangeLimit.minutes}m
                              </p>
                            </div>
                          </div>
                        )}
                        <div className="flex items-center gap-2 bg-muted/50 border border-border rounded-lg px-4 py-3 focus-within:ring-2 focus-within:ring-primary focus-within:border-transparent min-h-[44px]">
                          <span className="text-muted-foreground flex-shrink-0">@</span>
                          <input
                            id="username"
                            type="text"
                            value={editModal.formData.username}
                            onChange={(e) => setEditModal(prev => ({
                              ...prev,
                              formData: { ...prev.formData, username: e.target.value }
                            }))}
                            placeholder="username"
                            className="flex-1 bg-transparent text-foreground focus:outline-none text-base min-w-0"
                            disabled={editModal.isSaving || Boolean(usernameChangeLimit && !usernameChangeLimit.canChange)}
                          />
                        </div>
                      </div>

                      {/* Bio */}
                      <div>
                        <label htmlFor="bio" className="block text-sm font-medium text-muted-foreground mb-2">
                          Bio
                        </label>
                        <textarea
                          id="bio"
                          value={editModal.formData.bio}
                          onChange={(e) => setEditModal(prev => ({
                            ...prev,
                            formData: { ...prev.formData, bio: e.target.value }
                          }))}
                          placeholder="Tell us about yourself..."
                          rows={4}
                          maxLength={160}
                          className="w-full bg-muted/50 border border-border rounded-lg px-4 py-3 text-foreground resize-none focus:outline-none focus:ring-2 focus:ring-primary focus:border-transparent text-base"
                          disabled={editModal.isSaving}
                        />
                        <div className="flex justify-end mt-1">
                          <span className="text-xs text-muted-foreground">
                            {editModal.formData.bio.length}/160
                          </span>
                        </div>
                      </div>
                    </div>
                  </div>
                </div>
              </div>
            )}
          </>
        ) : (
          <div className="max-w-[600px] mx-auto p-4">
            <div className="text-center text-muted-foreground py-12">
              <User className="w-12 h-12 mx-auto mb-3 opacity-50" />
              <p>Please log in to view your profile.</p>
            </div>
          </div>
        )}
      </div>
    </PageContainer>
  )
}<|MERGE_RESOLUTION|>--- conflicted
+++ resolved
@@ -11,27 +11,12 @@
 import { cn } from '@/lib/utils'
 import { WALLET_ERROR_MESSAGES } from '@/lib/wallet-utils'
 import { useAuthStore } from '@/stores/authStore'
-<<<<<<< HEAD
+import { ReputationCard } from '@/components/reputation/ReputationCard'
 import {
   AlertCircle,
   Calendar,
   Camera,
   Check,
-=======
-import { LinkSocialAccountsModal } from '@/components/profile/LinkSocialAccountsModal'
-import { OnChainBadge } from '@/components/profile/OnChainBadge'
-import { PostCard } from '@/components/posts/PostCard'
-import { BouncingLogo } from '@/components/shared/BouncingLogo'
-import { ReputationCard } from '@/components/reputation/ReputationCard'
-import { 
-  AlertCircle, 
-  Calendar, 
-  Check, 
-  User, 
-  Trophy, 
-  Camera, 
-  X as XIcon,
->>>>>>> 448527b7
   ExternalLink,
   Eye,
   EyeOff,
