--- conflicted
+++ resolved
@@ -73,10 +73,6 @@
   const [loading, setLoading] = useState(true)
   const [tab, setTab] = useState<'posts' | 'replies'>('posts')
   const [showLinkAccountsModal, setShowLinkAccountsModal] = useState(false)
-<<<<<<< HEAD
-  const [posts, setPosts] = useState<Post[]>([])
-  const [replies, setReplies] = useState<Reply[]>([])
-=======
   const [posts, setPosts] = useState<Array<{
     id: string
     content: string
@@ -101,35 +97,8 @@
       content: string
     }
   }>>([])
->>>>>>> 4681c6ef
   const [loadingPosts, setLoadingPosts] = useState(false)
 
-  interface Post {
-    id: string
-    content: string
-    timestamp: string
-    likeCount?: number
-    commentCount?: number
-    shareCount?: number
-    isRepost?: boolean
-  }
-
-  interface Reply {
-    id: string
-    content: string
-    postId: string
-    createdAt: string
-    likeCount?: number
-    replyCount?: number
-    post: {
-      content: string
-      author?: {
-        displayName?: string
-        username?: string
-      }
-    }
-  }
-  
   // Social visibility toggles
   const [socialVisibility, setSocialVisibility] = useState<SocialVisibility>({
     twitter: true,
@@ -621,17 +590,6 @@
                         <Camera className="w-6 h-6 text-white" />
                       </button>
                     </div>
-<<<<<<< HEAD
-=======
-                    
-                    {/* Edit Profile Button - Style */}
-                    <button 
-                      onClick={() => window.scrollTo({ top: 0, behavior: 'smooth' })}
-                      className="mt-3 px-4 py-1.5 rounded-full border border-border hover:bg-muted/50 transition-colors font-semibold text-sm"
-                    >
-                      Edit profile
-                    </button>
->>>>>>> 4681c6ef
                   </div>
 
                   {/* Save Feedback */}
@@ -720,19 +678,11 @@
                             onKeyDown={handleKeyDown}
                             placeholder="username"
                             className="flex-1 text-sm bg-sidebar-accent/50 rounded-lg px-3 py-2 text-muted-foreground focus:outline-none focus:ring-2 focus:ring-primary"
-<<<<<<< HEAD
                             disabled={isSaving || Boolean(usernameChangeLimit && !usernameChangeLimit.canChange)}
                           />
                           <button
                             onClick={saveField}
                             disabled={isSaving || Boolean(usernameChangeLimit && !usernameChangeLimit.canChange)}
-=======
-                            disabled={isSaving || (usernameChangeLimit ? !usernameChangeLimit.canChange : false)}
-                          />
-                          <button
-                            onClick={saveField}
-                            disabled={isSaving || (usernameChangeLimit ? !usernameChangeLimit.canChange : false)}
->>>>>>> 4681c6ef
                             className="p-2 rounded-lg bg-primary text-primary-foreground hover:bg-primary/90 disabled:opacity-50"
                           >
                             <Check className="w-4 h-4" />
