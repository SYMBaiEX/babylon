--- conflicted
+++ resolved
@@ -339,10 +339,6 @@
       }, 2000)
       return () => clearTimeout(timer)
     }
-<<<<<<< HEAD
-    // Return undefined when condition is not met
-=======
->>>>>>> fb6d1c3c
     return undefined
   }, [actorInfo, optimisticFollowerCount])
 
@@ -487,7 +483,7 @@
     
     return (
       <PageContainer noPadding className="min-h-screen">
-        <div className="w-full max-w-feed mx-auto">
+        <div className="w-full max-w-[700px] mx-auto">
           <ProfileHeaderSkeleton />
           <div className="border-t border-border/5 mt-4">
             <FeedSkeleton count={5} />
@@ -612,7 +608,7 @@
               </div>
 
               {/* Action Buttons */}
-              <div className="flex items-center gap-3 pt-3">
+              <div className="flex items-center gap-2 pt-3">
                 {authenticated && user && user.id !== actorInfo.id && (
                   <>
                     {/* Only show message button for users, not actors/NPCs */}
@@ -643,7 +639,7 @@
                 {isOwnProfile && (
                   <Link
                     href="/settings"
-                    className="px-4 py-3 rounded-full font-bold border border-border hover:bg-muted/50 transition-colors"
+                    className="px-4 py-2 rounded-full font-bold border border-border hover:bg-muted/50 transition-colors"
                   >
                     Edit profile
                   </Link>
@@ -731,7 +727,7 @@
                 value={searchQuery}
                 onChange={(e) => setSearchQuery(e.target.value)}
                 placeholder={`Search ${tab}...`}
-                className="w-full pl-10 pr-4 py-2 rounded-full bg-muted border-0 text-sm focus:outline-none"
+                className="w-full pl-10 pr-4 py-2 rounded-full bg-muted border-0 text-sm focus:ring-2 focus:ring-primary focus:outline-none"
               />
             </div>
           </div>
@@ -780,7 +776,7 @@
 
         {/* Widget Sidebar - Show for all user profiles */}
         {actorInfo && actorInfo.isUser && (
-          <div className="hidden xl:flex flex-col w-96 shrink-0 overflow-y-auto bg-sidebar px-4 py-3">
+          <div className="hidden xl:flex flex-col w-96 flex-shrink-0 overflow-y-auto bg-sidebar p-4">
             <ProfileWidget userId={actorInfo.id} />
           </div>
         )}
@@ -870,7 +866,7 @@
                 </div>
 
                 {/* Action Buttons */}
-                <div className="flex items-center gap-3 pt-3">
+                <div className="flex items-center gap-2 pt-3">
                   {authenticated && user && user.id !== actorInfo.id && (
                     <>
                       {/* Only show message button for users, not actors/NPCs */}
@@ -901,7 +897,7 @@
                   {isOwnProfile && (
                     <Link
                       href="/settings"
-                      className="px-4 py-3 rounded-full font-bold border border-border hover:bg-muted/50 transition-colors"
+                      className="px-4 py-2 rounded-full font-bold border border-border hover:bg-muted/50 transition-colors"
                     >
                       Edit profile
                     </Link>
@@ -982,7 +978,7 @@
                   value={searchQuery}
                   onChange={(e) => setSearchQuery(e.target.value)}
                   placeholder={`Search ${tab}...`}
-                  className="w-full pl-10 pr-4 py-2 rounded-full bg-muted border-0 text-sm focus:outline-none"
+                  className="w-full pl-10 pr-4 py-2 rounded-full bg-muted border-0 text-sm focus:ring-2 focus:ring-primary focus:outline-none"
                 />
               </div>
             </div>
