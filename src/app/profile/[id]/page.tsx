'use client'

import { useState, useMemo, useEffect } from 'react'
import { useParams } from 'next/navigation'
import Link from 'next/link'
import { ArrowLeft, Calendar, Briefcase, Users } from 'lucide-react'
import { Avatar } from '@/components/shared/Avatar'
import { PageContainer } from '@/components/shared/PageContainer'
import { SearchBar } from '@/components/shared/SearchBar'
import { FavoriteButton, InteractionBar } from '@/components/interactions'
import { cn } from '@/lib/utils'
import { useFontSize } from '@/contexts/FontSizeContext'
import { useErrorToasts } from '@/hooks/useErrorToasts'
import { useGameStore } from '@/stores/gameStore'
import type { FeedPost } from '@/shared/types'

export default function ActorProfilePage() {
  const params = useParams()
  const actorId = params.id as string
  const { fontSize } = useFontSize()
  const [searchQuery, setSearchQuery] = useState('')
  const [tab, setTab] = useState<'posts' | 'replies'>('posts')
  const { allGames } = useGameStore()

  // Enable error toast notifications
  useErrorToasts()

  // Load actor info from database/actors.json
  const [actorInfo, setActorInfo] = useState<any>(null)
  
  useEffect(() => {
    const loadActorInfo = async () => {
      try {
        // Try to load from actors.json (contains all actors)
        const response = await fetch('/data/actors.json')
        if (!response.ok) throw new Error('Failed to load actors')
        
        const actorsDb = await response.json()
        
        // Find actor
        const actor = actorsDb.actors?.find((a: any) => a.id === actorId)
        if (actor) {
          setActorInfo({
            id: actor.id,
            name: actor.name,
            description: actor.description,
            tier: actor.tier,
            domain: actor.domain,
            personality: actor.personality,
            affiliations: actor.affiliations,
            type: 'actor' as const,
          })
          return
        }
        
        // Find organization
        const org = actorsDb.organizations?.find((o: any) => o.id === actorId)
        if (org) {
          setActorInfo({
            id: org.id,
            name: org.name,
            description: org.description,
            type: 'organization' as const,
          })
          return
        }
        
        // Not found
        setActorInfo(null)
      } catch (error) {
        console.error('Failed to load actor:', error)
        setActorInfo(null)
      }
    }
<<<<<<< HEAD
    
    loadActorInfo()
  }, [actorId])
=======
    return null
  }, [allGames, actorId])

  // Get posts for this actor from all games
  const actorPosts = useMemo(() => {
    const posts: Array<{
      post: FeedPost
      gameId: string
      gameName: string
      timestampMs: number
    }> = []

    allGames.forEach(game => {
      game.timeline?.forEach(day => {
        day.feedPosts?.forEach(post => {
          if (post.author === actorId) {
            const postDate = new Date(post.timestamp)
            posts.push({
              post,
              gameId: game.id,
              gameName: game.id,
              timestampMs: postDate.getTime()
            })
          }
        })
      })
    })
>>>>>>> 8eb45dab

  // Load posts from database API
  const [actorPosts, setActorPosts] = useState<any[]>([])
  
  useEffect(() => {
    const loadPosts = async () => {
      try {
        const response = await fetch(`/api/posts?actorId=${actorId}&limit=500`)
        if (response.ok) {
          const data = await response.json()
          setActorPosts(data.posts || [])
        }
      } catch (error) {
        console.error('Failed to load actor posts:', error)
      }
    }
    
    loadPosts()
  }, [actorId])

  // Filter posts up to current time
  const visiblePosts = useMemo(() => {
    const now = new Date().getTime()
    return actorPosts.filter(item => item.timestampMs <= now)
  }, [actorPosts])

  // Separate posts and replies (from visible posts only)
  const originalPosts = useMemo(() => {
    return visiblePosts.filter(item => !item.post.replyTo)
  }, [visiblePosts])

  const replyPosts = useMemo(() => {
    return visiblePosts.filter(item => item.post.replyTo)
  }, [visiblePosts])

  // Filter by tab
  const tabFilteredPosts = useMemo(() => {
    return tab === 'posts' ? originalPosts : replyPosts
  }, [tab, originalPosts, replyPosts])

  // Filter by search query
  const filteredPosts = useMemo(() => {
    if (!searchQuery.trim()) return tabFilteredPosts

    const query = searchQuery.toLowerCase()
    return tabFilteredPosts.filter(item =>
      item.post.content.toLowerCase().includes(query)
    )
  }, [tabFilteredPosts, searchQuery])

  // Actor not found
  if (!actorInfo) {
    return (
      <PageContainer noPadding className="flex flex-col">
        <div className="sticky top-0 z-10 bg-background border-b border-border">
          <div className="px-4 py-3 flex items-center gap-4">
            <Link
              href="/feed"
              className="hover:bg-muted/50 rounded-full p-2 transition-colors"
            >
              <ArrowLeft className="w-5 h-5" />
            </Link>
            <h1 className="text-xl font-bold">Profile Not Found</h1>
          </div>
        </div>
        <div className="flex-1 flex flex-col items-center justify-center gap-4">
          <p className="text-muted-foreground">Actor "{actorId}" not found</p>
          <Link
            href="/feed"
            className="px-6 py-3 rounded-lg font-semibold bg-primary text-primary-foreground hover:bg-primary/90 transition-all"
          >
            Back to Feed
          </Link>
        </div>
      </PageContainer>
    )
  }

  return (
    <PageContainer noPadding className="flex flex-col">
      {/* Header */}
      <div className="sticky top-0 z-10 bg-background/95 backdrop-blur-sm border-b border-border">
        <div className="px-4 py-3 flex items-center gap-4">
          <Link
            href="/feed"
            className="hover:bg-muted/50 rounded-full p-2 transition-colors"
          >
            <ArrowLeft className="w-5 h-5" />
          </Link>
          <div className="flex-1">
            <h1 className="text-xl font-bold">{actorInfo.name}</h1>
            <p className="text-sm text-muted-foreground">{visiblePosts.length} posts</p>
          </div>
        </div>

        {/* Tabs: Posts vs Replies */}
        <div className="flex items-center justify-around h-14 border-b border-border">
          <button
            onClick={() => setTab('posts')}
            className={cn(
              'flex-1 h-full font-semibold transition-all duration-300 relative',
              tab === 'posts'
                ? 'text-foreground'
                : 'text-muted-foreground hover:text-foreground hover:bg-muted/30'
            )}
          >
            Posts ({originalPosts.length})
            {tab === 'posts' && (
              <div className="absolute bottom-0 left-0 right-0 h-1 bg-primary rounded-t-full" />
            )}
          </button>
          <button
            onClick={() => setTab('replies')}
            className={cn(
              'flex-1 h-full font-semibold transition-all duration-300 relative',
              tab === 'replies'
                ? 'text-foreground'
                : 'text-muted-foreground hover:text-foreground hover:bg-muted/30'
            )}
          >
            Replies ({replyPosts.length})
            {tab === 'replies' && (
              <div className="absolute bottom-0 left-0 right-0 h-1 bg-primary rounded-t-full" />
            )}
          </button>
        </div>

        {/* Search Bar */}
        <div className="px-4 py-3">
          <SearchBar
            value={searchQuery}
            onChange={setSearchQuery}
            placeholder={`Search ${tab}...`}
          />
        </div>
      </div>

      {/* Content area */}
      <div className="flex-1 overflow-y-auto">
        {/* Profile Header */}
        <div className="border-b border-border">
          <div className="max-w-[600px] mx-auto px-4 py-6">
            <div className="flex items-start gap-4 mb-4">
              <Avatar
                id={actorInfo.id}
                name={actorInfo.name}
                type={actorInfo.type}
                size="lg"
                className="w-20 h-20"
              />
              <div className="flex-1">
                <h2 className="text-2xl font-bold">{actorInfo.name}</h2>
                <p className="text-muted-foreground">{actorInfo.role}</p>
                <div className="flex items-center gap-2 mt-2 text-sm text-muted-foreground">
                  <Calendar className="w-4 h-4" />
                  <span>Active in {actorInfo.game.id}</span>
                </div>
                <div className="mt-3">
                  <FavoriteButton
                    profileId={actorInfo.id}
                    variant="button"
                    size="md"
                  />
                </div>
              </div>
            </div>
          </div>
        </div>

        {/* Posts */}
        <div className="max-w-[600px] mx-auto">
          {filteredPosts.length === 0 ? (
            <div className="py-12 text-center">
              <p className="text-muted-foreground">
                {searchQuery ? 'No posts found matching your search' : 'No posts yet'}
              </p>
            </div>
          ) : (
            filteredPosts.map((item, i) => {
              const postDate = new Date(item.post.timestamp)
              const now = new Date()
              const diffMs = now.getTime() - postDate.getTime()
              const diffMinutes = Math.floor(diffMs / 60000)
              const diffHours = Math.floor(diffMs / 3600000)
              const diffDays = Math.floor(diffMs / 86400000)

              let timeAgo: string
              if (diffMinutes < 1) timeAgo = 'Just now'
              else if (diffMinutes < 60) timeAgo = `${diffMinutes}m ago`
              else if (diffHours < 24) timeAgo = `${diffHours}h ago`
              else if (diffDays < 7) timeAgo = `${diffDays}d ago`
              else timeAgo = postDate.toLocaleDateString('en-US', { month: 'short', day: 'numeric' })

              return (
                <article
                  key={`${post.id}-${i}`}
                  className={cn(
                    'px-4 py-3 border-b border-border',
                    'hover:bg-muted/30',
                    'transition-all duration-200'
                  )}
                  style={{
                    fontSize: `${fontSize}rem`,
                  }}
                >
                  <div className="flex gap-3">
                    {/* Avatar */}
                    <div className="flex-shrink-0">
                      <Avatar
                        id={item.post.author}
                        name={item.post.authorName}
                        type={actorInfo.type}
                        size="lg"
                        scaleFactor={fontSize}
                      />
                    </div>

                    {/* Content */}
                    <div className="flex-1 min-w-0">
                      {/* Author and timestamp */}
                      <div className="flex items-center gap-2 mb-1">
                        <span className="font-bold text-foreground">
                          {item.post.authorName}
                        </span>
                        <span className="text-muted-foreground text-sm">·</span>
                        <time className="text-muted-foreground text-sm" title={postDate.toLocaleString()}>
                          {timeAgo}
                        </time>
                      </div>

                      {/* Post content */}
                      <div className="text-foreground leading-normal whitespace-pre-wrap break-words">
                        {item.post.content}
                      </div>

                      {/* Metadata */}
                      {item.post.replyTo && (
                        <div className="mt-2 text-sm text-muted-foreground flex items-center gap-1">
                          <span className="text-xs">↩️</span>
                          <span>Replying to a post</span>
                        </div>
                      )}

                      {/* Interactions */}
                      <InteractionBar
                        postId={`${item.gameId}-${item.post.author}-${item.post.timestamp}`}
                        initialInteractions={{
                          postId: `${item.gameId}-${item.post.author}-${item.post.timestamp}`,
                          likeCount: 0,
                          commentCount: 0,
                          shareCount: 0,
                          isLiked: false,
                          isShared: false,
                        }}
                        className="mt-3"
                      />
                    </div>
                  </div>
                </article>
              )
            })
          )}
        </div>
      </div>
    </PageContainer>
  )
}<|MERGE_RESOLUTION|>--- conflicted
+++ resolved
@@ -72,13 +72,9 @@
         setActorInfo(null)
       }
     }
-<<<<<<< HEAD
     
     loadActorInfo()
   }, [actorId])
-=======
-    return null
-  }, [allGames, actorId])
 
   // Get posts for this actor from all games
   const actorPosts = useMemo(() => {
@@ -104,26 +100,10 @@
         })
       })
     })
->>>>>>> 8eb45dab
-
-  // Load posts from database API
-  const [actorPosts, setActorPosts] = useState<any[]>([])
-  
-  useEffect(() => {
-    const loadPosts = async () => {
-      try {
-        const response = await fetch(`/api/posts?actorId=${actorId}&limit=500`)
-        if (response.ok) {
-          const data = await response.json()
-          setActorPosts(data.posts || [])
-        }
-      } catch (error) {
-        console.error('Failed to load actor posts:', error)
-      }
-    }
-    
-    loadPosts()
-  }, [actorId])
+
+    // Sort by timestamp (newest first)
+    return posts.sort((a, b) => b.timestampMs - a.timestampMs)
+  }, [allGames, actorId])
 
   // Filter posts up to current time
   const visiblePosts = useMemo(() => {
