'use client'

import { FollowButton } from '@/components/interactions/FollowButton'
import { OnChainBadge } from '@/components/profile/OnChainBadge'
import { ProfileWidget } from '@/components/profile/ProfileWidget'
import { PostCard } from '@/components/posts/PostCard'
import { Avatar } from '@/components/shared/Avatar'
import { VerifiedBadge } from '@/components/shared/VerifiedBadge'
import { PageContainer } from '@/components/shared/PageContainer'
import { ProfileHeaderSkeleton, FeedSkeleton } from '@/components/shared/Skeleton'
import { useAuth } from '@/hooks/useAuth'
import { useErrorToasts } from '@/hooks/useErrorToasts'
import { extractUsername, isUsername } from '@/lib/profile-utils'
import { cn } from '@/lib/utils'
import { POST_TYPES } from '@/shared/constants'
import type { Actor, FeedPost, Organization } from '@/shared/types'
import { useGameStore } from '@/stores/gameStore'
import type { ProfileInfo } from '@/types/profiles'
import { ArrowLeft, MessageCircle, Search } from 'lucide-react'
import Link from 'next/link'
import { useParams, useRouter } from 'next/navigation'
import { useCallback, useEffect, useLayoutEffect, useMemo, useState } from 'react'

export default function ActorProfilePage() {
  const params = useParams()
  const router = useRouter()
  const identifier = decodeURIComponent(params.id as string)
  const isUsernameParam = isUsername(identifier)
  const actorId = isUsernameParam ? extractUsername(identifier) : identifier
  const { user, authenticated } = useAuth()
  const [searchQuery, setSearchQuery] = useState('')
  const [tab, setTab] = useState<'posts' | 'replies'>('posts')
  const { allGames } = useGameStore();
  const [optimisticFollowerCount, setOptimisticFollowerCount] = useState<number | null>(null)
  
  // Check if viewing own profile - compare with both actorId and identifier (for ID-based URLs)
  const isOwnProfile = authenticated && user && (
    user.id === actorId || 
    user.id === decodeURIComponent(identifier) ||
    user.username === actorId ||
    (user.username && user.username.startsWith('@') && user.username.slice(1) === actorId) ||
    (user.username && !user.username.startsWith('@') && user.username === actorId)
  )
  
  // Use useLayoutEffect to redirect BEFORE paint to prevent flash of old username
  // This runs synchronously before the browser paints, preventing any visual flash
  useLayoutEffect(() => {
    if (authenticated && user?.username && !isUsernameParam) {
      const decodedIdentifier = decodeURIComponent(identifier)
      const viewingOwnId = user.id === actorId || 
                          user.id === decodedIdentifier ||
                          user.id === identifier
      
      if (viewingOwnId && user.username) {
        // Additional null check to prevent redirecting to /profile/undefined
        const cleanUsername = user.username.startsWith('@') ? user.username.slice(1) : user.username
        // Only redirect if cleanUsername is valid and the current URL doesn't already match
        if (cleanUsername && identifier !== cleanUsername && decodedIdentifier !== cleanUsername && actorId !== cleanUsername) {
          // Use router.replace for client-side navigation (preserves React state)
          router.replace(`/profile/${cleanUsername}`)
        }
      }
    }
  }, [authenticated, user?.id, user?.username, actorId, identifier, isUsernameParam, router])

  // Enable error toast notifications
  useErrorToasts()
  
  // Load actor/user info
  const [actorInfo, setActorInfo] = useState<ProfileInfo | null>(null)
  const [loading, setLoading] = useState(true)
  const [isCreatingDM, setIsCreatingDM] = useState(false)
  const [apiPosts, setApiPosts] = useState<Array<{
    id: string
    content: string
    author: string
    authorId: string
    timestamp: string
    authorName?: string
    authorUsername?: string | null
    authorProfileImageUrl?: string | null
    likeCount?: number
    commentCount?: number
    shareCount?: number
    isLiked?: boolean
    isShared?: boolean
  }>>([])
  const [loadingPosts, setLoadingPosts] = useState(false)
  
  const currentUserId = user?.id

  // Handle creating DM with user
  const handleMessageClick = async () => {
    if (!authenticated || !actorInfo?.id || isCreatingDM || !user?.id) return

    setIsCreatingDM(true)
    try {
      // Generate deterministic chat ID (same format as backend)
      // Sort IDs to ensure consistency
      const sortedIds = [user.id, actorInfo.id].sort()
      const chatId = `dm-${sortedIds.join('-')}`
      
      // Navigate directly to chat page
      // Chat will be created in DB when first message is sent
      router.push(`/chats?chat=${chatId}&newDM=${actorInfo.id}`)
    } catch (error) {
      console.error('Error opening DM:', error)
    } finally {
      setIsCreatingDM(false)
    }
  }

  const loadActorInfo = useCallback(async () => {
    setLoading(true)
      
      // If it's a username (starts with @) or looks like a username, try to find user by username
      if (isUsernameParam || (!actorId.startsWith('did:privy:') && actorId.length <= 42 && !actorId.includes('-'))) {
        // Try to load user profile by username first
        const token = typeof window !== 'undefined' ? window.__privyAccessToken : null
        const headers: HeadersInit = {
          'Content-Type': 'application/json',
        }
        if (token) {
          headers['Authorization'] = `Bearer ${token}`
        }
        
        // Try username lookup API
        const usernameLookupResponse = await fetch(`/api/users/by-username/${encodeURIComponent(actorId)}`, { headers })
        if (usernameLookupResponse.ok) {
          const usernameData = await usernameLookupResponse.json()
          if (usernameData.user) {
            const user = usernameData.user
            setActorInfo({
              id: user.id,
              name: user.displayName || user.username || 'User',
              description: user.bio || '',
              role: user.isActor ? 'Actor' : 'User',
              type: user.isActor ? 'actor' : 'user' as const,
              isUser: true,
              username: user.username,
              profileImageUrl: user.profileImageUrl,
              coverImageUrl: user.coverImageUrl,
              stats: user.stats,
            })
            
            // Redirect to username-based URL if we're on ID-based URL (but not if it's the current user's own profile - handled by useEffect)
            if (!isUsernameParam && user.username && !isOwnProfile) {
              const cleanUsername = user.username.startsWith('@') ? user.username.slice(1) : user.username
              router.replace(`/profile/${cleanUsername}`)
              return // Don't render, just redirect
            }
            
            setLoading(false)
            return
          }
        }
      }
      
      // Check if this is a user ID (starts with "did:privy:" or contains privy, or is the current user's ID)
      const isUserId = actorId.startsWith('did:privy:') || 
                      actorId.includes('privy') || 
                      actorId.length > 42 ||
                      (authenticated && currentUserId && (currentUserId === actorId || currentUserId === decodeURIComponent(identifier)))
      
      if (isUserId) {
        // Load user profile from API by ID
        const token = typeof window !== 'undefined' ? window.__privyAccessToken : null
        const headers: HeadersInit = {
          'Content-Type': 'application/json',
        }
        if (token) {
          headers['Authorization'] = `Bearer ${token}`
        }
        
        const response = await fetch(`/api/users/${encodeURIComponent(actorId)}/profile`, { headers })
        if (response.ok) {
          const data = await response.json()
          if (data.user) {
            const user = data.user
            setActorInfo({
              id: user.id,
              name: user.displayName || user.username || 'User',
              description: user.bio || '',
              role: user.isActor ? 'Actor' : 'User',
              type: user.isActor ? 'actor' : 'user' as const,
              isUser: true,
              username: user.username,
              profileImageUrl: user.profileImageUrl,
              coverImageUrl: user.coverImageUrl,
              stats: user.stats,
            })
            
            // Redirect to username-based URL if username exists
            if (user.username && !isUsernameParam) {
              const cleanUsername = user.username.startsWith('@') ? user.username.slice(1) : user.username
              // Always redirect to username URL if we have one and we're on an ID-based URL
              router.replace(`/profile/${cleanUsername}`)
              return // Don't render, just redirect
            }
            
            setLoading(false)
            return
          }
        }
      }
      
      // Try to load from actors.json (contains all actors)
      const response = await fetch('/data/actors.json')
      if (!response.ok) throw new Error('Failed to load actors')
      
      const actorsDb = await response.json() as { actors?: Actor[]; organizations?: Organization[] }
      
      // Find actor
      let actor = actorsDb.actors?.find((a) => a.id === actorId)
      if (!actor) {
        actor = actorsDb.actors?.find((a) => a.name === actorId)
      }
      if (actor) {
        // Find which game this actor belongs to
        let gameId: string | null = null
        for (const game of allGames) {
          const allActors = [
            ...(game.setup?.mainActors || []),
            ...(game.setup?.supportingActors || []),
            ...(game.setup?.extras || []),
          ]
          if (allActors.some(a => a.id === actorId)) {
            gameId = game.id
            break
          }
        }
        
        // Fetch actor stats from database
        let stats = { followers: 0, following: 0, posts: 0 }
        try {
          const statsResponse = await fetch(`/api/actors/${encodeURIComponent(actor.id)}/stats`)
          if (statsResponse.ok) {
            const statsData = await statsResponse.json()
            if (statsData.stats) {
              stats = {
                followers: statsData.stats.followers || 0,
                following: statsData.stats.following || 0,
                posts: statsData.stats.posts || 0,
              }
            }
          }
        } catch (error) {
          console.error('Failed to load actor stats:', error)
          // Continue with default stats (0)
        }
        
        setActorInfo({
          id: actor.id,
          name: actor.name,
          description: actor.description,
          profileDescription: actor.profileDescription,
          tier: actor.tier,
          domain: actor.domain,
          personality: actor.personality,
          affiliations: actor.affiliations,
          role: actor.role || actor.tier || 'Actor',
          type: 'actor' as const,
          game: gameId ? { id: gameId } : undefined,
          username: ('username' in actor ? actor.username as string : actor.id) as string | undefined, // Use username if available, fallback to ID
          stats,
        })
        setLoading(false)
        return
      }
      
      // Find organization
      let org = actorsDb.organizations?.find((o) => o.id === actorId)
      if (!org) {
        org = actorsDb.organizations?.find((o) => o.name === actorId)
      }
      if (org) {
        // Fetch organization stats from database (orgs are also stored as actors)
        let stats = { followers: 0, following: 0, posts: 0 }
        try {
          const statsResponse = await fetch(`/api/actors/${encodeURIComponent(org.id)}/stats`)
          if (statsResponse.ok) {
            const statsData = await statsResponse.json()
            if (statsData.stats) {
              stats = {
                followers: statsData.stats.followers || 0,
                following: statsData.stats.following || 0,
                posts: statsData.stats.posts || 0,
              }
            }
          }
        } catch (error) {
          console.error('Failed to load organization stats:', error)
          // Continue with default stats (0)
        }
        
        setActorInfo({
          id: org.id,
          name: org.name,
          description: org.description,
          profileDescription: org.profileDescription,
          type: 'organization' as const,
          role: 'Organization',
          stats,
        })
        setLoading(false)
        return
      }
      
      // Not found
      setActorInfo(null)
      setLoading(false)
  }, [actorId, allGames, authenticated, currentUserId, identifier, isOwnProfile, isUsernameParam, router])

  useEffect(() => {
    loadActorInfo()
  }, [loadActorInfo])
  
  // Listen for profile updates (when user follows/unfollows someone)
  useEffect(() => {
    const handleProfileUpdate = () => {
      // Reset optimistic count to trigger refetch from server
      setTimeout(() => {
        setOptimisticFollowerCount(null)
        // Refetch actor info to get updated counts
        loadActorInfo()
      }, 1000) // Small delay to allow backend cache invalidation
    }
    
    window.addEventListener('profile-updated', handleProfileUpdate)
    return () => window.removeEventListener('profile-updated', handleProfileUpdate)
  }, [loadActorInfo])
  
  // Reset optimistic count when actorInfo changes (server data arrived)
  useEffect(() => {
    if (actorInfo && optimisticFollowerCount !== null) {
      // Wait a bit then reset to use server value
      const timer = setTimeout(() => {
        setOptimisticFollowerCount(null)
      }, 2000)
      return () => clearTimeout(timer)
    }
<<<<<<< HEAD
=======
    // Return undefined when condition is not met
>>>>>>> 496c712b
    return undefined
  }, [actorInfo, optimisticFollowerCount])

  useEffect(() => {
    const loadPosts = async () => {
      if (!actorId) return
      
      setLoadingPosts(true)
      // If we have actorInfo with ID, use that; otherwise use actorId (could be username)
      const searchId = actorInfo?.id || actorId
      // Fetch posts from API by authorId
      const response = await fetch(`/api/posts?actorId=${encodeURIComponent(searchId)}&limit=100`)
      if (response.ok) {
        const data = await response.json()
        if (data.posts && Array.isArray(data.posts)) {
          setApiPosts(data.posts)
        }
      }
      setLoadingPosts(false)
    }

    // Load posts when actorInfo is available (has the correct ID)
    if (actorInfo?.id) {
      loadPosts()
    }
  }, [actorId, actorInfo?.id])

  // Get posts for this actor from all games
  const gameStorePosts = useMemo(() => {
    const posts: Array<{
      post: FeedPost
      gameId: string
      gameName: string
      timestampMs: number
    }> = []

    allGames.forEach(game => {
      game.timeline?.forEach(day => {
        day.feedPosts?.forEach(post => {
          if (post.author === actorId) {
            const postDate = new Date(post.timestamp)
            posts.push({
              post,
              gameId: game.id,
              gameName: game.id,
              timestampMs: postDate.getTime()
            })
          }
        })
      })
    })

    // Sort by timestamp (newest first)
    return posts.sort((a, b) => b.timestampMs - a.timestampMs)
  }, [allGames, actorId])

  // Combine API posts and game store posts, removing duplicates
  const actorPosts = useMemo(() => {
    const combined: Array<{
      post: FeedPost
      gameId: string
      gameName: string
      timestampMs: number
    }> = []

    // Add API posts first
    apiPosts.forEach(apiPost => {
      combined.push({
        post: {
          id: apiPost.id,
          day: 0,
          content: apiPost.content,
          author: apiPost.authorId,
          authorName: apiPost.authorName || actorInfo?.name || apiPost.authorId,
          authorUsername: apiPost.authorUsername || actorInfo?.username || null,
          authorProfileImageUrl: apiPost.authorProfileImageUrl || actorInfo?.profileImageUrl || null,
          timestamp: apiPost.timestamp,
          type: POST_TYPES.POST, // User-generated posts
          sentiment: 0, // Neutral sentiment for user posts
          clueStrength: 0, // User posts don't have clue strength
          pointsToward: null, // User posts don't hint at yes/no
          likeCount: apiPost.likeCount,
          commentCount: apiPost.commentCount,
          shareCount: apiPost.shareCount,
          isLiked: apiPost.isLiked,
          isShared: apiPost.isShared,
        },
        gameId: '',
        gameName: '',
        timestampMs: new Date(apiPost.timestamp).getTime()
      })
    })

    // Add game store posts that aren't already in API posts
    const apiPostIds = new Set(apiPosts.map(p => p.id))
    gameStorePosts.forEach(gamePost => {
      if (!apiPostIds.has(gamePost.post.id)) {
        combined.push({
          ...gamePost,
          post: {
            ...gamePost.post,
            authorProfileImageUrl: gamePost.post.authorProfileImageUrl || actorInfo?.profileImageUrl || null,
          },
        })
      }
    })

    // Sort by timestamp (newest first)
    return combined.sort((a, b) => b.timestampMs - a.timestampMs)
  }, [apiPosts, gameStorePosts, actorInfo])

  // Separate posts and replies
  const originalPosts = useMemo(() => {
    return actorPosts.filter(item => !item.post.replyTo)
  }, [actorPosts])

  const replyPosts = useMemo(() => {
    return actorPosts.filter(item => item.post.replyTo)
  }, [actorPosts])

  // Filter by tab
  const tabFilteredPosts = useMemo(() => {
    return tab === 'posts' ? originalPosts : replyPosts
  }, [tab, originalPosts, replyPosts])

  // Filter by search query
  const filteredPosts = useMemo(() => {
    if (!searchQuery.trim()) return tabFilteredPosts

    const query = searchQuery.toLowerCase()
    return tabFilteredPosts.filter(item =>
      item.post.content?.toLowerCase().includes(query)
    )
  }, [tabFilteredPosts, searchQuery])

  // Loading or actor not found
  if (loading) {
    // If we're redirecting, don't show loading state
    if (isOwnProfile && user?.username && !isUsernameParam) {
      return null
    }
    
    return (
      <PageContainer noPadding className="min-h-screen">
        <div className="w-full max-w-[700px] mx-auto">
          <ProfileHeaderSkeleton />
          <div className="border-t border-border/5 mt-4">
            <FeedSkeleton count={5} />
          </div>
        </div>
      </PageContainer>
    )
  }

  if (!actorInfo) {
    return (
      <PageContainer noPadding className="flex flex-col">
        <div className="sticky top-0 z-10 bg-background">
          <div className="px-4 py-3 flex items-center gap-4">
            <Link
              href="/feed"
              className="hover:bg-muted/50 rounded-full p-2 transition-colors"
            >
              <ArrowLeft className="w-5 h-5" />
            </Link>
            <h1 className="text-xl font-bold">Profile Not Found</h1>
          </div>
        </div>
        <div className="flex-1 flex flex-col items-center justify-center gap-4">
          <p className="text-muted-foreground">Actor &quot;{actorId}&quot; not found</p>
          <Link
            href="/feed"
            className="px-6 py-3 rounded-lg font-semibold bg-primary text-primary-foreground hover:bg-primary/90 transition-all"
          >
            Back to Feed
          </Link>
        </div>
      </PageContainer>
    )
  }

  return (
    <PageContainer noPadding className="flex flex-col">
      {/* Desktop: Content + Widget layout */}
      <div className="hidden xl:flex flex-1 overflow-hidden">
        {/* Main content */}
        <div className="flex-1 flex flex-col min-w-0 overflow-hidden">
          {/* Header */}
          <div className="sticky top-0 z-10 bg-background/95 backdrop-blur-sm">
            <div className="px-4 py-3 flex items-center gap-4">
              <Link
                href="/feed"
                className="hover:bg-muted/50 rounded-full p-2 transition-colors"
              >
                <ArrowLeft className="w-5 h-5" />
              </Link>
              <div className="flex-1">
                <h1 className="text-xl font-bold">{actorInfo.name}</h1>
                <p className="text-sm text-muted-foreground">{actorInfo.stats?.posts || actorPosts.length} posts</p>
              </div>
            </div>
          </div>

          {/* Content area */}
          <div className="flex-1 overflow-y-auto">
        {/* Profile Header */}
        <div className="border-b border-border">
          {/* Cover Image */}
          <div className="relative h-[200px] bg-muted">
            {actorInfo.isUser && actorInfo.type === 'user' && 'coverImageUrl' in actorInfo && actorInfo.coverImageUrl ? (
              <img
                src={actorInfo.coverImageUrl as string}
                alt="Cover"
                className="w-full h-full object-cover"
              />
            ) : actorInfo.type === 'actor' ? (
              <img
                src={`/images/actor-banners/${actorInfo.id}.jpg`}
                alt={`${actorInfo.name} banner`}
                className="w-full h-full object-cover"
                onError={(e) => {
                  // Fallback to gradient if image not found
                  e.currentTarget.style.display = 'none'
                  e.currentTarget.nextElementSibling?.classList.remove('hidden')
                }}
              />
            ) : actorInfo.type === 'organization' ? (
              <img
                src={`/images/org-banners/${actorInfo.id}.jpg`}
                alt={`${actorInfo.name} banner`}
                className="w-full h-full object-cover"
                onError={(e) => {
                  // Fallback to gradient if image not found
                  e.currentTarget.style.display = 'none'
                  e.currentTarget.nextElementSibling?.classList.remove('hidden')
                }}
              />
            ) : null}
            <div className={cn(
              "w-full h-full bg-gradient-to-br from-primary/20 to-primary/5",
              (actorInfo.type === 'actor' || actorInfo.type === 'organization') ? "hidden" : ""
            )} />
          </div>

          {/* Profile Info Container */}
          <div className="px-4 pb-4">
            {/* Top Row: Avatar + Action Buttons */}
            <div className="flex justify-between items-start mb-4">
              {/* Profile Picture - Overlapping cover */}
              <div className="relative -mt-16 sm:-mt-20">
                <div className="w-32 h-32 sm:w-36 sm:h-36 rounded-full border-4 border-background bg-background overflow-hidden">
                  <Avatar
                    id={actorInfo.id}
                    name={(actorInfo.name ?? actorInfo.username ?? '') as string}
                    type={
                      actorInfo.type === 'organization'
                        ? 'business'
                        : actorInfo.isUser || actorInfo.type === 'user'
                          ? 'user'
                          : (actorInfo.type as 'actor' | undefined)
                    }
                    src={actorInfo.profileImageUrl || undefined}
                    size="lg"
                    className="w-full h-full"
                  />
                </div>
              </div>

              {/* Action Buttons */}
              <div className="flex items-center gap-3 pt-3">
                {authenticated && user && user.id !== actorInfo.id && (
                  <>
                    {/* Only show message button for users, not actors/NPCs */}
                    {actorInfo.isUser && actorInfo.type === 'user' && (
                      <button 
                        onClick={handleMessageClick}
                        disabled={isCreatingDM}
                        className="p-2 rounded-full border border-border hover:bg-muted/50 transition-colors disabled:opacity-50 disabled:cursor-not-allowed"
                        title="Send message"
                      >
                        <MessageCircle className="w-5 h-5" />
                      </button>
                    )}
                    <FollowButton
                      userId={actorInfo.id}
                      size="md"
                      variant="button"
                      onFollowerCountChange={(delta) => {
                        // Optimistically update the follower count based on current displayed value
                        setOptimisticFollowerCount(prev => {
                          const currentCount = prev !== null ? prev : (actorInfo.stats?.followers || 0)
                          return Math.max(0, currentCount + delta) // Never go negative
                        })
                      }}
                    />
                  </>
                )}
                {isOwnProfile && (
                  <Link
                    href="/settings"
                    className="px-4 py-3 rounded-full font-bold border border-border hover:bg-muted/50 transition-colors"
                  >
                    Edit profile
                  </Link>
                )}
              </div>
            </div>

            {/* Name and Handle */}
            <div className="mb-3">
              <div className="flex items-center gap-1 mb-0.5">
                <h2 className="text-xl font-bold">{actorInfo.name ?? actorInfo.username ?? ''}</h2>
                {actorInfo.type === 'actor' && !actorInfo.isUser && (
                  <VerifiedBadge size="md" />
                )}
                {actorInfo.type === 'user' && (
                  <OnChainBadge 
                    isRegistered={actorInfo.onChainRegistered ?? false}
                    nftTokenId={actorInfo.nftTokenId ?? null}
                    size="md"
                  />
                )}
              </div>
              {actorInfo.username && (
                <p className="text-muted-foreground text-[15px]">@{actorInfo.username}</p>
              )}
            </div>

            {/* Description/Bio */}
            {(actorInfo.profileDescription || actorInfo.description) && (
              <p className="text-foreground text-[15px] mb-3 whitespace-pre-wrap">
                {actorInfo.profileDescription || actorInfo.description}
              </p>
            )}

            {/* Stats */}
            <div className="flex gap-4 text-[15px]">
              <Link href="#" className="hover:underline">
                <span className="font-bold text-foreground">{actorInfo.stats?.following || 0}</span>
                <span className="text-muted-foreground ml-1">Following</span>
              </Link>
              <Link href="#" className="hover:underline">
                <span className="font-bold text-foreground">
                  {optimisticFollowerCount !== null ? optimisticFollowerCount : (actorInfo.stats?.followers || 0)}
                </span>
                <span className="text-muted-foreground ml-1">Followers</span>
              </Link>
            </div>
          </div>
        </div>

        {/* Tabs: Posts vs Replies */}
        <div className="sticky top-0 bg-background/95 backdrop-blur-sm z-10 border-b border-border">
          <div className="flex items-center justify-between h-14 px-4">
            {/* Tab Buttons */}
            <div className="flex items-center flex-1">
              <button
                onClick={() => setTab('posts')}
                className={cn(
                  'px-4 h-full font-semibold transition-all duration-300 relative hover:bg-muted/30',
                  tab === 'posts'
                    ? 'text-foreground opacity-100'
                    : 'text-foreground opacity-50'
                )}
              >
                Posts
              </button>
              <button
                onClick={() => setTab('replies')}
                className={cn(
                  'px-4 h-full font-semibold transition-all duration-300 relative hover:bg-muted/30',
                  tab === 'replies'
                    ? 'text-foreground opacity-100'
                    : 'text-foreground opacity-50'
                )}
              >
                Replies
              </button>
            </div>

            {/* Search Bar - Top Right */}
            <div className="relative w-64">
              <Search className="absolute left-3 top-1/2 -translate-y-1/2 w-4 h-4 text-muted-foreground" />
              <input
                type="text"
                value={searchQuery}
                onChange={(e) => setSearchQuery(e.target.value)}
                placeholder={`Search ${tab}...`}
                className="w-full pl-10 pr-4 py-2 rounded-full bg-muted border-0 text-sm focus:outline-none"
              />
            </div>
          </div>
        </div>

        {/* Posts */}
        <div className="px-4">
          {loadingPosts ? (
            <div className="w-full">
              <FeedSkeleton count={5} />
            </div>
          ) : filteredPosts.length === 0 ? (
            <div className="py-12 text-center">
              <p className="text-muted-foreground">
                {searchQuery ? 'No posts found matching your search' : 'No posts yet'}
              </p>
            </div>
          ) : (
            <div className="space-y-0">
              {filteredPosts.map((item, i) => (
                <PostCard
                  key={`${item.post.id}-${i}`}
                  post={{
                    id: item.post.id,
                    content: item.post.content,
                    authorId: item.post.author,
                    authorName: item.post.authorName,
                    authorUsername: item.post.authorUsername || null,
                    authorProfileImageUrl: item.post.authorProfileImageUrl || null,
                    timestamp: item.post.timestamp,
                    likeCount: item.post.likeCount,
                    commentCount: item.post.commentCount,
                    shareCount: item.post.shareCount,
                    isLiked: item.post.isLiked,
                    isShared: item.post.isShared,
                  }}
                  onClick={() => router.push(`/post/${item.post.id}`)}
                  showInteractions={true}
                />
              ))}
            </div>
          )}
        </div>
      </div>
        </div>

        {/* Widget Sidebar - Show for all user profiles */}
        {actorInfo && actorInfo.isUser && (
          <div className="hidden xl:flex flex-col w-96 shrink-0 overflow-y-auto bg-sidebar px-4 py-3">
            <ProfileWidget userId={actorInfo.id} />
          </div>
        )}
      </div>

      {/* Mobile/Tablet: Full width content */}
      <div className="flex xl:hidden flex-col flex-1 overflow-hidden">
        {/* Header */}
        <div className="sticky top-0 z-10 bg-background/95 backdrop-blur-sm">
          <div className="px-4 py-3 flex items-center gap-4">
            <Link
              href="/feed"
              className="hover:bg-muted/50 rounded-full p-2 transition-colors"
            >
              <ArrowLeft className="w-5 h-5" />
            </Link>
            <div className="flex-1">
              <h1 className="text-xl font-bold">{actorInfo.name}</h1>
              <p className="text-sm text-muted-foreground">{actorInfo.stats?.posts || actorPosts.length} posts</p>
            </div>
          </div>
        </div>

        {/* Content area */}
        <div className="flex-1 overflow-y-auto">
          {/* Profile Header */}
          <div className="border-b border-border">
            {/* Cover Image */}
            <div className="relative h-[200px] bg-muted">
              {actorInfo.isUser && actorInfo.type === 'user' && 'coverImageUrl' in actorInfo && actorInfo.coverImageUrl ? (
                <img
                  src={actorInfo.coverImageUrl as string}
                  alt="Cover"
                  className="w-full h-full object-cover"
                />
              ) : actorInfo.type === 'actor' ? (
                <img
                  src={`/images/actor-banners/${actorInfo.id}.jpg`}
                  alt={`${actorInfo.name} banner`}
                  className="w-full h-full object-cover"
                  onError={(e) => {
                    // Fallback to gradient if image not found
                    e.currentTarget.style.display = 'none'
                    e.currentTarget.nextElementSibling?.classList.remove('hidden')
                  }}
                />
              ) : actorInfo.type === 'organization' ? (
                <img
                  src={`/images/org-banners/${actorInfo.id}.jpg`}
                  alt={`${actorInfo.name} banner`}
                  className="w-full h-full object-cover"
                  onError={(e) => {
                    // Fallback to gradient if image not found
                    e.currentTarget.style.display = 'none'
                    e.currentTarget.nextElementSibling?.classList.remove('hidden')
                  }}
                />
              ) : null}
              <div className={cn(
                "w-full h-full bg-gradient-to-br from-primary/20 to-primary/5",
                (actorInfo.type === 'actor' || actorInfo.type === 'organization') ? "hidden" : ""
              )} />
            </div>

            {/* Profile Info Container */}
            <div className="px-4 pb-4">
              {/* Top Row: Avatar + Action Buttons */}
              <div className="flex justify-between items-start mb-4">
                {/* Profile Picture - Overlapping cover */}
                <div className="relative -mt-16 sm:-mt-20">
                  <div className="w-32 h-32 sm:w-36 sm:h-36 rounded-full border-4 border-background bg-background overflow-hidden">
                    <Avatar
                      id={actorInfo.id}
                      name={(actorInfo.name ?? actorInfo.username ?? '') as string}
                      type={
                        actorInfo.type === 'organization'
                          ? 'business'
                          : actorInfo.isUser || actorInfo.type === 'user'
                            ? 'user'
                            : (actorInfo.type as 'actor' | undefined)
                      }
                      src={actorInfo.profileImageUrl || undefined}
                      size="lg"
                      className="w-full h-full"
                    />
                  </div>
                </div>

                {/* Action Buttons */}
                <div className="flex items-center gap-3 pt-3">
                  {authenticated && user && user.id !== actorInfo.id && (
                    <>
                      {/* Only show message button for users, not actors/NPCs */}
                      {actorInfo.isUser && actorInfo.type === 'user' && (
                        <button 
                          onClick={handleMessageClick}
                          disabled={isCreatingDM}
                          className="p-2 rounded-full border border-border hover:bg-muted/50 transition-colors disabled:opacity-50 disabled:cursor-not-allowed"
                          title="Send message"
                        >
                          <MessageCircle className="w-5 h-5" />
                        </button>
                      )}
                      <FollowButton
                        userId={actorInfo.id}
                        size="md"
                        variant="button"
                        onFollowerCountChange={(delta) => {
                          // Optimistically update the follower count based on current displayed value
                          setOptimisticFollowerCount(prev => {
                            const currentCount = prev !== null ? prev : (actorInfo.stats?.followers || 0)
                            return Math.max(0, currentCount + delta) // Never go negative
                          })
                        }}
                      />
                    </>
                  )}
                  {isOwnProfile && (
                    <Link
                      href="/settings"
                      className="px-4 py-3 rounded-full font-bold border border-border hover:bg-muted/50 transition-colors"
                    >
                      Edit profile
                    </Link>
                  )}
                </div>
              </div>

              {/* Name and Handle */}
              <div className="mb-3">
                <div className="flex items-center gap-1 mb-0.5">
                  <h2 className="text-xl font-bold">{actorInfo.name ?? actorInfo.username ?? ''}</h2>
                  {actorInfo.type === 'actor' && !actorInfo.isUser && (
                    <VerifiedBadge size="md" />
                  )}
                </div>
                {actorInfo.username && (
                  <p className="text-muted-foreground text-[15px]">@{actorInfo.username}</p>
                )}
              </div>

              {/* Description/Bio */}
              {(actorInfo.profileDescription || actorInfo.description) && (
                <p className="text-foreground text-[15px] mb-3 whitespace-pre-wrap">
                  {actorInfo.profileDescription || actorInfo.description}
                </p>
              )}

              {/* Stats */}
              <div className="flex gap-4 text-[15px]">
                <Link href="#" className="hover:underline">
                  <span className="font-bold text-foreground">{actorInfo.stats?.following || 0}</span>
                  <span className="text-muted-foreground ml-1">Following</span>
                </Link>
                <Link href="#" className="hover:underline">
                  <span className="font-bold text-foreground">
                    {optimisticFollowerCount !== null ? optimisticFollowerCount : (actorInfo.stats?.followers || 0)}
                  </span>
                  <span className="text-muted-foreground ml-1">Followers</span>
                </Link>
              </div>
            </div>
          </div>

          {/* Tabs: Posts vs Replies */}
          <div className="sticky top-0 bg-background/95 backdrop-blur-sm z-10 border-b border-border">
            <div className="flex flex-col sm:flex-row sm:items-center sm:justify-between px-4">
              {/* Tab Buttons */}
              <div className="flex items-center flex-1">
                <button
                  onClick={() => setTab('posts')}
                  className={cn(
                    'px-4 h-14 font-semibold transition-all duration-300 relative hover:bg-muted/30',
                    tab === 'posts'
                      ? 'text-foreground opacity-100'
                      : 'text-foreground opacity-50'
                  )}
                >
                  Posts
                </button>
                <button
                  onClick={() => setTab('replies')}
                  className={cn(
                    'px-4 h-14 font-semibold transition-all duration-300 relative hover:bg-muted/30',
                    tab === 'replies'
                      ? 'text-foreground opacity-100'
                      : 'text-foreground opacity-50'
                  )}
                >
                  Replies
                </button>
              </div>

              {/* Search Bar - Top Right (hidden on small screens) */}
              <div className="relative w-full sm:w-64 py-2 sm:py-0">
                <Search className="absolute left-3 top-1/2 -translate-y-1/2 w-4 h-4 text-muted-foreground" />
                <input
                  type="text"
                  value={searchQuery}
                  onChange={(e) => setSearchQuery(e.target.value)}
                  placeholder={`Search ${tab}...`}
                  className="w-full pl-10 pr-4 py-2 rounded-full bg-muted border-0 text-sm focus:outline-none"
                />
              </div>
            </div>
          </div>

          {/* Posts */}
          <div className="px-4">
            {loadingPosts ? (
              <div className="w-full">
                <FeedSkeleton count={4} />
              </div>
            ) : filteredPosts.length === 0 ? (
              <div className="py-12 text-center">
                <p className="text-muted-foreground">
                  {searchQuery ? 'No posts found matching your search' : 'No posts yet'}
                </p>
              </div>
            ) : (
              <div className="space-y-0">
                {filteredPosts.map((item, i) => (
                  <PostCard
                    key={`${item.post.id}-${i}`}
                    post={{
                      id: item.post.id,
                      content: item.post.content,
                      authorId: item.post.author,
                      authorName: item.post.authorName,
                      authorUsername: item.post.authorUsername || null,
                      authorProfileImageUrl: item.post.authorProfileImageUrl || null,
                      timestamp: item.post.timestamp,
                      likeCount: item.post.likeCount,
                      commentCount: item.post.commentCount,
                      shareCount: item.post.shareCount,
                      isLiked: item.post.isLiked,
                      isShared: item.post.isShared,
                    }}
                    onClick={() => router.push(`/post/${item.post.id}`)}
                    showInteractions={true}
                  />
                ))}
              </div>
            )}
          </div>
        </div>
      </div>
    </PageContainer>
  )
}<|MERGE_RESOLUTION|>--- conflicted
+++ resolved
@@ -339,10 +339,6 @@
       }, 2000)
       return () => clearTimeout(timer)
     }
-<<<<<<< HEAD
-=======
-    // Return undefined when condition is not met
->>>>>>> 496c712b
     return undefined
   }, [actorInfo, optimisticFollowerCount])
 
