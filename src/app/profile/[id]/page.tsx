--- conflicted
+++ resolved
@@ -1,33 +1,24 @@
 'use client'
 
-import { useState, useMemo, useEffect, useLayoutEffect } from 'react'
-import { useParams } from 'next/navigation'
-import Link from 'next/link'
-<<<<<<< HEAD
-import { ArrowLeft, Calendar, Briefcase, ShieldCheck, Search, Mail } from 'lucide-react'
+import { InteractionBar } from '@/components/interactions'
+import { ProfileWidget } from '@/components/profile/ProfileWidget'
 import { Avatar } from '@/components/shared/Avatar'
 import { PageContainer } from '@/components/shared/PageContainer'
-import { InteractionBar } from '@/components/interactions'
-=======
-import { ArrowLeft, Calendar, Briefcase, ShieldCheck } from 'lucide-react'
-import { Avatar } from '@/components/shared/Avatar'
-import { PageContainer } from '@/components/shared/PageContainer'
-import { SearchBar } from '@/components/shared/SearchBar'
 import { TaggedText } from '@/components/shared/TaggedText'
-import { FavoriteButton, InteractionBar, StartChatButton } from '@/components/interactions'
->>>>>>> 4681c6ef
-import { ProfileWidget } from '@/components/profile/ProfileWidget'
+import { useFontSize } from '@/contexts/FontSizeContext'
+import { useAuth } from '@/hooks/useAuth'
+import { useErrorToasts } from '@/hooks/useErrorToasts'
+import { logger } from '@/lib/logger'
+import { extractUsername, getProfileUrl, isUsername } from '@/lib/profile-utils'
 import { cn } from '@/lib/utils'
-import { useFontSize } from '@/contexts/FontSizeContext'
-import { useErrorToasts } from '@/hooks/useErrorToasts'
+import { POST_TYPES } from '@/shared/constants'
+import type { Actor, FeedPost, Organization } from '@/shared/types'
 import { useGameStore } from '@/stores/gameStore'
-import { useAuth } from '@/hooks/useAuth'
-import { logger } from '@/lib/logger'
-import { useRouter } from 'next/navigation'
-import { getProfileUrl, isUsername, extractUsername } from '@/lib/profile-utils'
-import type { FeedPost, Actor, Organization } from '@/shared/types'
 import type { ProfileInfo } from '@/types/profiles'
-import { POST_TYPES } from '@/shared/constants'
+import { ArrowLeft, Briefcase, Calendar, Mail, Search, ShieldCheck } from 'lucide-react'
+import Link from 'next/link'
+import { useParams, useRouter } from 'next/navigation'
+import { useEffect, useLayoutEffect, useMemo, useState } from 'react'
 
 export default function ActorProfilePage() {
   const params = useParams()
@@ -348,22 +339,14 @@
           id: apiPost.id,
           day: 0,
           content: apiPost.content,
-          type: 'post' as const,
           author: apiPost.authorId,
           authorName: apiPost.authorName || actorInfo?.name || apiPost.authorId,
           authorUsername: actorInfo?.username || null,
           timestamp: apiPost.timestamp,
-<<<<<<< HEAD
-          sentiment: 0,
-          clueStrength: 0,
-          pointsToward: null,
-=======
-          day: 0, // User posts don't have a game day
           type: POST_TYPES.POST, // User-generated posts
           sentiment: 0, // Neutral sentiment for user posts
           clueStrength: 0, // User posts don't have clue strength
           pointsToward: null, // User posts don't hint at yes/no
->>>>>>> 4681c6ef
         },
         gameId: '',
         gameName: '',
@@ -486,7 +469,6 @@
           {/* Content area */}
           <div className="flex-1 overflow-y-auto">
         {/* Profile Header */}
-<<<<<<< HEAD
         <div className="border-b border-border">
           {/* Cover Image */}
           <div className="relative h-[200px] bg-muted">
@@ -500,20 +482,6 @@
               <div className="w-full h-full bg-gradient-to-br from-primary/20 to-primary/5" />
             )}
           </div>
-=======
-        <div>
-          <div className="w-full lg:max-w-[65%] lg:mx-auto px-4 lg:px-6">
-            {/* Cover Image */}
-            <div className="relative h-32 sm:h-48 bg-gradient-to-br from-primary/20 to-primary/5">
-              {actorInfo.isUser && actorInfo.type === 'user' && actorInfo.coverImageUrl ? (
-                <img
-                  src={actorInfo.coverImageUrl}
-                  alt="Cover"
-                  className="w-full h-full object-cover"
-                />
-              ) : null}
-            </div>
->>>>>>> 4681c6ef
 
           {/* Profile Info Container */}
           <div className="px-4 pb-4">
