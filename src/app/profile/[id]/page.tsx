--- conflicted
+++ resolved
@@ -10,62 +10,18 @@
 import { FavoriteButton, InteractionBar } from '@/components/interactions'
 import { cn } from '@/lib/utils'
 import { useFontSize } from '@/contexts/FontSizeContext'
-<<<<<<< HEAD
-import type { Actor, Organization, FeedPost, ActorsDatabase } from '@/shared/types'
-
-interface ActorInfo {
-  id: string
-  name: string
-  description?: string
-  domain?: string[]
-  personality?: string
-  tier?: string
-  affiliations?: string[]
-  type: 'actor' | 'organization'
-  orgType?: 'company' | 'media' | 'government'
-  initialPrice?: number
-}
-=======
 import { useErrorToasts } from '@/hooks/useErrorToasts'
->>>>>>> 5af8155d
+import { useGameStore } from '@/stores/gameStore'
+import type { FeedPost } from '@/shared/types'
 
 export default function ActorProfilePage() {
   const params = useParams()
   const actorId = params.id as string
   const { fontSize } = useFontSize()
   const [searchQuery, setSearchQuery] = useState('')
-  const [actorInfo, setActorInfo] = useState<ActorInfo | null>(null)
-  const [posts, setPosts] = useState<FeedPost[]>([])
-  const [loading, setLoading] = useState(true)
-
-<<<<<<< HEAD
-  // Load actor info from actors.json
-  useEffect(() => {
-    const loadActorInfo = async () => {
-      try {
-        // Load actors database
-        const response = await fetch('/data/actors.json')
-        if (!response.ok) {
-          throw new Error('Failed to load actors')
-        }
-        
-        const actorsDb: ActorsDatabase = await response.json()
-        
-        // Find actor
-        const actor = actorsDb.actors.find(a => a.id === actorId)
-        if (actor) {
-          setActorInfo({
-            id: actor.id,
-            name: actor.name,
-            description: actor.description,
-            domain: actor.domain,
-            personality: actor.personality,
-            tier: actor.tier,
-            affiliations: actor.affiliations,
-            type: 'actor',
-          })
-          return
-=======
+  const [tab, setTab] = useState<'posts' | 'replies'>('posts')
+  const { allGames } = useGameStore()
+
   // Enable error toast notifications
   useErrorToasts()
 
@@ -87,148 +43,70 @@
           type: 'actor' as const,
           role: actor.role || 'actor',
           game: game
->>>>>>> 5af8155d
         }
-
-        // Find organization
-        const org = actorsDb.organizations.find(o => o.id === actorId)
-        if (org) {
-          setActorInfo({
-            id: org.id,
-            name: org.name,
-            description: org.description,
-            type: 'organization',
-            orgType: org.type,
-            initialPrice: org.initialPrice,
-          })
-          return
-        }
-
-        // Not found
-        setActorInfo(null)
-      } catch (error) {
-        console.error('Failed to load actor info:', error)
-        setActorInfo(null)
       }
     }
-
-    loadActorInfo()
-  }, [actorId])
-
-  // Load posts from realtime history
-  useEffect(() => {
-    const loadPosts = async () => {
-      try {
-        // Try realtime history first
-        const realtimeResponse = await fetch('/games/realtime/history.json')
-        if (realtimeResponse.ok) {
-          const data = await realtimeResponse.json()
-          
-          // Extract posts by this actor from all ticks
-          const actorPosts: FeedPost[] = []
-          if (data.ticks && Array.isArray(data.ticks)) {
-            data.ticks.forEach((tick: any) => {
-              if (tick.posts && Array.isArray(tick.posts)) {
-                tick.posts.forEach((post: FeedPost) => {
-                  if (post.author === actorId) {
-                    actorPosts.push(post)
-                  }
-                })
-              }
+    return null
+  }, [allGames, actorId])
+
+  // Get posts for this actor from all games
+  const actorPosts = useMemo(() => {
+    const posts: Array<{
+      post: FeedPost
+      gameId: string
+      gameName: string
+      timestampMs: number
+    }> = []
+
+    allGames.forEach(game => {
+      game.timeline?.forEach(day => {
+        day.feedPosts?.forEach(post => {
+          if (post.author === actorId) {
+            const postDate = new Date(post.timestamp)
+            posts.push({
+              post,
+              gameId: game.id,
+              gameName: game.setup?.title || game.id,
+              timestampMs: postDate.getTime()
             })
           }
-          
-          // Sort by timestamp (newest first)
-          actorPosts.sort((a, b) => 
-            new Date(b.timestamp).getTime() - new Date(a.timestamp).getTime()
-          )
-          
-          setPosts(actorPosts)
-          setLoading(false)
-          return
-        }
-      } catch (error) {
-        console.error('Failed to load realtime posts:', error)
-      }
-
-      // Fallback to static game files
-      try {
-        const actorPosts: FeedPost[] = []
-        
-        // Load genesis
-        const genesisResponse = await fetch('/genesis.json')
-        if (genesisResponse.ok) {
-          const genesis = await genesisResponse.json()
-          genesis.timeline?.forEach((day: any) => {
-            day.feedPosts?.forEach((post: FeedPost) => {
-              if (post.author === actorId) {
-                actorPosts.push(post)
-              }
-            })
-          })
-        }
-
-        // Load latest
-        const latestResponse = await fetch('/games/latest.json')
-        if (latestResponse.ok) {
-          const latest = await latestResponse.json()
-          latest.timeline?.forEach((day: any) => {
-            day.feedPosts?.forEach((post: FeedPost) => {
-              if (post.author === actorId) {
-                actorPosts.push(post)
-              }
-            })
-          })
-        }
-
-        actorPosts.sort((a, b) => 
-          new Date(b.timestamp).getTime() - new Date(a.timestamp).getTime()
-        )
-        
-        setPosts(actorPosts)
-        setLoading(false)
-      } catch (error) {
-        console.error('Failed to load posts:', error)
-        setPosts([])
-        setLoading(false)
-      }
-    }
-
-    if (actorInfo) {
-      loadPosts()
-    }
-  }, [actorId, actorInfo])
+        })
+      })
+    })
+
+    // Sort by timestamp (newest first)
+    return posts.sort((a, b) => b.timestampMs - a.timestampMs)
+  }, [allGames, actorId])
 
   // Filter posts up to current time
   const visiblePosts = useMemo(() => {
     const now = new Date().getTime()
-    return posts.filter(post => {
-      const postTime = new Date(post.timestamp).getTime()
-      return postTime <= now
-    })
-  }, [posts])
+    return actorPosts.filter(item => item.timestampMs <= now)
+  }, [actorPosts])
+
+  // Separate posts and replies (from visible posts only)
+  const originalPosts = useMemo(() => {
+    return visiblePosts.filter(item => !item.post.replyTo)
+  }, [visiblePosts])
+
+  const replyPosts = useMemo(() => {
+    return visiblePosts.filter(item => item.post.replyTo)
+  }, [visiblePosts])
+
+  // Filter by tab
+  const tabFilteredPosts = useMemo(() => {
+    return tab === 'posts' ? originalPosts : replyPosts
+  }, [tab, originalPosts, replyPosts])
 
   // Filter by search query
   const filteredPosts = useMemo(() => {
-    if (!searchQuery.trim()) return visiblePosts
+    if (!searchQuery.trim()) return tabFilteredPosts
 
     const query = searchQuery.toLowerCase()
-    return visiblePosts.filter(post =>
-      post.content.toLowerCase().includes(query)
+    return tabFilteredPosts.filter(item =>
+      item.post.content.toLowerCase().includes(query)
     )
-  }, [visiblePosts, searchQuery])
-
-  if (loading) {
-    return (
-      <PageContainer noPadding className="flex flex-col">
-        <div className="flex-1 flex items-center justify-center">
-          <div className="text-center text-muted-foreground">
-            <div className="text-lg mb-2">Loading profile...</div>
-          </div>
-        </div>
-      </PageContainer>
-    )
-  }
+  }, [tabFilteredPosts, searchQuery])
 
   // Actor not found
   if (!actorInfo) {
@@ -275,12 +153,44 @@
           </div>
         </div>
 
+        {/* Tabs: Posts vs Replies */}
+        <div className="flex items-center justify-around h-14 border-b border-border">
+          <button
+            onClick={() => setTab('posts')}
+            className={cn(
+              'flex-1 h-full font-semibold transition-all duration-300 relative',
+              tab === 'posts'
+                ? 'text-foreground'
+                : 'text-muted-foreground hover:text-foreground hover:bg-muted/30'
+            )}
+          >
+            Posts ({originalPosts.length})
+            {tab === 'posts' && (
+              <div className="absolute bottom-0 left-0 right-0 h-1 bg-primary rounded-t-full" />
+            )}
+          </button>
+          <button
+            onClick={() => setTab('replies')}
+            className={cn(
+              'flex-1 h-full font-semibold transition-all duration-300 relative',
+              tab === 'replies'
+                ? 'text-foreground'
+                : 'text-muted-foreground hover:text-foreground hover:bg-muted/30'
+            )}
+          >
+            Replies ({replyPosts.length})
+            {tab === 'replies' && (
+              <div className="absolute bottom-0 left-0 right-0 h-1 bg-primary rounded-t-full" />
+            )}
+          </button>
+        </div>
+
         {/* Search Bar */}
-        <div className="px-4 pb-3">
+        <div className="px-4 py-3">
           <SearchBar
             value={searchQuery}
             onChange={setSearchQuery}
-            placeholder="Search posts..."
+            placeholder={`Search ${tab}...`}
           />
         </div>
       </div>
@@ -299,28 +209,6 @@
                 className="w-20 h-20"
               />
               <div className="flex-1">
-<<<<<<< HEAD
-                <h2 className="text-2xl font-bold mb-1">{actorInfo.name}</h2>
-                {actorInfo.type === 'actor' && actorInfo.tier && (
-                  <div className="inline-block px-2 py-1 rounded-full text-xs font-bold bg-primary/20 text-primary mb-2">
-                    {actorInfo.tier.replace('_TIER', '')}
-                  </div>
-                )}
-                {actorInfo.type === 'organization' && actorInfo.orgType && (
-                  <div className="flex items-center gap-2 mb-2">
-                    <Briefcase className="w-4 h-4 text-muted-foreground" />
-                    <span className="text-sm text-muted-foreground capitalize">{actorInfo.orgType}</span>
-                    {actorInfo.initialPrice && (
-                      <>
-                        <span className="text-muted-foreground">·</span>
-                        <span className="text-sm font-mono text-foreground">
-                          ${actorInfo.initialPrice.toFixed(2)}
-                        </span>
-                      </>
-                    )}
-                  </div>
-                )}
-=======
                 <h2 className="text-2xl font-bold">{actorInfo.name}</h2>
                 <p className="text-muted-foreground">{actorInfo.role}</p>
                 <div className="flex items-center gap-2 mt-2 text-sm text-muted-foreground">
@@ -334,54 +222,8 @@
                     size="md"
                   />
                 </div>
->>>>>>> 5af8155d
               </div>
             </div>
-
-            {/* Description */}
-            {actorInfo.description && (
-              <p className="text-sm text-foreground mb-3 leading-relaxed">
-                {actorInfo.description}
-              </p>
-            )}
-
-            {/* Metadata */}
-            <div className="flex flex-wrap gap-4 text-sm">
-              {actorInfo.domain && actorInfo.domain.length > 0 && (
-                <div className="flex items-center gap-2">
-                  <Users className="w-4 h-4 text-muted-foreground" />
-                  <span className="text-muted-foreground">
-                    {actorInfo.domain.join(', ')}
-                  </span>
-                </div>
-              )}
-              {actorInfo.personality && (
-                <div className="flex items-center gap-2">
-                  <Calendar className="w-4 h-4 text-muted-foreground" />
-                  <span className="text-muted-foreground capitalize">
-                    {actorInfo.personality}
-                  </span>
-                </div>
-              )}
-            </div>
-
-            {/* Affiliations */}
-            {actorInfo.affiliations && actorInfo.affiliations.length > 0 && (
-              <div className="mt-4">
-                <div className="text-xs font-bold text-muted-foreground mb-2">AFFILIATIONS</div>
-                <div className="flex flex-wrap gap-2">
-                  {actorInfo.affiliations.map(affiliation => (
-                    <Link
-                      key={affiliation}
-                      href={`/profile/${affiliation}`}
-                      className="px-3 py-1 rounded-full bg-muted hover:bg-muted/80 text-xs font-medium text-foreground transition-colors"
-                    >
-                      {affiliation}
-                    </Link>
-                  ))}
-                </div>
-              </div>
-            )}
           </div>
         </div>
 
@@ -392,15 +234,10 @@
               <p className="text-muted-foreground">
                 {searchQuery ? 'No posts found matching your search' : 'No posts yet'}
               </p>
-              {!searchQuery && posts.length === 0 && (
-                <p className="text-sm text-muted-foreground mt-2">
-                  Start the daemon to see posts: <span className="font-mono">bun run daemon</span>
-                </p>
-              )}
             </div>
           ) : (
-            filteredPosts.map((post, i) => {
-              const postDate = new Date(post.timestamp)
+            filteredPosts.map((item, i) => {
+              const postDate = new Date(item.post.timestamp)
               const now = new Date()
               const diffMs = now.getTime() - postDate.getTime()
               const diffMinutes = Math.floor(diffMs / 60000)
@@ -416,7 +253,7 @@
 
               return (
                 <article
-                  key={`${post.id}-${i}`}
+                  key={`${item.post.id}-${i}`}
                   className={cn(
                     'px-4 py-3 border-b border-border',
                     'hover:bg-muted/30',
@@ -430,8 +267,8 @@
                     {/* Avatar */}
                     <div className="flex-shrink-0">
                       <Avatar
-                        id={post.author}
-                        name={post.authorName}
+                        id={item.post.author}
+                        name={item.post.authorName}
                         type={actorInfo.type}
                         size="lg"
                         scaleFactor={fontSize}
@@ -443,7 +280,7 @@
                       {/* Author and timestamp */}
                       <div className="flex items-center gap-2 mb-1">
                         <span className="font-bold text-foreground">
-                          {post.authorName}
+                          {item.post.authorName}
                         </span>
                         <span className="text-muted-foreground text-sm">·</span>
                         <time className="text-muted-foreground text-sm" title={postDate.toLocaleString()}>
@@ -453,11 +290,11 @@
 
                       {/* Post content */}
                       <div className="text-foreground leading-normal whitespace-pre-wrap break-words">
-                        {post.content}
+                        {item.post.content}
                       </div>
 
                       {/* Metadata */}
-                      {post.replyTo && (
+                      {item.post.replyTo && (
                         <div className="mt-2 text-sm text-muted-foreground flex items-center gap-1">
                           <span className="text-xs">↩️</span>
                           <span>Replying to a post</span>
@@ -466,9 +303,9 @@
 
                       {/* Interactions */}
                       <InteractionBar
-                        postId={`${item.gameId}-${post.author}-${post.timestamp}`}
+                        postId={`${item.gameId}-${item.post.author}-${item.post.timestamp}`}
                         initialInteractions={{
-                          postId: `${item.gameId}-${post.author}-${post.timestamp}`,
+                          postId: `${item.gameId}-${item.post.author}-${item.post.timestamp}`,
                           likeCount: 0,
                           commentCount: 0,
                           shareCount: 0,
