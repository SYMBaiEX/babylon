'use client'

import { logger } from '@/lib/logger'
import { useState, useEffect, useCallback } from 'react'
import { useParams, useRouter } from 'next/navigation'
import { PageContainer } from '@/components/shared/PageContainer'
import { PostCard } from '@/components/posts/PostCard'
import { WidgetSidebar } from '@/components/shared/WidgetSidebar'
import { ArrowLeft } from 'lucide-react'
interface PostData {
  id: string
  content: string
  authorId: string
  authorName: string
  authorUsername?: string | null
  authorProfileImageUrl?: string | null
  timestamp: string
  likeCount?: number
  commentCount?: number
  shareCount?: number
  isLiked?: boolean
  isShared?: boolean
}

const PAGE_SIZE = 20

export default function TrendingTagPage() {
  const params = useParams()
  const router = useRouter()
  const tag = params.tag as string
  const [posts, setPosts] = useState<PostData[]>([])
  const [loading, setLoading] = useState(true)
  const [tagInfo, setTagInfo] = useState<{
    name: string
    displayName: string
    category?: string | null
  } | null>(null)
  const [offset, setOffset] = useState(0)
  const [hasMore, setHasMore] = useState(true)
  const [loadingMore, setLoadingMore] = useState(false)

  const fetchPosts = useCallback(async (requestOffset: number, append = false) => {
    if (append) setLoadingMore(true)
    else setLoading(true)

    const response = await fetch(
      `/api/trending/${encodeURIComponent(tag)}?limit=${PAGE_SIZE}&offset=${requestOffset}`
    )
    
    if (!response.ok) {
      if (response.status === 404) {
        logger.warn('Tag not found', { tag }, 'TrendingTagPage')
      }
      if (append) setHasMore(false)
      if (append) setLoadingMore(false)
      else setLoading(false)
      return
    }

    const data = await response.json()
    
    if (data.success) {
      if (!append && data.tag) {
        setTagInfo(data.tag)
      }

      const newPosts = data.posts || []
      
      setPosts(prev => {
        const combined = append ? [...prev, ...newPosts] : newPosts
        const unique = new Map<string, PostData>()
        combined.forEach((post: PostData) => {
          if (post?.id) {
            unique.set(post.id, post)
          }
        })
        
        const deduped = Array.from(unique.values()).sort((a, b) => {
          const aTime = new Date(a.timestamp ?? 0).getTime()
          const bTime = new Date(b.timestamp ?? 0).getTime()
          return bTime - aTime
        })
        
        return deduped
      })

      setOffset(requestOffset + newPosts.length)
      
      const moreAvailable = newPosts.length === PAGE_SIZE
      setHasMore(moreAvailable)
    }
    if (append) setLoadingMore(false)
    else setLoading(false)
  }, [tag])

  useEffect(() => {
    setOffset(0)
    setHasMore(true)
    fetchPosts(0, false)
  }, [tag, fetchPosts])

  const handleLoadMore = () => {
    if (!loading && !loadingMore && hasMore) {
      fetchPosts(offset, true)
    }
  }

  return (
    <PageContainer noPadding className="flex flex-col min-h-screen w-full overflow-visible">
      {/* Mobile/Tablet: Header */}
<<<<<<< HEAD
      <div className="sticky top-0 z-10 bg-background border-b border-border px-4 py-3 flex-shrink-0 lg:hidden">
=======
      <div className="sticky top-0 z-10 bg-background border-b border-border px-4 py-3 shrink-0 lg:hidden">
>>>>>>> 496c712b
        <div className="flex items-center gap-4">
          <button
            onClick={() => router.back()}
            className="p-2 hover:bg-muted rounded-full transition-colors"
            aria-label="Go back"
          >
            <ArrowLeft className="w-5 h-5" />
          </button>
          <div className="flex-1">
            {tagInfo ? (
              <>
                <h1 className="text-2xl font-bold">{tagInfo.displayName}</h1>
                {tagInfo.category && (
                  <p className="text-sm text-muted-foreground">
                    {tagInfo.category} · Trending
                  </p>
                )}
              </>
            ) : (
              <h1 className="text-2xl font-bold">{decodeURIComponent(tag)}</h1>
            )}
          </div>
        </div>
      </div>

      {/* Desktop: Multi-column layout with sidebar */}
      <div className="hidden lg:flex flex-1 min-h-0">
        {/* Left: Feed area */}
        <div className="flex-1 flex flex-col min-w-0 border-l border-r border-[rgba(120,120,120,0.5)]">
          {/* Desktop Header */}
<<<<<<< HEAD
          <div className="sticky top-0 z-10 bg-background shadow-sm flex-shrink-0">
=======
          <div className="sticky top-0 z-10 bg-background shadow-sm shrink-0">
>>>>>>> 496c712b
            <div className="px-6 py-4">
              <div className="flex items-center gap-4">
                <button
                  onClick={() => router.back()}
                  className="p-2 hover:bg-muted rounded-full transition-colors"
                  aria-label="Go back"
                >
                  <ArrowLeft className="w-5 h-5" />
                </button>
                <div className="flex-1">
                  {tagInfo ? (
                    <>
                      <h1 className="text-2xl font-bold">{tagInfo.displayName}</h1>
                      {tagInfo.category && (
                        <p className="text-sm text-muted-foreground">
                          {tagInfo.category} · Trending
                        </p>
                      )}
                    </>
                  ) : (
                    <h1 className="text-2xl font-bold">{decodeURIComponent(tag)}</h1>
                  )}
                </div>
              </div>
            </div>
          </div>

          {/* Feed content - Scrollable */}
          <div className="flex-1 bg-background overflow-y-auto overflow-x-hidden">
            {loading ? (
              <div className="flex items-center justify-center py-12">
                <div className="text-muted-foreground">Loading posts...</div>
              </div>
            ) : posts.length === 0 ? (
              <div className="flex items-center justify-center py-12">
                <div className="text-center">
                  <h2 className="text-xl font-semibold mb-2">No posts found</h2>
                  <p className="text-muted-foreground">
                    No posts have been tagged with &quot;{tagInfo?.displayName || tag}&quot; yet.
                  </p>
                </div>
              </div>
            ) : (
              <div className="max-w-[700px] mx-auto px-6 py-4 space-y-0">
                {posts.map((post) => (
                  <PostCard
                    key={post.id}
                    post={post}
                    onClick={() => router.push(`/post/${post.id}`)}
                  />
                ))}
                
                {hasMore && (
                  <div className="py-4 text-center">
                    {loadingMore ? (
                      <div className="text-sm text-muted-foreground">
                        Loading more posts...
                      </div>
                    ) : (
                      <button
                        onClick={handleLoadMore}
                        className="px-6 py-2 bg-primary text-primary-foreground rounded-lg hover:opacity-90 transition-opacity"
                      >
                        Load More
                      </button>
                    )}
                  </div>
                )}
                
                {!hasMore && posts.length > 0 && (
                  <div className="py-4 text-center text-xs text-muted-foreground">
                    You&apos;re all caught up.
                  </div>
                )}
              </div>
            )}
          </div>
        </div>
<<<<<<< HEAD

        {/* Right: Widget sidebar - only on desktop (xl+) */}
        <WidgetSidebar />
=======
>>>>>>> 496c712b
      </div>

      {/* Mobile/Tablet: Content */}
      <div className="flex lg:hidden flex-1 overflow-y-auto overflow-x-hidden bg-background w-full">
        {loading ? (
          <div className="flex items-center justify-center py-12 w-full">
            <div className="text-muted-foreground">Loading posts...</div>
          </div>
        ) : posts.length === 0 ? (
          <div className="flex items-center justify-center py-12 w-full">
            <div className="text-center px-4">
              <h2 className="text-xl font-semibold mb-2">No posts found</h2>
              <p className="text-muted-foreground">
                No posts have been tagged with &quot;{tagInfo?.displayName || tag}&quot; yet.
              </p>
            </div>
          </div>
        ) : (
          <div className="w-full px-4 py-4">
            {posts.map((post) => (
              <PostCard
                key={post.id}
                post={post}
                onClick={() => router.push(`/post/${post.id}`)}
              />
            ))}
            
            {hasMore && (
              <div className="py-4 text-center">
                {loadingMore ? (
                  <div className="text-sm text-muted-foreground">
                    Loading more posts...
                  </div>
                ) : (
                  <button
                    onClick={handleLoadMore}
                    className="px-6 py-2 bg-primary text-primary-foreground rounded-lg hover:opacity-90 transition-opacity"
                  >
                    Load More
                  </button>
                )}
              </div>
            )}
            
            {!hasMore && posts.length > 0 && (
              <div className="py-4 text-center text-xs text-muted-foreground">
                You&apos;re all caught up.
              </div>
            )}
          </div>
        )}
      </div>
    </PageContainer>
  )
}
<|MERGE_RESOLUTION|>--- conflicted
+++ resolved
@@ -5,7 +5,6 @@
 import { useParams, useRouter } from 'next/navigation'
 import { PageContainer } from '@/components/shared/PageContainer'
 import { PostCard } from '@/components/posts/PostCard'
-import { WidgetSidebar } from '@/components/shared/WidgetSidebar'
 import { ArrowLeft } from 'lucide-react'
 interface PostData {
   id: string
@@ -108,11 +107,7 @@
   return (
     <PageContainer noPadding className="flex flex-col min-h-screen w-full overflow-visible">
       {/* Mobile/Tablet: Header */}
-<<<<<<< HEAD
-      <div className="sticky top-0 z-10 bg-background border-b border-border px-4 py-3 flex-shrink-0 lg:hidden">
-=======
       <div className="sticky top-0 z-10 bg-background border-b border-border px-4 py-3 shrink-0 lg:hidden">
->>>>>>> 496c712b
         <div className="flex items-center gap-4">
           <button
             onClick={() => router.back()}
@@ -143,11 +138,7 @@
         {/* Left: Feed area */}
         <div className="flex-1 flex flex-col min-w-0 border-l border-r border-[rgba(120,120,120,0.5)]">
           {/* Desktop Header */}
-<<<<<<< HEAD
-          <div className="sticky top-0 z-10 bg-background shadow-sm flex-shrink-0">
-=======
           <div className="sticky top-0 z-10 bg-background shadow-sm shrink-0">
->>>>>>> 496c712b
             <div className="px-6 py-4">
               <div className="flex items-center gap-4">
                 <button
@@ -226,12 +217,6 @@
             )}
           </div>
         </div>
-<<<<<<< HEAD
-
-        {/* Right: Widget sidebar - only on desktop (xl+) */}
-        <WidgetSidebar />
-=======
->>>>>>> 496c712b
       </div>
 
       {/* Mobile/Tablet: Content */}
