--- conflicted
+++ resolved
@@ -4,23 +4,11 @@
  */
 
 import type { NextRequest } from 'next/server';
-<<<<<<< HEAD
-import {
-  authenticate,
-  authErrorResponse,
-  successResponse,
-  errorResponse,
-} from '@/lib/api/auth-middleware';
-import { logger } from '@/lib/logger';
-import { prisma } from '@/lib/prisma';
-
-=======
 import { prisma } from '@/lib/database-service';
 import { authenticate } from '@/lib/api/auth-middleware';
 import { withErrorHandling, successResponse } from '@/lib/errors/error-handler';
 import { logger } from '@/lib/logger';
 import { ChatQuerySchema, ChatCreateSchema } from '@/lib/validation/schemas';
->>>>>>> e7e57bba
 
 /**
  * GET /api/chats
