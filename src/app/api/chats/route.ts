/**
 * API Route: /api/chats
 * Methods: GET (list user's chats), POST (create new chat)
 */

<<<<<<< HEAD
=======
import type { NextRequest } from 'next/server';
import { randomUUID } from 'crypto';
>>>>>>> 496c712b
import { authenticate } from '@/lib/api/auth-middleware';
import { asSystem, asUser } from '@/lib/db/context';
import { successResponse, withErrorHandling } from '@/lib/errors/error-handler';
import { logger } from '@/lib/logger';
import { generateSnowflakeId } from '@/lib/snowflake';
import { ChatCreateSchema, ChatQuerySchema } from '@/lib/validation/schemas';
import type { NextRequest } from 'next/server';

/**
 * GET /api/chats
 * Get all chats for the authenticated user
 * Query params: ?all=true - Get all game chats (not just user's chats)
 */
export const GET = withErrorHandling(async (request: NextRequest) => {
  // Validate query parameters
  const { searchParams } = new URL(request.url);
  const query: Record<string, string> = {};
  
  const all = searchParams.get('all');
  const debug = searchParams.get('debug');
  
  if (all) query.all = all;
  if (debug) query.debug = debug;
  
  const validatedQuery = Object.keys(query).length > 0 
    ? ChatQuerySchema.parse(query) 
    : { all: undefined, debug: undefined };

  // Check if requesting all game chats
  const getAllChats = validatedQuery.all === 'true';

  if (getAllChats) {
    // Return all game chats (no auth required for read-only game data)
    const gameChats = await asSystem(async (db) => {
      return await db.chat.findMany({
        where: {
          isGroup: true,
          gameId: 'continuous',
        },
<<<<<<< HEAD
        select: {
          id: true,
          name: true,
          isGroup: true,
          createdAt: true,
          updatedAt: true,
          gameId: true,
          dayNumber: true,
=======
        include: {
>>>>>>> 496c712b
          Message: {
            orderBy: { createdAt: 'desc' },
            take: 1,
          },
          _count: {
            select: {
              Message: true,
            },
          },
        },
        orderBy: {
          createdAt: 'asc',
        },
      });
    });

    logger.info('All game chats fetched', { count: gameChats.length }, 'GET /api/chats');

    return successResponse({
      chats: gameChats.map(chat => ({
        id: chat.id,
        name: chat.name,
        isGroup: chat.isGroup,
        messageCount: chat._count.Message,
        lastMessage: chat.Message[0] || null,
      })),
    });
  }

  const user = await authenticate(request);

  // Get user's chats with RLS
  const { groupChats, directChats } = await asUser(user, async (db) => {
    // Get user's group chat memberships
    const memberships = await db.groupChatMembership.findMany({
      where: {
        userId: user.userId,
        isActive: true,
      },
      orderBy: {
        lastMessageAt: 'desc',
      },
    });

    // Get chat details for group chats
    const groupChatIds = memberships.map((m) => m.chatId);
    const groupChatDetails = await db.chat.findMany({
      where: {
        id: { in: groupChatIds },
      },
<<<<<<< HEAD
      select: {
        id: true,
        name: true,
        updatedAt: true,
=======
      include: {
>>>>>>> 496c712b
        Message: {
          orderBy: { createdAt: 'desc' },
          take: 1,
        },
      },
    });

    const chatDetailsMap = new Map(groupChatDetails.map((c) => [c.id, c]));

    // Get DM chats the user participates in
    const dmParticipants = await db.chatParticipant.findMany({
      where: {
        userId: user.userId,
      },
    });

    const dmChatIds = dmParticipants.map((p) => p.chatId);
    const dmChatsDetails = await db.chat.findMany({
      where: {
        id: { in: dmChatIds },
        isGroup: false,
      },
<<<<<<< HEAD
      select: {
        id: true,
        name: true,
        updatedAt: true,
        ChatParticipant: {
          select: {
            userId: true,
          },
        },
=======
      include: {
        ChatParticipant: true,
>>>>>>> 496c712b
        Message: {
          orderBy: { createdAt: 'desc' },
          take: 1,
        },
      },
    });

    // Format group chats
    const groupChats = memberships
      .map((membership) => {
        const chat = chatDetailsMap.get(membership.chatId);
        if (!chat) return null;
        return {
          id: membership.chatId,
          name: chat.name || 'Unnamed Group',
          isGroup: true,
          lastMessage: chat.Message[0] || null,
          messageCount: membership.messageCount,
          qualityScore: membership.qualityScore,
          lastMessageAt: membership.lastMessageAt,
          updatedAt: chat.updatedAt,
        };
      })
      .filter((c) => c !== null);

    // Format DM chats - get the other participant's name and details
    const directChats = await Promise.all(
      dmChatsDetails.map(async (chat) => {
        // Find the other participant (not the current user)
<<<<<<< HEAD
        const otherParticipant = chat.ChatParticipant.find((p: { userId: string }) => p.userId !== user.userId);
=======
        const otherParticipant = chat.ChatParticipant.find((p) => p.userId !== user.userId);
>>>>>>> 496c712b
        let chatName = chat.name || 'Direct Message';
        let otherUserDetails = null;
        
        if (otherParticipant) {
          // Try to get user details (real users only, not actors)
          const otherUser = await db.user.findUnique({
            where: { id: otherParticipant.userId },
            select: { 
              id: true,
              displayName: true, 
              username: true,
              profileImageUrl: true,
              isActor: true,
            },
          });
          
          if (otherUser && !otherUser.isActor) {
            chatName = otherUser.displayName || otherUser.username || 'Unknown';
            otherUserDetails = {
              id: otherUser.id,
              displayName: otherUser.displayName,
              username: otherUser.username,
              profileImageUrl: otherUser.profileImageUrl,
            };
          }
        }
        
        // Only return DMs with real users (not NPCs)
        if (!otherUserDetails) {
          return null;
        }
        
        return {
          id: chat.id,
          name: chatName,
          isGroup: false,
          lastMessage: chat.Message[0] || null,
          participants: chat.ChatParticipant.length,
          updatedAt: chat.updatedAt,
          otherUser: otherUserDetails,
        };
      })
    ).then(chats => chats.filter(c => c !== null));

    return { groupChats, directChats };
  });

  logger.info('User chats fetched successfully', { userId: user.userId, groupChats: groupChats.length, directChats: directChats.length }, 'GET /api/chats');

  return successResponse({
    groupChats,
    directChats,
    total: groupChats.length + directChats.length,
  });
});

/**
 * POST /api/chats
 * Create a new chat
 */
export const POST = withErrorHandling(async (request: NextRequest) => {
  const user = await authenticate(request);

  // Validate request body
  const body = await request.json();
  const { name, isGroup, participantIds } = ChatCreateSchema.parse(body);

  // Create the chat with RLS
  const chat = await asUser(user, async (db) => {
    // Create the chat
    const now = new Date();
    const newChat = await db.chat.create({
      data: {
<<<<<<< HEAD
        id: generateSnowflakeId(),
=======
        id: randomUUID(),
>>>>>>> 496c712b
        name: name || null,
        isGroup: isGroup || false,
        createdAt: now,
        updatedAt: now,
      },
    });

    // Add creator as participant
    await db.chatParticipant.create({
      data: {
<<<<<<< HEAD
        id: generateSnowflakeId(),
=======
        id: randomUUID(),
>>>>>>> 496c712b
        chatId: newChat.id,
        userId: user.userId,
      },
    });

    // Add other participants if provided
    if (participantIds && Array.isArray(participantIds)) {
      await Promise.all(
        participantIds.map((participantId: string) =>
          db.chatParticipant.create({
            data: {
<<<<<<< HEAD
              id: generateSnowflakeId(),
=======
              id: randomUUID(),
>>>>>>> 496c712b
              chatId: newChat.id,
              userId: participantId,
            },
          })
        )
      );
    }

    return newChat;
  });

  logger.info('Chat created successfully', { chatId: chat.id, userId: user.userId, isGroup, participantCount: (participantIds?.length || 0) + 1 }, 'POST /api/chats');

  return successResponse({ chat }, 201);
});
<|MERGE_RESOLUTION|>--- conflicted
+++ resolved
@@ -3,18 +3,13 @@
  * Methods: GET (list user's chats), POST (create new chat)
  */
 
-<<<<<<< HEAD
-=======
 import type { NextRequest } from 'next/server';
-import { randomUUID } from 'crypto';
->>>>>>> 496c712b
 import { authenticate } from '@/lib/api/auth-middleware';
 import { asSystem, asUser } from '@/lib/db/context';
 import { successResponse, withErrorHandling } from '@/lib/errors/error-handler';
 import { logger } from '@/lib/logger';
 import { generateSnowflakeId } from '@/lib/snowflake';
 import { ChatCreateSchema, ChatQuerySchema } from '@/lib/validation/schemas';
-import type { NextRequest } from 'next/server';
 
 /**
  * GET /api/chats
@@ -47,18 +42,7 @@
           isGroup: true,
           gameId: 'continuous',
         },
-<<<<<<< HEAD
-        select: {
-          id: true,
-          name: true,
-          isGroup: true,
-          createdAt: true,
-          updatedAt: true,
-          gameId: true,
-          dayNumber: true,
-=======
         include: {
->>>>>>> 496c712b
           Message: {
             orderBy: { createdAt: 'desc' },
             take: 1,
@@ -109,14 +93,7 @@
       where: {
         id: { in: groupChatIds },
       },
-<<<<<<< HEAD
-      select: {
-        id: true,
-        name: true,
-        updatedAt: true,
-=======
       include: {
->>>>>>> 496c712b
         Message: {
           orderBy: { createdAt: 'desc' },
           take: 1,
@@ -139,20 +116,8 @@
         id: { in: dmChatIds },
         isGroup: false,
       },
-<<<<<<< HEAD
-      select: {
-        id: true,
-        name: true,
-        updatedAt: true,
-        ChatParticipant: {
-          select: {
-            userId: true,
-          },
-        },
-=======
       include: {
         ChatParticipant: true,
->>>>>>> 496c712b
         Message: {
           orderBy: { createdAt: 'desc' },
           take: 1,
@@ -182,11 +147,7 @@
     const directChats = await Promise.all(
       dmChatsDetails.map(async (chat) => {
         // Find the other participant (not the current user)
-<<<<<<< HEAD
-        const otherParticipant = chat.ChatParticipant.find((p: { userId: string }) => p.userId !== user.userId);
-=======
         const otherParticipant = chat.ChatParticipant.find((p) => p.userId !== user.userId);
->>>>>>> 496c712b
         let chatName = chat.name || 'Direct Message';
         let otherUserDetails = null;
         
@@ -260,11 +221,7 @@
     const now = new Date();
     const newChat = await db.chat.create({
       data: {
-<<<<<<< HEAD
         id: generateSnowflakeId(),
-=======
-        id: randomUUID(),
->>>>>>> 496c712b
         name: name || null,
         isGroup: isGroup || false,
         createdAt: now,
@@ -275,11 +232,7 @@
     // Add creator as participant
     await db.chatParticipant.create({
       data: {
-<<<<<<< HEAD
         id: generateSnowflakeId(),
-=======
-        id: randomUUID(),
->>>>>>> 496c712b
         chatId: newChat.id,
         userId: user.userId,
       },
@@ -291,11 +244,7 @@
         participantIds.map((participantId: string) =>
           db.chatParticipant.create({
             data: {
-<<<<<<< HEAD
               id: generateSnowflakeId(),
-=======
-              id: randomUUID(),
->>>>>>> 496c712b
               chatId: newChat.id,
               userId: participantId,
             },
