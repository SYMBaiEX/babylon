--- conflicted
+++ resolved
@@ -4,7 +4,6 @@
  */
 
 import type { NextRequest } from 'next/server';
-import { randomUUID } from 'crypto';
 import { authenticate } from '@/lib/api/auth-middleware';
 import { asUser } from '@/lib/db/context';
 import { withErrorHandling, successResponse } from '@/lib/errors/error-handler';
@@ -64,9 +63,6 @@
     // Try to find existing DM chat
     let existingChat = await db.chat.findUnique({
       where: { id: chatId },
-<<<<<<< HEAD
-      include: {
-=======
       select: {
         id: true,
         name: true,
@@ -75,7 +71,6 @@
         dayNumber: true,
         createdAt: true,
         updatedAt: true,
->>>>>>> fb6d1c3c
         ChatParticipant: {
           select: {
             userId: true,
@@ -91,19 +86,7 @@
           id: chatId,
           name: null, // DMs don't have names
           isGroup: false,
-<<<<<<< HEAD
-          createdAt: new Date(),
           updatedAt: new Date(),
-        },
-        include: {
-          ChatParticipant: {
-            select: {
-              userId: true,
-            },
-          },
-=======
-          updatedAt: new Date(),
->>>>>>> fb6d1c3c
         },
       });
 
@@ -111,22 +94,14 @@
       await Promise.all([
         db.chatParticipant.create({
           data: {
-<<<<<<< HEAD
-            id: randomUUID(),
-=======
             id: generateSnowflakeId(),
->>>>>>> fb6d1c3c
             chatId,
             userId: user.userId,
           },
         }),
         db.chatParticipant.create({
           data: {
-<<<<<<< HEAD
-            id: randomUUID(),
-=======
             id: generateSnowflakeId(),
->>>>>>> fb6d1c3c
             chatId,
             userId: targetUserId,
           },
@@ -158,11 +133,7 @@
       if (!participantIds.includes(user.userId)) {
         await db.chatParticipant.create({
           data: {
-<<<<<<< HEAD
-            id: randomUUID(),
-=======
             id: generateSnowflakeId(),
->>>>>>> fb6d1c3c
             chatId,
             userId: user.userId,
           },
@@ -172,11 +143,7 @@
       if (!participantIds.includes(targetUserId)) {
         await db.chatParticipant.create({
           data: {
-<<<<<<< HEAD
-            id: randomUUID(),
-=======
             id: generateSnowflakeId(),
->>>>>>> fb6d1c3c
             chatId,
             userId: targetUserId,
           },
