--- conflicted
+++ resolved
@@ -3,22 +3,6 @@
  * Methods: POST (send message to group chat with quality and activity checks)
  */
 
-<<<<<<< HEAD
-import type { NextRequest } from 'next/server';
-import {
-  authenticate,
-  authErrorResponse,
-  successResponse,
-  errorResponse,
-} from '@/lib/api/auth-middleware';
-import { MessageQualityChecker } from '@/lib/services/message-quality-checker';
-import { GroupChatSweep, type SweepDecision } from '@/lib/services/group-chat-sweep';
-import { GroupChatInvite } from '@/lib/services/group-chat-invite';
-import { broadcastChatMessage } from '@/lib/sse/event-broadcaster';
-import { logger } from '@/lib/logger';
-import { prisma } from '@/lib/prisma';
-
-=======
 import type { NextRequest } from 'next/server'
 import { prisma } from '@/lib/database-service'
 import { authenticate } from '@/lib/api/auth-middleware'
@@ -30,7 +14,6 @@
 import { broadcastChatMessage } from '@/lib/sse/event-broadcaster'
 import { logger } from '@/lib/logger'
 import { ChatMessageCreateSchema } from '@/lib/validation/schemas'
->>>>>>> e7e57bba
 
 /**
  * POST /api/chats/[id]/message
