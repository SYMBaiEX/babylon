--- conflicted
+++ resolved
@@ -3,18 +3,6 @@
  * Methods: GET (get chat details and messages)
  */
 
-<<<<<<< HEAD
-import type { NextRequest } from 'next/server';
-import {
-  authenticate,
-  authErrorResponse,
-  successResponse,
-  errorResponse,
-} from '@/lib/api/auth-middleware';
-import { logger } from '@/lib/logger';
-import { prisma } from '@/lib/prisma';
-
-=======
 import type { NextRequest } from 'next/server'
 import { prisma } from '@/lib/database-service'
 import { authenticate } from '@/lib/api/auth-middleware'
@@ -22,7 +10,6 @@
 import { BusinessLogicError, NotFoundError, AuthorizationError } from '@/lib/errors'
 import { logger } from '@/lib/logger'
 import { ChatQuerySchema } from '@/lib/validation/schemas'
->>>>>>> e7e57bba
 
 /**
  * GET /api/chats/[id]
