--- conflicted
+++ resolved
@@ -81,14 +81,7 @@
     return await db.chat.findUnique({
       where: { id: chatId },
       include: {
-<<<<<<< HEAD
-        Message: {
-          orderBy: { createdAt: 'asc' },
-          take: 100, // Limit to last 100 messages
-        },
-=======
         Message: true,
->>>>>>> fb6d1c3c
         ChatParticipant: true,
       },
     })
@@ -96,14 +89,7 @@
     return await db.chat.findUnique({
       where: { id: chatId },
       include: {
-<<<<<<< HEAD
-        Message: {
-          orderBy: { createdAt: 'asc' },
-          take: 100,
-        },
-=======
         Message: true,
->>>>>>> fb6d1c3c
         ChatParticipant: true,
       },
     })
@@ -116,11 +102,7 @@
   // Get participant details with RLS (use system for debug mode)
   const { users, actors } = await (authUser ? asUser(authUser, async (db) => {
     // Get participant details - need to check both users and actors
-<<<<<<< HEAD
-    const participantUserIds = fullChat.ChatParticipant.map((p) => p.userId);
-=======
     const participantUserIds = fullChat.ChatParticipant.map((p: { userId: string }) => p.userId);
->>>>>>> fb6d1c3c
     const users = await db.user.findMany({
       where: {
         id: { in: participantUserIds },
@@ -134,11 +116,7 @@
     });
 
     // Get unique sender IDs from messages (for game chats, these are often actors)
-<<<<<<< HEAD
-    const senderIds = [...new Set(fullChat.Message.map(m => m.senderId))];
-=======
     const senderIds = [...new Set(fullChat.Message.map((m) => m.senderId))];
->>>>>>> fb6d1c3c
     const actors = await db.actor.findMany({
       where: {
         id: { in: senderIds as string[] },
@@ -152,11 +130,7 @@
 
     return { users, actors };
   }) : asSystem(async (db) => {
-<<<<<<< HEAD
-    const participantUserIds = fullChat.ChatParticipant.map((p) => p.userId);
-=======
     const participantUserIds = fullChat.ChatParticipant.map((p: { userId: string }) => p.userId);
->>>>>>> fb6d1c3c
     const users = await db.user.findMany({
       where: {
         id: { in: participantUserIds },
@@ -169,11 +143,7 @@
       },
     });
 
-<<<<<<< HEAD
-    const senderIds = [...new Set(fullChat.Message.map(m => m.senderId))];
-=======
     const senderIds = [...new Set(fullChat.Message.map((m) => m.senderId))];
->>>>>>> fb6d1c3c
     const actors = await db.actor.findMany({
       where: {
         id: { in: senderIds as string[] },
@@ -192,19 +162,11 @@
     const actorsMap = new Map(actors.map((a) => [a.id, a]));
 
     // Get unique sender IDs from messages (for debug mode)
-<<<<<<< HEAD
-    const senderIds = [...new Set(fullChat.Message.map(m => m.senderId))];
-
-    // Build participants list from ChatParticipants or message senders (for debug mode)
-    const participantsInfo = fullChat.ChatParticipant.length > 0
-      ? fullChat.ChatParticipant.map((p) => {
-=======
     const senderIds = [...new Set(fullChat.Message.map((m) => m.senderId))];
 
     // Build participants list from ChatParticipants or message senders (for debug mode)
     const participantsInfo = fullChat.ChatParticipant.length > 0
       ? fullChat.ChatParticipant.map((p: { userId: string }) => {
->>>>>>> fb6d1c3c
           const user = usersMap.get(p.userId);
           const actor = actorsMap.get(p.userId);
           return {
@@ -230,11 +192,7 @@
     let displayName = fullChat.name;
     let otherUser = null;
     if (!fullChat.isGroup && !fullChat.name && userId) {
-<<<<<<< HEAD
-      const otherParticipant = fullChat.ChatParticipant.find((p) => p.userId !== userId);
-=======
       const otherParticipant = fullChat.ChatParticipant.find((p: { userId: string }) => p.userId !== userId);
->>>>>>> fb6d1c3c
       if (otherParticipant) {
         const otherUserData = usersMap.get(otherParticipant.userId);
         if (otherUserData) {
