/**
 * API Route: /api/pools/[id]/withdraw
 * Methods: POST (withdraw funds from a pool)
 */

import { authenticate } from '@/lib/api/auth-middleware';
import { asUser } from '@/lib/db/context';
import { AuthorizationError, BusinessLogicError, InsufficientFundsError, NotFoundError } from '@/lib/errors';
import { successResponse, withErrorHandling } from '@/lib/errors/error-handler';
import { logger } from '@/lib/logger';
import { trackServerEvent } from '@/lib/posthog/server';
import { generateSnowflakeId } from '@/lib/snowflake';
<<<<<<< HEAD
=======
import { PoolWithdrawBodySchema } from '@/lib/validation/schemas/pool';
import { Prisma } from '@prisma/client';
import type { NextRequest } from 'next/server';
>>>>>>> fb6d1c3c

/**
 * POST /api/pools/[id]/withdraw
 * Withdraw funds from a pool
 */
export const POST = withErrorHandling(async (
  request: NextRequest,
  context: { params: Promise<{ id: string }> }
) => {
  const { id: poolId } = await context.params;

  const body = await request.json();
  const { userId, depositId } = PoolWithdrawBodySchema.parse(body);

  // Authenticate user
  const authUser = await authenticate(request);
  if (authUser.userId !== userId) {
    throw new BusinessLogicError('User ID mismatch', 'USER_ID_MISMATCH');
  }

  // Withdraw with RLS (transaction is handled inside asUser)
  const result = await asUser(authUser, async (db) => {
    // Use transaction to ensure atomicity
    return await db.$transaction(async (tx) => {
    // 1. Get deposit
    const deposit = await tx.poolDeposit.findUnique({
      where: { id: depositId },
      include: {
        Pool: true,
      },
    });

    if (!deposit) {
      throw new NotFoundError('Deposit', depositId);
    }

    if (deposit.userId !== userId) {
      throw new AuthorizationError('Not your deposit', 'deposit', 'withdraw');
    }

    if (deposit.withdrawnAt) {
      throw new BusinessLogicError('Already withdrawn', 'ALREADY_WITHDRAWN', { depositId, withdrawnAt: deposit.withdrawnAt });
    }

    if (deposit.poolId !== poolId) {
      throw new BusinessLogicError('Deposit does not belong to this pool', 'DEPOSIT_POOL_MISMATCH', { depositPoolId: deposit.poolId, requestPoolId: poolId });
    }

    const pool = deposit.Pool;

    // 2. Calculate withdrawal amount based on current value
    const currentValue = parseFloat(deposit.currentValue.toString());
    const originalAmount = parseFloat(deposit.amount.toString());
    const pnl = currentValue - originalAmount;

    // 3. Calculate performance fee if there's profit
    let performanceFee = 0;
    let withdrawalAmount = currentValue;

    if (pnl > 0) {
      performanceFee = pnl * pool.performanceFeeRate;
      withdrawalAmount = currentValue - performanceFee;
    }

    // 4. Check if pool has enough available balance
    const poolAvailableBalance = parseFloat(pool.availableBalance.toString());
    if (poolAvailableBalance < withdrawalAmount) {
      throw new InsufficientFundsError(withdrawalAmount, poolAvailableBalance, 'USD');
    }

    // 5. Mark deposit as withdrawn
    await tx.poolDeposit.update({
      where: { id: depositId },
      data: {
        withdrawnAt: new Date(),
        withdrawnAmount: new Prisma.Decimal(withdrawalAmount),
      },
    });

    // 6. Update pool totals
    const newTotalValue = parseFloat(pool.totalValue.toString()) - currentValue;
    const newAvailableBalance = poolAvailableBalance - withdrawalAmount;
    const newTotalFeesCollected = parseFloat(pool.totalFeesCollected.toString()) + performanceFee;

    await tx.pool.update({
      where: { id: poolId },
      data: {
        totalValue: new Prisma.Decimal(Math.max(0, newTotalValue)),
        availableBalance: new Prisma.Decimal(Math.max(0, newAvailableBalance)),
        totalFeesCollected: new Prisma.Decimal(newTotalFeesCollected),
      },
    });

    // 7. Credit user balance
    const user = await tx.user.findUnique({
      where: { id: userId },
    });

    if (!user) {
      throw new NotFoundError('User', userId);
    }

    const userBalance = parseFloat(user.virtualBalance.toString());
    const newUserBalance = userBalance + withdrawalAmount;
    const netPnL = withdrawalAmount - originalAmount;

    // Calculate reputation points to award/deduct based on P&L
    const reputationChange = Math.floor(netPnL / 10);
    const currentReputation = user.reputationPoints;
    const newReputation = Math.max(0, currentReputation + reputationChange);

    await tx.user.update({
      where: { id: userId },
      data: {
        virtualBalance: new Prisma.Decimal(newUserBalance),
        lifetimePnL: new Prisma.Decimal(
          parseFloat(user.lifetimePnL.toString()) + netPnL
        ),
        reputationPoints: newReputation,
      },
    });

    // 8. Create balance transaction
    await tx.balanceTransaction.create({
      data: {
        id: generateSnowflakeId(),
        userId,
        type: 'pool_withdraw',
        amount: new Prisma.Decimal(withdrawalAmount),
        balanceBefore: new Prisma.Decimal(userBalance),
        balanceAfter: new Prisma.Decimal(newUserBalance),
        relatedId: depositId,
        description: `Withdrew from ${pool.name}`,
      },
    });

    // 9. Create reputation points transaction if there was a change
    if (reputationChange !== 0) {
      await tx.pointsTransaction.create({
        data: {
          id: generateSnowflakeId(),
          userId,
          amount: reputationChange,
          pointsBefore: currentReputation,
          pointsAfter: newReputation,
          reason: netPnL > 0 ? 'pool_profit' : 'pool_loss',
          metadata: JSON.stringify({
            poolId,
            poolName: pool.name,
            netPnL,
            originalAmount,
            withdrawalAmount,
          }),
        },
      });
    }

      return {
        withdrawalAmount,
        performanceFee,
        pnl: netPnL,
        originalAmount,
        newBalance: newUserBalance,
        reputationChange,
        newReputation,
      };
    });
  });

  logger.info('Pool withdrawal successful', {
    poolId,
    userId,
    withdrawalAmount: result.withdrawalAmount,
    pnl: result.pnl
  }, 'POST /api/pools/[id]/withdraw');

  // Track pool withdrawal event
  trackServerEvent(userId, 'pool_withdrawal', {
    poolId,
    depositId,
    withdrawalAmount: result.withdrawalAmount,
    performanceFee: result.performanceFee,
    pnl: result.pnl,
    originalAmount: result.originalAmount,
    reputationChange: result.reputationChange,
  }).catch((error) => {
    logger.warn('Failed to track pool_withdrawal event', { error });
  });

  return successResponse({
    success: true,
    ...result,
  });
});<|MERGE_RESOLUTION|>--- conflicted
+++ resolved
@@ -10,12 +10,9 @@
 import { logger } from '@/lib/logger';
 import { trackServerEvent } from '@/lib/posthog/server';
 import { generateSnowflakeId } from '@/lib/snowflake';
-<<<<<<< HEAD
-=======
 import { PoolWithdrawBodySchema } from '@/lib/validation/schemas/pool';
 import { Prisma } from '@prisma/client';
 import type { NextRequest } from 'next/server';
->>>>>>> fb6d1c3c
 
 /**
  * POST /api/pools/[id]/withdraw
