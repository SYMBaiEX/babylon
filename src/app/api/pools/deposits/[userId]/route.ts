import type { NextRequest} from 'next/server';
import { NextResponse } from 'next/server';
import { prisma } from '@/lib/prisma';
import { logger } from '@/lib/logger';

/**
 * GET /api/pools/deposits/[userId]
 * Get all pool deposits for a specific user
 */
export async function GET(
  _request: NextRequest,
  { params }: { params: Promise<{ userId: string }> }
) {
  try {
    const { userId } = await params;

    const deposits = await prisma.poolDeposit.findMany({
      where: {
        userId,
      },
      include: {
        pool: {
          include: {
            npcActor: {
              select: {
                id: true,
                name: true,
                tier: true,
                personality: true,
              },
            },
          },
        },
      },
      orderBy: {
        depositedAt: 'desc',
      },
    });

    // Format deposits with calculated metrics
    const formattedDeposits = deposits.map(d => {
      const amount = parseFloat(d.amount.toString());
      const currentValue = parseFloat(d.currentValue.toString());
      const unrealizedPnL = parseFloat(d.unrealizedPnL.toString());
      const shares = parseFloat(d.shares.toString());

      const returnPercent = amount > 0 ? ((currentValue - amount) / amount) * 100 : 0;

      return {
        id: d.id,
        poolId: d.poolId,
        poolName: d.pool.name,
        npcActor: d.pool.npcActor,
        amount,
        shares,
        currentValue,
        unrealizedPnL,
        returnPercent,
        depositedAt: d.depositedAt.toISOString(),
        withdrawnAt: d.withdrawnAt?.toISOString() || null,
        withdrawnAmount: d.withdrawnAmount ? parseFloat(d.withdrawnAmount.toString()) : null,
        isActive: !d.withdrawnAt,
      };
    });

    // Separate active and historical
    const activeDeposits = formattedDeposits.filter(d => d.isActive);
    const historicalDeposits = formattedDeposits.filter(d => !d.isActive);

    // Calculate totals
    const totalInvested = activeDeposits.reduce((sum, d) => sum + d.amount, 0);
    const totalCurrentValue = activeDeposits.reduce((sum, d) => sum + d.currentValue, 0);
    const totalUnrealizedPnL = activeDeposits.reduce((sum, d) => sum + d.unrealizedPnL, 0);
    const totalReturnPercent = totalInvested > 0 ? ((totalCurrentValue - totalInvested) / totalInvested) * 100 : 0;

    return NextResponse.json({
      activeDeposits,
      historicalDeposits,
      summary: {
        totalInvested,
        totalCurrentValue,
        totalUnrealizedPnL,
        totalReturnPercent,
        activePools: activeDeposits.length,
        historicalCount: historicalDeposits.length,
      },
    });
  } catch (error) {
<<<<<<< HEAD
     
    console.error('Error fetching user pool deposits:', error);
=======
    logger.error('Error fetching user pool deposits:', error, 'GET /api/pools/deposits/[userId]')
>>>>>>> beb3a014
    return NextResponse.json(
      { error: 'Failed to fetch deposits' },
      { status: 500 }
    );
  }
}
<|MERGE_RESOLUTION|>--- conflicted
+++ resolved
@@ -86,12 +86,7 @@
       },
     });
   } catch (error) {
-<<<<<<< HEAD
-     
-    console.error('Error fetching user pool deposits:', error);
-=======
-    logger.error('Error fetching user pool deposits:', error, 'GET /api/pools/deposits/[userId]')
->>>>>>> beb3a014
+    logger.error('Error fetching user pool deposits:', error, 'GET /api/pools/deposits/[userId]');
     return NextResponse.json(
       { error: 'Failed to fetch deposits' },
       { status: 500 }
