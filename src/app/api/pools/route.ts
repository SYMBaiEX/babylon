/**
 * API Route: /api/pools
 * Methods: GET (list all active pools with performance metrics)
 */

import type { NextRequest } from 'next/server';
import { optionalAuth } from '@/lib/api/auth-middleware';
import { asUser, asPublic } from '@/lib/db/context';
import { withErrorHandling, successResponse } from '@/lib/errors/error-handler';
import { PoolQuerySchema, PaginationSchema } from '@/lib/validation/schemas';
import { logger } from '@/lib/logger';
import { cachedDb } from '@/lib/cached-database-service';

/**
 * GET /api/pools
 * List all active pools with their performance metrics
 */
export const GET = withErrorHandling(async (request: NextRequest) => {
  // Validate query parameters
  const { searchParams } = new URL(request.url);
  const queryParams = {
    isActive: searchParams.get('isActive') || undefined,
    npcActorId: searchParams.get('npcActorId') || undefined,
    minValue: searchParams.get('minValue') || undefined,
    maxValue: searchParams.get('maxValue') || undefined,
    sortBy: searchParams.get('sortBy') || undefined,
    search: searchParams.get('search') || undefined,
    page: searchParams.get('page') || undefined,
    limit: searchParams.get('limit') || undefined
  };
  // Validate query parameters
  PoolQuerySchema.merge(PaginationSchema).partial().parse(queryParams);
  
  // Optional auth - pools are public but RLS still applies
  const authUser = await optionalAuth(request).catch(() => null);
  
  // Get pools with caching (for unauthenticated) or RLS (for authenticated)
  const pools = (authUser && authUser.userId)
    ? await asUser(authUser, async (db) => {
    // Authenticated users: use RLS, no caching (user-specific)
    return await db.pool.findMany({
      where: {
        isActive: true,
      },
      include: {
        Actor: {
          select: {
            id: true,
            name: true,
            description: true,
            tier: true,
            personality: true,
          },
        },
        PoolDeposit: {
          where: {
            withdrawnAt: null,
          },
          select: {
            amount: true,
            currentValue: true,
          },
        },
        PoolPosition: {
          where: {
            closedAt: null,
          },
          select: {
            marketType: true,
            ticker: true,
            marketId: true,
            side: true,
            size: true,
            unrealizedPnL: true,
          },
        },
        _count: {
          select: {
            PoolDeposit: {
              where: {
                withdrawnAt: null,
              },
            },
            NPCTrade: true,
          },
        },
      },
      orderBy: [
        { totalValue: 'desc' },
      ],
    })
  })
    : await asPublic(async (db) => {
      // Unauthenticated: use cached data
      logger.info('Fetching pools (cached)', undefined, 'GET /api/pools');
      return await cachedDb.getActivePools().catch(() =>
        // Fallback to direct query if cache fails
        db.pool.findMany({
      where: {
        isActive: true,
      },
      include: {
        Actor: {
          select: {
            id: true,
            name: true,
            description: true,
            tier: true,
            personality: true,
          },
        },
        PoolDeposit: {
          where: {
            withdrawnAt: null,
          },
          select: {
            amount: true,
            currentValue: true,
          },
        },
        PoolPosition: {
          where: {
            closedAt: null,
          },
          select: {
            marketType: true,
            ticker: true,
            marketId: true,
            side: true,
            size: true,
            unrealizedPnL: true,
          },
        },
        _count: {
          select: {
            PoolDeposit: {
              where: {
                withdrawnAt: null,
              },
            },
            NPCTrade: true,
          },
        },
      },
      orderBy: [
        { totalValue: 'desc' },
      ],
    }))
  });

  // Calculate metrics for each pool  
  const poolsWithMetrics = pools.map((pool) => {
    const totalDeposits = parseFloat(pool.totalDeposits.toString());
    const totalValue = parseFloat(pool.totalValue.toString());
    const lifetimePnL = parseFloat(pool.lifetimePnL.toString());
    const availableBalance = parseFloat(pool.availableBalance.toString());

    // Calculate total unrealized P&L across all positions
<<<<<<< HEAD
    const totalUnrealizedPnL = ('PoolPosition' in pool && Array.isArray(pool.PoolPosition)) 
      ? pool.PoolPosition.reduce((sum: number, pos: { unrealizedPnL: number | bigint }) => sum + Number(pos.unrealizedPnL), 0)
      : 0;
=======
    const totalUnrealizedPnL = pool.PoolPosition.reduce(
      (sum, pos) => sum + pos.unrealizedPnL,
      0
    );
>>>>>>> 496c712b

    // Calculate returns
    const totalReturn = totalDeposits > 0 ? ((totalValue - totalDeposits) / totalDeposits) * 100 : 0;

    // Calculate active deposits value
<<<<<<< HEAD
    const activeDepositsValue = ('PoolDeposit' in pool && Array.isArray(pool.PoolDeposit))
      ? pool.PoolDeposit.reduce((sum, dep) => sum + parseFloat(dep.currentValue.toString()), 0)
      : 0;
=======
    const activeDepositsValue = pool.PoolDeposit.reduce(
      (sum, dep) => sum + parseFloat(dep.currentValue.toString()),
      0
    );
>>>>>>> 496c712b

    // Handle dates that might be strings (from cache) or Date objects (from DB)
    const openedAt = typeof pool.openedAt === 'string' ? pool.openedAt : pool.openedAt.toISOString();
    const updatedAt = typeof pool.updatedAt === 'string' ? pool.updatedAt : pool.updatedAt.toISOString();

    return {
      id: pool.id,
      name: pool.name,
      description: pool.description,
<<<<<<< HEAD
      npcActor: ('Actor' in pool) ? pool.Actor : undefined,
=======
      Actor: pool.Actor,
>>>>>>> 496c712b
      totalValue,
      totalDeposits,
      availableBalance,
      lifetimePnL,
      totalReturn,
      performanceFeeRate: pool.performanceFeeRate,
      totalFeesCollected: parseFloat(pool.totalFeesCollected.toString()),
<<<<<<< HEAD
      activeInvestors: ('_count' in pool && pool._count && typeof pool._count === 'object' && 'PoolDeposit' in pool._count) ? (pool._count.PoolDeposit as number || 0) : 0,
      totalTrades: ('_count' in pool && pool._count && typeof pool._count === 'object' && 'NPCTrade' in pool._count) ? (pool._count.NPCTrade as number || 0) : 0,
      openPositions: ('PoolPosition' in pool && Array.isArray(pool.PoolPosition)) ? pool.PoolPosition.length : 0,
=======
      activeInvestors: pool._count.PoolDeposit,
      totalTrades: pool._count.NPCTrade,
      openPositions: pool.PoolPosition.length,
>>>>>>> 496c712b
      totalUnrealizedPnL,
      activeDepositsValue,
      openedAt,
      updatedAt,
    };
  });

  logger.info('Pools fetched successfully', { total: poolsWithMetrics.length }, 'GET /api/pools');

  return successResponse({
    pools: poolsWithMetrics,
    total: poolsWithMetrics.length,
  });
});<|MERGE_RESOLUTION|>--- conflicted
+++ resolved
@@ -156,31 +156,19 @@
     const availableBalance = parseFloat(pool.availableBalance.toString());
 
     // Calculate total unrealized P&L across all positions
-<<<<<<< HEAD
-    const totalUnrealizedPnL = ('PoolPosition' in pool && Array.isArray(pool.PoolPosition)) 
-      ? pool.PoolPosition.reduce((sum: number, pos: { unrealizedPnL: number | bigint }) => sum + Number(pos.unrealizedPnL), 0)
-      : 0;
-=======
     const totalUnrealizedPnL = pool.PoolPosition.reduce(
       (sum, pos) => sum + pos.unrealizedPnL,
       0
     );
->>>>>>> 496c712b
 
     // Calculate returns
     const totalReturn = totalDeposits > 0 ? ((totalValue - totalDeposits) / totalDeposits) * 100 : 0;
 
     // Calculate active deposits value
-<<<<<<< HEAD
-    const activeDepositsValue = ('PoolDeposit' in pool && Array.isArray(pool.PoolDeposit))
-      ? pool.PoolDeposit.reduce((sum, dep) => sum + parseFloat(dep.currentValue.toString()), 0)
-      : 0;
-=======
     const activeDepositsValue = pool.PoolDeposit.reduce(
       (sum, dep) => sum + parseFloat(dep.currentValue.toString()),
       0
     );
->>>>>>> 496c712b
 
     // Handle dates that might be strings (from cache) or Date objects (from DB)
     const openedAt = typeof pool.openedAt === 'string' ? pool.openedAt : pool.openedAt.toISOString();
@@ -190,11 +178,7 @@
       id: pool.id,
       name: pool.name,
       description: pool.description,
-<<<<<<< HEAD
-      npcActor: ('Actor' in pool) ? pool.Actor : undefined,
-=======
       Actor: pool.Actor,
->>>>>>> 496c712b
       totalValue,
       totalDeposits,
       availableBalance,
@@ -202,15 +186,9 @@
       totalReturn,
       performanceFeeRate: pool.performanceFeeRate,
       totalFeesCollected: parseFloat(pool.totalFeesCollected.toString()),
-<<<<<<< HEAD
-      activeInvestors: ('_count' in pool && pool._count && typeof pool._count === 'object' && 'PoolDeposit' in pool._count) ? (pool._count.PoolDeposit as number || 0) : 0,
-      totalTrades: ('_count' in pool && pool._count && typeof pool._count === 'object' && 'NPCTrade' in pool._count) ? (pool._count.NPCTrade as number || 0) : 0,
-      openPositions: ('PoolPosition' in pool && Array.isArray(pool.PoolPosition)) ? pool.PoolPosition.length : 0,
-=======
       activeInvestors: pool._count.PoolDeposit,
       totalTrades: pool._count.NPCTrade,
       openPositions: pool.PoolPosition.length,
->>>>>>> 496c712b
       totalUnrealizedPnL,
       activeDepositsValue,
       openedAt,
