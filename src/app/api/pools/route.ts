import type { NextRequest} from 'next/server';
import { NextResponse } from 'next/server';
import { prisma } from '@/lib/prisma';
import { logger } from '@/lib/logger';

/**
 * GET /api/pools
 * List all active pools with their performance metrics
 */
export async function GET(_request: NextRequest) {
  try {
    const pools = await prisma.pool.findMany({
      where: {
        isActive: true,
      },
      include: {
        npcActor: {
          select: {
            id: true,
            name: true,
            description: true,
            tier: true,
            personality: true,
          },
        },
        deposits: {
          where: {
            withdrawnAt: null,
          },
          select: {
            amount: true,
            currentValue: true,
          },
        },
        positions: {
          where: {
            closedAt: null,
          },
          select: {
            marketType: true,
            ticker: true,
            marketId: true,
            side: true,
            size: true,
            unrealizedPnL: true,
          },
        },
        _count: {
          select: {
            deposits: {
              where: {
                withdrawnAt: null,
              },
            },
            trades: true,
          },
        },
      },
      orderBy: [
        { totalValue: 'desc' },
      ],
    });

    // Calculate metrics for each pool
    const poolsWithMetrics = pools.map((pool) => {
      const totalDeposits = parseFloat(pool.totalDeposits.toString());
      const totalValue = parseFloat(pool.totalValue.toString());
      const lifetimePnL = parseFloat(pool.lifetimePnL.toString());
      const availableBalance = parseFloat(pool.availableBalance.toString());
      
      // Calculate total unrealized P&L across all positions
      const totalUnrealizedPnL = pool.positions.reduce(
        (sum, pos) => sum + pos.unrealizedPnL,
        0
      );

      // Calculate returns
      const totalReturn = totalDeposits > 0 ? ((totalValue - totalDeposits) / totalDeposits) * 100 : 0;
      
      // Calculate active deposits value
      const activeDepositsValue = pool.deposits.reduce(
        (sum, dep) => sum + parseFloat(dep.currentValue.toString()),
        0
      );

      return {
        id: pool.id,
        name: pool.name,
        description: pool.description,
        npcActor: pool.npcActor,
        totalValue,
        totalDeposits,
        availableBalance,
        lifetimePnL,
        totalReturn,
        performanceFeeRate: pool.performanceFeeRate,
        totalFeesCollected: parseFloat(pool.totalFeesCollected.toString()),
        activeInvestors: pool._count.deposits,
        totalTrades: pool._count.trades,
        openPositions: pool.positions.length,
        totalUnrealizedPnL,
        activeDepositsValue,
        openedAt: pool.openedAt.toISOString(),
        updatedAt: pool.updatedAt.toISOString(),
      };
    });

    return NextResponse.json({
      pools: poolsWithMetrics,
      total: poolsWithMetrics.length,
    });
  } catch (error) {
<<<<<<< HEAD
     
    console.error('Error fetching pools:', error);
=======
    logger.error('Error fetching pools:', error, 'GET /api/pools')
>>>>>>> beb3a014
    return NextResponse.json(
      { error: 'Failed to fetch pools' },
      { status: 500 }
    );
  }
}
<|MERGE_RESOLUTION|>--- conflicted
+++ resolved
@@ -110,12 +110,7 @@
       total: poolsWithMetrics.length,
     });
   } catch (error) {
-<<<<<<< HEAD
-     
-    console.error('Error fetching pools:', error);
-=======
-    logger.error('Error fetching pools:', error, 'GET /api/pools')
->>>>>>> beb3a014
+    logger.error('Error fetching pools:', error, 'GET /api/pools');
     return NextResponse.json(
       { error: 'Failed to fetch pools' },
       { status: 500 }
