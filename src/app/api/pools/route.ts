/**
 * API Route: /api/pools
 * Methods: GET (list all active pools with performance metrics)
 */

import type { NextRequest } from 'next/server';
import { optionalAuth } from '@/lib/api/auth-middleware';
import { asUser, asPublic } from '@/lib/db/context';
import { withErrorHandling, successResponse } from '@/lib/errors/error-handler';
import { PoolQuerySchema, PaginationSchema } from '@/lib/validation/schemas';
import { logger } from '@/lib/logger';
import { cachedDb } from '@/lib/cached-database-service';

/**
 * GET /api/pools
 * List all active pools with their performance metrics
 */
export const GET = withErrorHandling(async (request: NextRequest) => {
  // Validate query parameters
  const { searchParams } = new URL(request.url);
  const queryParams = {
    isActive: searchParams.get('isActive') || undefined,
    npcActorId: searchParams.get('npcActorId') || undefined,
    minValue: searchParams.get('minValue') || undefined,
    maxValue: searchParams.get('maxValue') || undefined,
    sortBy: searchParams.get('sortBy') || undefined,
    search: searchParams.get('search') || undefined,
    page: searchParams.get('page') || undefined,
    limit: searchParams.get('limit') || undefined
  };
  // Validate query parameters
  PoolQuerySchema.merge(PaginationSchema).partial().parse(queryParams);
  
  // Optional auth - pools are public but RLS still applies
  const authUser = await optionalAuth(request).catch(() => null);
  
  // Get pools with caching (for unauthenticated) or RLS (for authenticated)
  const pools = (authUser && authUser.userId)
    ? await asUser(authUser, async (db) => {
    // Authenticated users: use RLS, no caching (user-specific)
    return await db.pool.findMany({
      where: {
        isActive: true,
      },
      include: {
        Actor: {
          select: {
            id: true,
            name: true,
            description: true,
            tier: true,
            personality: true,
          },
        },
        PoolDeposit: {
          where: {
            withdrawnAt: null,
          },
          select: {
            amount: true,
            currentValue: true,
          },
        },
        PoolPosition: {
          where: {
            closedAt: null,
          },
          select: {
            marketType: true,
            ticker: true,
            marketId: true,
            side: true,
            size: true,
            unrealizedPnL: true,
          },
        },
        _count: {
          select: {
            PoolDeposit: {
              where: {
                withdrawnAt: null,
              },
            },
            NPCTrade: true,
          },
        },
      },
      orderBy: [
        { totalValue: 'desc' },
      ],
    })
  })
    : await asPublic(async (db) => {
      // Unauthenticated: use cached data
      logger.info('Fetching pools (cached)', undefined, 'GET /api/pools');
      return await cachedDb.getActivePools().catch(() =>
        // Fallback to direct query if cache fails
        db.pool.findMany({
      where: {
        isActive: true,
      },
      include: {
        Actor: {
          select: {
            id: true,
            name: true,
            description: true,
            tier: true,
            personality: true,
          },
        },
        PoolDeposit: {
          where: {
            withdrawnAt: null,
          },
          select: {
            amount: true,
            currentValue: true,
          },
        },
        PoolPosition: {
          where: {
            closedAt: null,
          },
          select: {
            marketType: true,
            ticker: true,
            marketId: true,
            side: true,
            size: true,
            unrealizedPnL: true,
          },
        },
        _count: {
          select: {
            PoolDeposit: {
              where: {
                withdrawnAt: null,
              },
            },
            NPCTrade: true,
          },
        },
      },
      orderBy: [
        { totalValue: 'desc' },
      ],
    }))
  });

  // Calculate metrics for each pool  
  const poolsWithMetrics = pools.map((pool) => {
    const totalDeposits = parseFloat(pool.totalDeposits.toString());
    const totalValue = parseFloat(pool.totalValue.toString());
    const lifetimePnL = parseFloat(pool.lifetimePnL.toString());
    const availableBalance = parseFloat(pool.availableBalance.toString());

    // Calculate total unrealized P&L across all positions
<<<<<<< HEAD
    const totalUnrealizedPnL = pool.PoolPosition.reduce(
      (sum, pos) => sum + pos.unrealizedPnL,
      0
    );
=======
    const totalUnrealizedPnL = ('PoolPosition' in pool && Array.isArray(pool.PoolPosition)) 
      ? pool.PoolPosition.reduce((sum: number, pos: { unrealizedPnL: number | bigint }) => sum + Number(pos.unrealizedPnL), 0)
      : 0;
>>>>>>> fb6d1c3c

    // Calculate returns
    const totalReturn = totalDeposits > 0 ? ((totalValue - totalDeposits) / totalDeposits) * 100 : 0;

    // Calculate active deposits value
<<<<<<< HEAD
    const activeDepositsValue = pool.PoolDeposit.reduce(
      (sum, dep) => sum + parseFloat(dep.currentValue.toString()),
      0
    );
=======
    const activeDepositsValue = ('PoolDeposit' in pool && Array.isArray(pool.PoolDeposit))
      ? pool.PoolDeposit.reduce((sum, dep) => sum + parseFloat(dep.currentValue.toString()), 0)
      : 0;
>>>>>>> fb6d1c3c

    // Handle dates that might be strings (from cache) or Date objects (from DB)
    const openedAt = typeof pool.openedAt === 'string' ? pool.openedAt : pool.openedAt.toISOString();
    const updatedAt = typeof pool.updatedAt === 'string' ? pool.updatedAt : pool.updatedAt.toISOString();

    return {
      id: pool.id,
      name: pool.name,
      description: pool.description,
<<<<<<< HEAD
      Actor: pool.Actor,
=======
      npcActor: ('Actor' in pool) ? pool.Actor : undefined,
>>>>>>> fb6d1c3c
      totalValue,
      totalDeposits,
      availableBalance,
      lifetimePnL,
      totalReturn,
      performanceFeeRate: pool.performanceFeeRate,
      totalFeesCollected: parseFloat(pool.totalFeesCollected.toString()),
<<<<<<< HEAD
      activeInvestors: pool._count.PoolDeposit,
      totalTrades: pool._count.NPCTrade,
      openPositions: pool.PoolPosition.length,
=======
      activeInvestors: ('_count' in pool && pool._count && typeof pool._count === 'object' && 'PoolDeposit' in pool._count) ? (pool._count.PoolDeposit as number || 0) : 0,
      totalTrades: ('_count' in pool && pool._count && typeof pool._count === 'object' && 'NPCTrade' in pool._count) ? (pool._count.NPCTrade as number || 0) : 0,
      openPositions: ('PoolPosition' in pool && Array.isArray(pool.PoolPosition)) ? pool.PoolPosition.length : 0,
>>>>>>> fb6d1c3c
      totalUnrealizedPnL,
      activeDepositsValue,
      openedAt,
      updatedAt,
    };
  });

  logger.info('Pools fetched successfully', { total: poolsWithMetrics.length }, 'GET /api/pools');

  return successResponse({
    pools: poolsWithMetrics,
    total: poolsWithMetrics.length,
  });
});<|MERGE_RESOLUTION|>--- conflicted
+++ resolved
@@ -156,31 +156,17 @@
     const availableBalance = parseFloat(pool.availableBalance.toString());
 
     // Calculate total unrealized P&L across all positions
-<<<<<<< HEAD
-    const totalUnrealizedPnL = pool.PoolPosition.reduce(
-      (sum, pos) => sum + pos.unrealizedPnL,
-      0
-    );
-=======
     const totalUnrealizedPnL = ('PoolPosition' in pool && Array.isArray(pool.PoolPosition)) 
       ? pool.PoolPosition.reduce((sum: number, pos: { unrealizedPnL: number | bigint }) => sum + Number(pos.unrealizedPnL), 0)
       : 0;
->>>>>>> fb6d1c3c
 
     // Calculate returns
     const totalReturn = totalDeposits > 0 ? ((totalValue - totalDeposits) / totalDeposits) * 100 : 0;
 
     // Calculate active deposits value
-<<<<<<< HEAD
-    const activeDepositsValue = pool.PoolDeposit.reduce(
-      (sum, dep) => sum + parseFloat(dep.currentValue.toString()),
-      0
-    );
-=======
     const activeDepositsValue = ('PoolDeposit' in pool && Array.isArray(pool.PoolDeposit))
       ? pool.PoolDeposit.reduce((sum, dep) => sum + parseFloat(dep.currentValue.toString()), 0)
       : 0;
->>>>>>> fb6d1c3c
 
     // Handle dates that might be strings (from cache) or Date objects (from DB)
     const openedAt = typeof pool.openedAt === 'string' ? pool.openedAt : pool.openedAt.toISOString();
@@ -190,11 +176,7 @@
       id: pool.id,
       name: pool.name,
       description: pool.description,
-<<<<<<< HEAD
-      Actor: pool.Actor,
-=======
       npcActor: ('Actor' in pool) ? pool.Actor : undefined,
->>>>>>> fb6d1c3c
       totalValue,
       totalDeposits,
       availableBalance,
@@ -202,15 +184,9 @@
       totalReturn,
       performanceFeeRate: pool.performanceFeeRate,
       totalFeesCollected: parseFloat(pool.totalFeesCollected.toString()),
-<<<<<<< HEAD
-      activeInvestors: pool._count.PoolDeposit,
-      totalTrades: pool._count.NPCTrade,
-      openPositions: pool.PoolPosition.length,
-=======
       activeInvestors: ('_count' in pool && pool._count && typeof pool._count === 'object' && 'PoolDeposit' in pool._count) ? (pool._count.PoolDeposit as number || 0) : 0,
       totalTrades: ('_count' in pool && pool._count && typeof pool._count === 'object' && 'NPCTrade' in pool._count) ? (pool._count.NPCTrade as number || 0) : 0,
       openPositions: ('PoolPosition' in pool && Array.isArray(pool.PoolPosition)) ? pool.PoolPosition.length : 0,
->>>>>>> fb6d1c3c
       totalUnrealizedPnL,
       activeDepositsValue,
       openedAt,
