/**
 * API Route: /api/profiles/[id]/favorite
 * Methods: POST (favorite), DELETE (unfavorite)
 */

import type { NextRequest } from 'next/server';
<<<<<<< HEAD
import {
  authenticate,
  authErrorResponse,
  successResponse,
  errorResponse,
} from '@/lib/api/auth-middleware';
=======
import { prisma } from '@/lib/database-service';
import { authenticate } from '@/lib/api/auth-middleware';
import { withErrorHandling, successResponse } from '@/lib/errors/error-handler';
import { BusinessLogicError, NotFoundError } from '@/lib/errors';
import { IdParamSchema } from '@/lib/validation/schemas';
>>>>>>> e7e57bba
import { logger } from '@/lib/logger';
import { prisma } from '@/lib/prisma';

<<<<<<< HEAD

=======
>>>>>>> e7e57bba
/**
 * POST /api/profiles/[id]/favorite
 * Favorite a profile
 */
export const POST = withErrorHandling(async (
  request: NextRequest,
  context?: { params: Promise<{ id: string }> }
) => {
  // Authenticate user
  const user = await authenticate(request);
  const params = await (context?.params || Promise.reject(new BusinessLogicError('Missing route context', 'MISSING_CONTEXT')));
  const { id: targetIdentifier } = IdParamSchema.parse(params);

  // Try to find user by ID first, then by username
  let targetUser = await prisma.user.findUnique({
    where: { id: targetIdentifier },
  });

  // If not found by ID, try username
  if (!targetUser) {
    targetUser = await prisma.user.findUnique({
      where: { username: targetIdentifier },
    });
  }

  if (!targetUser) {
    throw new NotFoundError('Profile', targetIdentifier);
  }

  const targetUserId = targetUser.id;

  // Prevent self-favoriting
  if (user.userId === targetUserId) {
    throw new BusinessLogicError('Cannot favorite yourself', 'SELF_FAVORITE_NOT_ALLOWED');
  }

  // Check if already favorited
  const existingFavorite = await prisma.favorite.findUnique({
    where: {
      userId_targetUserId: {
        userId: user.userId,
        targetUserId,
      },
    },
  });

  if (existingFavorite) {
    throw new BusinessLogicError('Profile already favorited', 'ALREADY_FAVORITED');
  }

  // Create favorite
  const favorite = await prisma.favorite.create({
    data: {
      userId: user.userId,
      targetUserId,
    },
    include: {
      targetUser: {
        select: {
          id: true,
          displayName: true,
          username: true,
          profileImageUrl: true,
          bio: true,
        },
      },
    },
  });

  logger.info('Profile favorited successfully', { userId: user.userId, targetUserId }, 'POST /api/profiles/[id]/favorite');

  return successResponse(
    {
      id: favorite.id,
      targetUser: favorite.targetUser,
      createdAt: favorite.createdAt,
    },
    201
  );
});

/**
 * DELETE /api/profiles/[id]/favorite
 * Unfavorite a profile
 */
export const DELETE = withErrorHandling(async (
  request: NextRequest,
  context?: { params: Promise<{ id: string }> }
) => {
  // Authenticate user
  const user = await authenticate(request);
  const params = await (context?.params || Promise.reject(new BusinessLogicError('Missing route context', 'MISSING_CONTEXT')));
  const { id: targetIdentifier } = IdParamSchema.parse(params);

  // Try to find user by ID first, then by username
  let targetUser = await prisma.user.findUnique({
    where: { id: targetIdentifier },
  });

  // If not found by ID, try username
  if (!targetUser) {
    targetUser = await prisma.user.findUnique({
      where: { username: targetIdentifier },
    });
  }

  if (!targetUser) {
    throw new NotFoundError('Profile', targetIdentifier);
  }

  const targetUserId = targetUser.id;

  // Find existing favorite
  const favorite = await prisma.favorite.findUnique({
    where: {
      userId_targetUserId: {
        userId: user.userId,
        targetUserId,
      },
    },
  });

  if (!favorite) {
    throw new NotFoundError('Favorite', `${user.userId}-${targetUserId}`);
  }

  // Delete favorite
  await prisma.favorite.delete({
    where: {
      id: favorite.id,
    },
  });

  logger.info('Profile unfavorited successfully', { userId: user.userId, targetUserId }, 'DELETE /api/profiles/[id]/favorite');

  return successResponse({ message: 'Profile unfavorited successfully' });
});<|MERGE_RESOLUTION|>--- conflicted
+++ resolved
@@ -3,28 +3,17 @@
  * Methods: POST (favorite), DELETE (unfavorite)
  */
 
-import type { NextRequest } from 'next/server';
-<<<<<<< HEAD
 import {
   authenticate,
-  authErrorResponse,
-  successResponse,
-  errorResponse,
+  successResponse
 } from '@/lib/api/auth-middleware';
-=======
 import { prisma } from '@/lib/database-service';
-import { authenticate } from '@/lib/api/auth-middleware';
-import { withErrorHandling, successResponse } from '@/lib/errors/error-handler';
 import { BusinessLogicError, NotFoundError } from '@/lib/errors';
+import { withErrorHandling } from '@/lib/errors/error-handler';
+import { logger } from '@/lib/logger';
 import { IdParamSchema } from '@/lib/validation/schemas';
->>>>>>> e7e57bba
-import { logger } from '@/lib/logger';
-import { prisma } from '@/lib/prisma';
+import type { NextRequest } from 'next/server';
 
-<<<<<<< HEAD
-
-=======
->>>>>>> e7e57bba
 /**
  * POST /api/profiles/[id]/favorite
  * Favorite a profile
