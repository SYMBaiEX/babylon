/**
 * WebSocket Chat Route (DEPRECATED)
 * 
 * ⚠️ DEPRECATED: This WebSocket implementation is no longer used.
 * The application now uses Server-Sent Events (SSE) for real-time updates.
 * 
 * See: /api/sse/events for the new SSE implementation
 * See: SSE_MIGRATION.md for migration documentation
 * 
 * IMPORTANT: WebSocket server cannot run on Vercel (serverless limitation).
 * This file is kept for reference only.
 * 
 * For real-time features on Vercel:
 * - Use SSE endpoint: /api/sse/events
 * - See hooks: useSSE, useChannelSubscription, useChatMessages
 */

import type { NextRequest } from 'next/server'
import { NextResponse } from 'next/server'
import type { WebSocket as WSWebSocket } from 'ws';
import type { IncomingMessage } from 'http'
import { parse } from 'url'
import { prisma } from '@/lib/prisma'
import { authenticate } from '@/lib/api/auth-middleware'
import { logger } from '@/lib/logger'
import type { JsonValue } from '@/types/common'
import type { 
  WebSocketMessage, 
  ChatMessage,
  WebSocketChannel
} from '@/types/websocket'
import {
  isValidWebSocketMessage,
  hasMessageData,
  isChatMessage,
  isChannelMessage
} from '@/types/websocket'

// Check if we're running on Vercel (serverless)
const IS_VERCEL = process.env.VERCEL === '1' || process.env.VERCEL_ENV !== undefined

interface AuthenticatedWebSocket extends WSWebSocket {
  userId?: string
  chatId?: string
  channels?: Set<string> // Subscribed channels (feed, markets, breaking-news)
  isAlive?: boolean
}

<<<<<<< HEAD
interface ChatMessage {
  id: string
  content: string
  chatId: string
  senderId: string
  createdAt: string
  isGameChat?: boolean
}

interface WebSocketMessageData {
  chatId?: string
  channel?: string // 'feed' | 'markets' | 'breaking-news' | 'upcoming-events'
  message?: ChatMessage
}

interface WebSocketMessage {
  type: 'join_chat' | 'leave_chat' | 'subscribe' | 'unsubscribe' | 'new_message' | 'error' | 'pong'
  data?: WebSocketMessageData
  error?: string
}

// Type for WebSocketServer to avoid static import
// eslint-disable-next-line @typescript-eslint/no-explicit-any
type WebSocketServerType = any

=======
>>>>>>> 4681c6ef
// Use global to survive hot module reloading in development
declare global {
  var wss: WebSocketServerType | undefined
  var wsClients: Map<string, AuthenticatedWebSocket> | undefined
  var wsChatRooms: Map<string, Set<string>> | undefined
  var wsChannels: Map<string, Set<string>> | undefined
  var wsServerInitError: Error | undefined
}

// Global WebSocket server instance that survives hot reloads
let wss = global.wss || null
const clients = global.wsClients || new Map<string, AuthenticatedWebSocket>()
const chatRooms = global.wsChatRooms || new Map<string, Set<string>>()
const channels = global.wsChannels || new Map<string, Set<string>>() // channel -> Set of userIds
const serverInitializationPromise: Promise<WebSocketServerType> | null = null
let serverInitializationError = global.wsServerInitError || null

// Store in global for persistence
if (!global.wsClients) global.wsClients = clients
if (!global.wsChatRooms) global.wsChatRooms = chatRooms
if (!global.wsChannels) global.wsChannels = channels

function initializeWebSocketServer() {
  // Don't initialize WebSocket server on Vercel
  if (IS_VERCEL) {
    logger.info('Skipping WebSocket server initialization on Vercel (serverless)', undefined, 'WebSocket')
    return null
  }
  
  if (wss) return wss
  
  // If initialization is in progress, return null (caller should wait)
  if (serverInitializationPromise) return null
  
  // If initialization failed, return null
  if (serverInitializationError) return null

  try {
<<<<<<< HEAD
    // Dynamic import to avoid bundling ws on Vercel
    // eslint-disable-next-line @typescript-eslint/no-require-imports
    const { WebSocketServer: WSS } = require('ws')
    
    wss = new WSS({
=======
    // Check if server already exists in global (might be from another process/module)
    if (global.wss) {
      wss = global.wss
      logger.info('Reusing existing WebSocket server from global', undefined, 'WebSocket')
      return wss
    }
    
    wss = new WebSocketServer({
>>>>>>> 4681c6ef
      port: 3001,
      path: '/ws/chat'
    })
    
    // Handle runtime errors after creation
    wss.on('error', (error: Error & { code?: string }) => {
      if (error.code === 'EADDRINUSE') {
        logger.warn('WebSocket port 3001 already in use', undefined, 'WebSocket')
        // Try to reuse existing server from global if available
        if (global.wss && global.wss !== wss) {
          wss = global.wss
          return
        }
      }
      logger.error('WebSocket server error:', error, 'WebSocket')
    })

    // Store in global for persistence across hot reloads
    global.wss = wss

  wss.on('connection', async (ws: AuthenticatedWebSocket, req: IncomingMessage) => {
    logger.info('New WebSocket connection attempt', undefined, 'WebSocket')
    
    // Set up ping/pong for connection health
    ws.isAlive = true
    ws.on('pong', () => {
      ws.isAlive = true
    })

    // Handle authentication
    try {
      const url = parse(req.url || '', true)
      const token = url.query?.token as string
      
      if (!token) {
        ws.send(JSON.stringify({
          type: 'error',
          error: 'Authentication token required'
        }))
        ws.close()
        return
      }

      // Authenticate the user (shim minimal NextRequest headers)
      const headers = new Headers()
      headers.set('authorization', `Bearer ${token}`)
      const user = await authenticate({ headers } as NextRequest)

      ws.userId = user.userId
      ws.channels = new Set() // Initialize channels set
      logger.info(`WebSocket authenticated for user: ${user.userId}`, undefined, 'WebSocket')

      // Store client
      clients.set(user.userId, ws)

      // Send welcome message
      ws.send(JSON.stringify({
        type: 'pong',
        data: { message: 'Connected successfully' }
      }))

    } catch (error) {
      logger.error('WebSocket authentication failed:', error, 'WebSocket')
      ws.send(JSON.stringify({
        type: 'error',
        error: 'Authentication failed'
      }))
      ws.close()
      return
    }

    // Handle messages
    ws.on('message', async (data: Buffer) => {
      try {
        const parsed = JSON.parse(data.toString())
        
        // Validate message structure at runtime
        if (!isValidWebSocketMessage(parsed)) {
          ws.send(JSON.stringify({
            type: 'error',
            error: 'Invalid message format'
          }))
          return
        }
        
        await handleMessage(ws, parsed)
      } catch (error) {
        logger.error('Error handling WebSocket message:', error, 'WebSocket')
        ws.send(JSON.stringify({
          type: 'error',
          error: 'Invalid message format'
        }))
      }
    })

    // Handle disconnection
    ws.on('close', () => {
      if (ws.userId) {
        leaveAllChats(ws.userId)
        leaveAllChannels(ws.userId)
        clients.delete(ws.userId)
        logger.info(`User ${ws.userId} disconnected`, undefined, 'WebSocket')
      }
    })

    // Handle errors
    ws.on('error', (error: Error) => {
      logger.error('WebSocket error:', error, 'WebSocket')
      if (ws.userId) {
        leaveAllChats(ws.userId)
        leaveAllChannels(ws.userId)
        clients.delete(ws.userId)
      }
    })
  })

    // Set up ping interval to keep connections alive
    const pingInterval = setInterval(() => {
      wss?.clients.forEach((client: unknown) => {
        const ws = client as AuthenticatedWebSocket;
        if (!ws.isAlive) {
          ws.terminate()
          return
        }
        ws.isAlive = false
        ws.ping()
      })
    }, 30000)

    wss.on('close', () => {
      clearInterval(pingInterval)
    })

    logger.info('WebSocket server initialized on port 3001', undefined, 'WebSocket')
    return wss
  } catch (error) {
    const err = error as Error & { code?: string }
    
    // Handle EADDRINUSE gracefully - might happen during build or if server already exists
    if (err.code === 'EADDRINUSE') {
      logger.warn('WebSocket port 3001 already in use, checking for existing server', undefined, 'WebSocket')
      
      // Check if there's an existing server in global
      if (global.wss) {
        wss = global.wss
        logger.info('Reusing existing WebSocket server', undefined, 'WebSocket')
        return wss
      }
      
      // During build time, this is expected - don't treat as fatal error
      if (process.env.NEXT_PHASE === 'phase-production-build') {
        logger.info('Skipping WebSocket server initialization during build', undefined, 'WebSocket')
        return null
      }
    }
    
    logger.error('Failed to initialize WebSocket server:', error, 'WebSocket')
    serverInitializationError = err
    global.wsServerInitError = serverInitializationError
    wss = null
    global.wss = undefined
    return null
  }
}

<<<<<<< HEAD
// Note: WebSocket server is lazily initialized on first GET request
// This prevents initialization during build time
=======
// Don't initialize on module load during build time
// Initialize lazily when the route handler is called instead
// This prevents EADDRINUSE errors during Next.js build process
>>>>>>> 4681c6ef

async function handleMessage(ws: AuthenticatedWebSocket, message: WebSocketMessage) {
  if (!ws.userId) {
    ws.send(JSON.stringify({
      type: 'error',
      error: 'Not authenticated'
    }))
    return
  }

  switch (message.type) {
    case 'join_chat':
      await joinChat(ws, message.data.chatId)
      break
    
    case 'leave_chat':
      leaveChat(ws.userId, message.data.chatId)
      break
    
    case 'subscribe':
      subscribeToChannel(ws, message.data.channel)
      break
    
    case 'unsubscribe':
      unsubscribeFromChannel(ws.userId, message.data.channel)
      break
    
    case 'pong':
      ws.send(JSON.stringify({ type: 'pong', data: message.data }))
      break
    
    case 'error':
      // Error messages are already handled, but we can log them
      logger.warn('Received error message from client:', { error: message.error }, 'WebSocket')
      break
    
    case 'new_message':
    case 'channel_update':
      // These are server-to-client messages, not expected from client
      ws.send(JSON.stringify({
        type: 'error',
        error: 'Invalid message type from client'
      }))
      break
    
    default:
      // Exhaustiveness check - TypeScript will error if we miss a case
      const _exhaustive: never = message
      void _exhaustive // Explicitly mark as intentionally unused
      ws.send(JSON.stringify({
        type: 'error',
        error: 'Unknown message type'
      }))
  }
}

async function joinChat(ws: AuthenticatedWebSocket, chatId: string) {
  if (!chatId || !ws.userId) return

  // Check if user has access to this chat
  const isGameChat = chatId.includes('-')
  let hasAccess = true

  if (!isGameChat) {
    // For database chats, check membership
    const membership = await prisma.groupChatMembership.findUnique({
      where: {
        userId_chatId: {
          userId: ws.userId,
          chatId
        }
      }
    })
    hasAccess = !!membership
  }

  if (!hasAccess) {
    ws.send(JSON.stringify({
      type: 'error',
      error: 'Access denied to this chat'
    }))
    return
  }

  // Join room (client already stored on authentication)
  ws.chatId = chatId

  if (!chatRooms.has(chatId)) {
    chatRooms.set(chatId, new Set())
  }
  chatRooms.get(chatId)!.add(ws.userId)

  logger.info(`User ${ws.userId} joined chat ${chatId}`, undefined, 'WebSocket')
}

function leaveChat(userId: string, chatId: string) {
  if (!chatId) return

  const room = chatRooms.get(chatId)
  if (room) {
    room.delete(userId)
    if (room.size === 0) {
      chatRooms.delete(chatId)
    }
  }

  logger.info(`User ${userId} left chat ${chatId}`, undefined, 'WebSocket')
}

function leaveAllChats(userId: string) {
  for (const [chatId, room] of chatRooms.entries()) {
    room.delete(userId)
    if (room.size === 0) {
      chatRooms.delete(chatId)
    }
  }
}

// Channel subscription functions
function subscribeToChannel(ws: AuthenticatedWebSocket, channel: string) {
  if (!ws.userId || !channel) return

  if (!ws.channels) {
    ws.channels = new Set()
  }
  ws.channels.add(channel)

  if (!channels.has(channel)) {
    channels.set(channel, new Set())
  }
  channels.get(channel)!.add(ws.userId)

  logger.info(`User ${ws.userId} subscribed to channel ${channel}`, undefined, 'WebSocket')
}

function unsubscribeFromChannel(userId: string, channel: string) {
  if (!channel) return

  const channelSubscribers = channels.get(channel)
  if (channelSubscribers) {
    channelSubscribers.delete(userId)
    if (channelSubscribers.size === 0) {
      channels.delete(channel)
    }
  }

  const client = clients.get(userId)
  if (client?.channels) {
    client.channels.delete(channel)
  }

  logger.info(`User ${userId} unsubscribed from channel ${channel}`, undefined, 'WebSocket')
}

function leaveAllChannels(userId: string) {
  for (const [channel, subscribers] of channels.entries()) {
    subscribers.delete(userId)
    if (subscribers.size === 0) {
      channels.delete(channel)
    }
  }

  const client = clients.get(userId)
  if (client?.channels) {
    client.channels.clear()
  }
}

/**
 * Broadcast a message to all clients in a chat room
 * Uses type-safe message construction
 */
export function broadcastMessage(chatId: string, message: ChatMessage) {
  const room = chatRooms.get(chatId)
  if (!room) return

  const messageData: WebSocketMessage = {
    type: 'new_message',
    data: {
      message
    }
  }

  // Type guard ensures message has data when needed
  if (hasMessageData(messageData) && isChatMessage(messageData)) {
    room.forEach(userId => {
      const client = clients.get(userId)
      if (client && client.readyState === WebSocket.OPEN) {
        client.send(JSON.stringify(messageData))
      }
    })

    logger.info(`Broadcasted message to ${room.size} clients in chat ${chatId}`, undefined, 'WebSocket')
  }
}

/**
 * Broadcast to a channel (feed, markets, breaking-news, etc.)
 * Uses type-safe message construction and validation
 */
export function broadcastToChannel(channel: WebSocketChannel, data: Record<string, JsonValue>) {
  const subscribers = channels.get(channel)
  if (!subscribers || subscribers.size === 0) return

  const messageData: WebSocketMessage = {
    type: 'channel_update',
    data: {
      channel,
      data
    }
  }

  // Type guard ensures message is valid channel message
  if (hasMessageData(messageData) && isChannelMessage(messageData)) {
    let sentCount = 0
    subscribers.forEach(userId => {
      const client = clients.get(userId)
      if (client && client.readyState === WebSocket.OPEN) {
        try {
          client.send(JSON.stringify(messageData))
          sentCount++
        } catch (error) {
          logger.error(`Error sending to user ${userId}:`, error, 'WebSocket')
          // Remove invalid client
          subscribers.delete(userId)
          clients.delete(userId)
        }
      } else {
        // Remove disconnected client
        subscribers.delete(userId)
      }
    })

    if (sentCount > 0) {
      logger.debug(`Broadcasted to ${sentCount} subscribers on channel ${channel}`, { channel, sentCount }, 'WebSocket')
    }
  }
}

// Initialize WebSocket server on first request
// Note: NextRequest parameter may be used in future for authentication context
export async function GET(_request: NextRequest) {
  // On Vercel, WebSocket server cannot run (serverless limitation)
  if (IS_VERCEL) {
    return NextResponse.json({
      error: 'WebSocket not available on Vercel',
      message: 'WebSocket server cannot run on Vercel serverless platform',
      solution: 'Run WebSocket server on a separate server (same as game engine daemon)',
      alternatives: [
        'Use polling for chat updates',
        'Deploy WebSocket server to a VM/VPS',
        'Use Pusher, Ably, or Socket.IO with Vercel Edge'
      ],
      status: 'unavailable'
    }, { status: 503 })
  }

  try {
    // Initialize WebSocket server if not already done
    if (!wss) {
      const result = initializeWebSocketServer()
      if (!result && serverInitializationError) {
        return new Response(JSON.stringify({
          error: 'Failed to initialize WebSocket server',
          details: serverInitializationError.message,
          port: 3001
        }), {
          status: 500,
          headers: {
            'Content-Type': 'application/json'
          }
        })
      }
    }

    return new Response(JSON.stringify({
      status: wss ? 'WebSocket server running' : 'WebSocket server not initialized',
      port: 3001,
      path: '/ws/chat',
      connectedClients: clients.size,
      initialized: !!wss
    }), {
      status: wss ? 200 : 503,
      headers: {
        'Content-Type': 'application/json'
      }
    })
  } catch (error) {
    logger.error('Error checking WebSocket server status:', error, 'WebSocket')
    return new Response(JSON.stringify({
      error: 'Failed to check WebSocket server status',
      details: error instanceof Error ? error.message : String(error)
    }), {
      status: 500,
      headers: {
        'Content-Type': 'application/json'
      }
    })
  }
}<|MERGE_RESOLUTION|>--- conflicted
+++ resolved
@@ -46,34 +46,10 @@
   isAlive?: boolean
 }
 
-<<<<<<< HEAD
-interface ChatMessage {
-  id: string
-  content: string
-  chatId: string
-  senderId: string
-  createdAt: string
-  isGameChat?: boolean
-}
-
-interface WebSocketMessageData {
-  chatId?: string
-  channel?: string // 'feed' | 'markets' | 'breaking-news' | 'upcoming-events'
-  message?: ChatMessage
-}
-
-interface WebSocketMessage {
-  type: 'join_chat' | 'leave_chat' | 'subscribe' | 'unsubscribe' | 'new_message' | 'error' | 'pong'
-  data?: WebSocketMessageData
-  error?: string
-}
-
 // Type for WebSocketServer to avoid static import
 // eslint-disable-next-line @typescript-eslint/no-explicit-any
 type WebSocketServerType = any
 
-=======
->>>>>>> 4681c6ef
 // Use global to survive hot module reloading in development
 declare global {
   var wss: WebSocketServerType | undefined
@@ -112,13 +88,6 @@
   if (serverInitializationError) return null
 
   try {
-<<<<<<< HEAD
-    // Dynamic import to avoid bundling ws on Vercel
-    // eslint-disable-next-line @typescript-eslint/no-require-imports
-    const { WebSocketServer: WSS } = require('ws')
-    
-    wss = new WSS({
-=======
     // Check if server already exists in global (might be from another process/module)
     if (global.wss) {
       wss = global.wss
@@ -126,8 +95,11 @@
       return wss
     }
     
-    wss = new WebSocketServer({
->>>>>>> 4681c6ef
+    // Dynamic import to avoid bundling ws on Vercel
+    // eslint-disable-next-line @typescript-eslint/no-require-imports
+    const { WebSocketServer: WSS } = require('ws')
+    
+    wss = new WSS({
       port: 3001,
       path: '/ws/chat'
     })
@@ -293,14 +265,9 @@
   }
 }
 
-<<<<<<< HEAD
-// Note: WebSocket server is lazily initialized on first GET request
-// This prevents initialization during build time
-=======
 // Don't initialize on module load during build time
 // Initialize lazily when the route handler is called instead
 // This prevents EADDRINUSE errors during Next.js build process
->>>>>>> 4681c6ef
 
 async function handleMessage(ws: AuthenticatedWebSocket, message: WebSocketMessage) {
   if (!ws.userId) {
