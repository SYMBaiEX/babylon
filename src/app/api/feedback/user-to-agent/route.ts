--- conflicted
+++ resolved
@@ -75,12 +75,8 @@
         category: body.category,
         interactionType: body.interactionType || 'user_to_agent',
         metadata: body.metadata ? (body.metadata as unknown as Prisma.InputJsonValue) : undefined,
-<<<<<<< HEAD
         createdAt: now,
         updatedAt: now,
-=======
-        updatedAt: new Date(),
->>>>>>> 496c712b
       },
     })
 
@@ -169,11 +165,7 @@
         },
       },
       include: {
-<<<<<<< HEAD
-        User_Feedback_toUserIdToUser: {
-=======
         User_Feedback_fromUserIdToUser: {
->>>>>>> 496c712b
           select: {
             id: true,
             username: true,
