/**
 * User-to-Agent Feedback API
 *
 * Allows users to rate agents after interactions (like Yelp/App Store).
 * Users can provide a score, optional star rating, and comments.
 */

import type { NextRequest } from 'next/server'
import { NextResponse } from 'next/server'
import type { Prisma } from '@prisma/client'
import { prisma } from '@/lib/database-service'
import { updateFeedbackMetrics } from '@/lib/reputation/reputation-service'
import { requireUserByIdentifier } from '@/lib/users/user-lookup'
import { logger } from '@/lib/logger'
import { submitFeedbackToAgent0 } from '@/lib/reputation/agent0-reputation-sync'
import { generateSnowflakeId } from '@/lib/snowflake'

interface UserToAgentFeedbackRequest {
  fromUserId: string
  agentId: string
  score: number // 0-100 scale
  rating?: number // Optional 1-5 star rating
  comment?: string
  category?: string // e.g., "helpfulness", "accuracy", "responsiveness"
  interactionType?: string // e.g., "chat", "trade_recommendation", "game_assistance"
  metadata?: Record<string, unknown>
}

export async function POST(request: NextRequest) {
  try {
    const body = (await request.json()) as UserToAgentFeedbackRequest

    // Validate required fields
    if (!body.fromUserId) {
      return NextResponse.json({ error: 'fromUserId is required' }, { status: 400 })
    }

    if (!body.agentId) {
      return NextResponse.json({ error: 'agentId is required' }, { status: 400 })
    }

    if (typeof body.score !== 'number') {
      return NextResponse.json({ error: 'score must be a number' }, { status: 400 })
    }

    // Validate score range (0-100)
    if (body.score < 0 || body.score > 100) {
      return NextResponse.json({ error: 'score must be between 0 and 100' }, { status: 400 })
    }

    // Validate optional star rating (1-5)
    if (body.rating !== undefined && (body.rating < 1 || body.rating > 5)) {
      return NextResponse.json({ error: 'rating must be between 1 and 5' }, { status: 400 })
    }

    // Verify user and agent exist
    const fromUser = await requireUserByIdentifier(body.fromUserId)
    const toAgent = await requireUserByIdentifier(body.agentId)

    // Prevent self-rating
    if (fromUser.id === toAgent.id) {
      return NextResponse.json({ error: 'Cannot rate yourself' }, { status: 400 })
    }

    // Create feedback record
    const now = new Date();
    const feedback = await prisma.feedback.create({
      data: {
        id: generateSnowflakeId(),
        fromUserId: fromUser.id,
        toUserId: toAgent.id,
        score: body.score,
        rating: body.rating,
        comment: body.comment,
        category: body.category,
        interactionType: body.interactionType || 'user_to_agent',
        metadata: body.metadata ? (body.metadata as unknown as Prisma.InputJsonValue) : undefined,
<<<<<<< HEAD
        updatedAt: new Date(),
=======
        createdAt: now,
        updatedAt: now,
>>>>>>> fb6d1c3c
      },
    })

    logger.info('User-to-agent feedback created', {
      feedbackId: feedback.id,
      fromUserId: fromUser.id,
      toAgentId: toAgent.id,
      score: body.score,
      rating: body.rating,
    })

    // Update feedback metrics (also recalculates reputation)
    await updateFeedbackMetrics(toAgent.id, body.score)

    // Submit feedback to Agent0 network (async, don't block response)
    submitFeedbackToAgent0(feedback.id).catch((error) => {
      logger.error('Failed to submit feedback to Agent0 (async)', {
        feedbackId: feedback.id,
        error
      })
    })

    // Get updated reputation
    const metrics = await prisma.agentPerformanceMetrics.findUnique({
      where: { userId: toAgent.id },
      select: {
        reputationScore: true,
        trustLevel: true,
        confidenceScore: true,
        averageFeedbackScore: true,
        averageRating: true,
        totalFeedbackCount: true,
        positiveCount: true,
        neutralCount: true,
        negativeCount: true,
      },
    })

    return NextResponse.json(
      {
        success: true,
        feedbackId: feedback.id,
        reputation: metrics,
      },
      { status: 201 }
    )
  } catch (error) {
    const errorMessage = error instanceof Error ? error.message : 'Unknown error'
    const errorStack = error instanceof Error ? error.stack : undefined
    logger.error('Failed to create user-to-agent feedback', { 
      error: errorMessage,
      stack: errorStack 
    }, 'UserToAgentFeedback')

    if (error instanceof Error && error.message.includes('not found')) {
      return NextResponse.json({ error: 'User or agent not found' }, { status: 404 })
    }

    return NextResponse.json({ error: 'Failed to create feedback' }, { status: 500 })
  }
}

/**
 * GET endpoint to retrieve feedback for an agent
 */
export async function GET(request: NextRequest) {
  try {
    const { searchParams } = new URL(request.url)
    const agentId = searchParams.get('agentId')
    const limit = parseInt(searchParams.get('limit') || '20', 10)
    const offset = parseInt(searchParams.get('offset') || '0', 10)

    if (!agentId) {
      return NextResponse.json({ error: 'agentId is required' }, { status: 400 })
    }

    // Verify agent exists
    const agent = await requireUserByIdentifier(agentId)

    // Get feedback for this agent
    const feedback = await prisma.feedback.findMany({
      where: {
        toUserId: agent.id,
        interactionType: {
          in: ['user_to_agent', 'chat', 'trade_recommendation', 'game_assistance'],
        },
      },
      include: {
<<<<<<< HEAD
        User_Feedback_fromUserIdToUser: {
=======
        User_Feedback_toUserIdToUser: {
>>>>>>> fb6d1c3c
          select: {
            id: true,
            username: true,
            displayName: true,
            profileImageUrl: true,
          },
        },
      },
      orderBy: {
        createdAt: 'desc',
      },
      take: limit,
      skip: offset,
    })

    // Get total count
    const total = await prisma.feedback.count({
      where: {
        toUserId: agent.id,
        interactionType: {
          in: ['user_to_agent', 'chat', 'trade_recommendation', 'game_assistance'],
        },
      },
    })

    return NextResponse.json({
      feedback,
      pagination: {
        total,
        limit,
        offset,
        hasMore: offset + limit < total,
      },
    })
  } catch (error) {
    const errorMessage = error instanceof Error ? error.message : 'Unknown error'
    const errorStack = error instanceof Error ? error.stack : undefined
    logger.error('Failed to get user-to-agent feedback', { 
      error: errorMessage,
      stack: errorStack 
    }, 'UserToAgentFeedback')

    if (error instanceof Error && error.message.includes('not found')) {
      return NextResponse.json({ error: 'Agent not found' }, { status: 404 })
    }

    return NextResponse.json({ error: 'Failed to get feedback' }, { status: 500 })
  }
}<|MERGE_RESOLUTION|>--- conflicted
+++ resolved
@@ -75,12 +75,8 @@
         category: body.category,
         interactionType: body.interactionType || 'user_to_agent',
         metadata: body.metadata ? (body.metadata as unknown as Prisma.InputJsonValue) : undefined,
-<<<<<<< HEAD
-        updatedAt: new Date(),
-=======
         createdAt: now,
         updatedAt: now,
->>>>>>> fb6d1c3c
       },
     })
 
@@ -169,11 +165,7 @@
         },
       },
       include: {
-<<<<<<< HEAD
-        User_Feedback_fromUserIdToUser: {
-=======
         User_Feedback_toUserIdToUser: {
->>>>>>> fb6d1c3c
           select: {
             id: true,
             username: true,
