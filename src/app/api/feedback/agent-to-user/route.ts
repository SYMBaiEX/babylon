/**
 * Agent-to-User Feedback API
 *
 * Allows agents to rate users after interactions.
 * Useful for tracking user behavior, cooperation, and interaction quality.
 */

import type { NextRequest } from 'next/server'
import { NextResponse } from 'next/server'
import type { Prisma } from '@prisma/client'
import { prisma } from '@/lib/database-service'
import { requireUserByIdentifier } from '@/lib/users/user-lookup'
import { logger } from '@/lib/logger'
import { generateSnowflakeId } from '@/lib/snowflake'

interface AgentToUserFeedbackRequest {
  agentId: string
  toUserId: string
  score: number // 0-100 scale
  rating?: number // Optional 1-5 star rating
  comment?: string
  category?: string // e.g., "cooperation", "communication", "reliability"
  interactionType?: string // e.g., "game", "trade", "chat"
  metadata?: Record<string, unknown>
}

export async function POST(request: NextRequest) {
  try {
    const body = (await request.json()) as AgentToUserFeedbackRequest

    // Validate required fields
    if (!body.agentId) {
      return NextResponse.json({ error: 'agentId is required' }, { status: 400 })
    }

    if (!body.toUserId) {
      return NextResponse.json({ error: 'toUserId is required' }, { status: 400 })
    }

    if (typeof body.score !== 'number') {
      return NextResponse.json({ error: 'score must be a number' }, { status: 400 })
    }

    // Validate score range (0-100)
    if (body.score < 0 || body.score > 100) {
      return NextResponse.json({ error: 'score must be between 0 and 100' }, { status: 400 })
    }

    // Validate optional star rating (1-5)
    if (body.rating !== undefined && (body.rating < 1 || body.rating > 5)) {
      return NextResponse.json({ error: 'rating must be between 1 and 5' }, { status: 400 })
    }

    // Verify agent and user exist
    const fromAgent = await requireUserByIdentifier(body.agentId)
    const toUser = await requireUserByIdentifier(body.toUserId)

    // Prevent self-rating
    if (fromAgent.id === toUser.id) {
      return NextResponse.json({ error: 'Cannot rate yourself' }, { status: 400 })
    }

    // Create feedback record
    const now = new Date();
    const feedback = await prisma.feedback.create({
      data: {
        id: generateSnowflakeId(),
        fromUserId: fromAgent.id,
        toUserId: toUser.id,
        score: body.score,
        rating: body.rating,
        comment: body.comment,
        category: body.category,
        interactionType: body.interactionType || 'agent_to_user',
        metadata: body.metadata ? (body.metadata as unknown as Prisma.InputJsonValue) : undefined,
<<<<<<< HEAD
        updatedAt: new Date(),
=======
        createdAt: now,
        updatedAt: now,
>>>>>>> fb6d1c3c
      },
    })

    logger.info('Agent-to-user feedback created', {
      feedbackId: feedback.id,
      fromAgentId: fromAgent.id,
      toUserId: toUser.id,
      score: body.score,
      rating: body.rating,
    })

    return NextResponse.json(
      {
        success: true,
        feedbackId: feedback.id,
        feedback: {
          id: feedback.id,
          score: feedback.score,
          rating: feedback.rating,
          comment: feedback.comment,
          category: feedback.category,
          createdAt: feedback.createdAt,
        },
      },
      { status: 201 }
    )
  } catch (error) {
    const errorMessage = error instanceof Error ? error.message : 'Unknown error'
    const errorStack = error instanceof Error ? error.stack : undefined
    logger.error('Failed to create agent-to-user feedback', { 
      error: errorMessage,
      stack: errorStack 
    }, 'AgentToUserFeedback')

    if (error instanceof Error && error.message.includes('not found')) {
      return NextResponse.json({ error: 'Agent or user not found' }, { status: 404 })
    }

    return NextResponse.json({ error: 'Failed to create feedback' }, { status: 500 })
  }
}

/**
 * GET endpoint to retrieve feedback for a user from agents
 */
export async function GET(request: NextRequest) {
  try {
    const { searchParams } = new URL(request.url)
    const userId = searchParams.get('userId')
    const limit = parseInt(searchParams.get('limit') || '20', 10)
    const offset = parseInt(searchParams.get('offset') || '0', 10)

    if (!userId) {
      return NextResponse.json({ error: 'userId is required' }, { status: 400 })
    }

    // Verify user exists
    const user = await requireUserByIdentifier(userId)

    // Get feedback for this user
    const feedback = await prisma.feedback.findMany({
      where: {
        toUserId: user.id,
        interactionType: {
          in: ['agent_to_user', 'game', 'trade', 'chat'],
        },
      },
      include: {
        User_Feedback_fromUserIdToUser: {
          select: {
            id: true,
            username: true,
            displayName: true,
            profileImageUrl: true,
            isActor: true,
          },
        },
      },
      orderBy: {
        createdAt: 'desc',
      },
      take: limit,
      skip: offset,
    })

    // Get total count
    const total = await prisma.feedback.count({
      where: {
        toUserId: user.id,
        interactionType: {
          in: ['agent_to_user', 'game', 'trade', 'chat'],
        },
      },
    })

    return NextResponse.json({
      feedback,
      pagination: {
        total,
        limit,
        offset,
        hasMore: offset + limit < total,
      },
    })
  } catch (error) {
    const errorMessage = error instanceof Error ? error.message : 'Unknown error'
    const errorStack = error instanceof Error ? error.stack : undefined
    logger.error('Failed to get agent-to-user feedback', { 
      error: errorMessage,
      stack: errorStack 
    }, 'AgentToUserFeedback')

    if (error instanceof Error && error.message.includes('not found')) {
      return NextResponse.json({ error: 'User not found' }, { status: 404 })
    }

    return NextResponse.json({ error: 'Failed to get feedback' }, { status: 500 })
  }
}<|MERGE_RESOLUTION|>--- conflicted
+++ resolved
@@ -73,12 +73,8 @@
         category: body.category,
         interactionType: body.interactionType || 'agent_to_user',
         metadata: body.metadata ? (body.metadata as unknown as Prisma.InputJsonValue) : undefined,
-<<<<<<< HEAD
-        updatedAt: new Date(),
-=======
         createdAt: now,
         updatedAt: now,
->>>>>>> fb6d1c3c
       },
     })
 
