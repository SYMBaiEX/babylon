/**
 * On-Chain Registration API Route
 *
 * Registers users to the ERC-8004 Identity Registry on Base Sepolia
 * Awards 1,000 initial reputation points
 * Stores NFT token ID in user profile
 */

import type { NextRequest } from 'next/server'
import { createWalletClient, createPublicClient, http, parseEther, decodeEventLog, type Address } from 'viem'
import { privateKeyToAccount } from 'viem/accounts'
import { baseSepolia } from 'viem/chains'
<<<<<<< HEAD
import { authenticate, errorResponse, successResponse } from '@/lib/api/auth-middleware'
=======
import { authenticate } from '@/lib/api/auth-middleware'
import { withErrorHandling, successResponse } from '@/lib/errors/error-handler'
import { BusinessLogicError, ValidationError, InternalServerError } from '@/lib/errors'
import { OnChainRegistrationSchema } from '@/lib/validation/schemas/user'
>>>>>>> e7e57bba
import { prisma } from '@/lib/database-service'
import { Prisma } from '@prisma/client'
import { PointsService } from '@/lib/services/points-service'
import { logger } from '@/lib/logger'
import { notifyNewAccount } from '@/lib/services/notification-service'
<<<<<<< HEAD

=======
import { Agent0Client } from '@/agents/agent0/Agent0Client'
import type { AgentCapabilities } from '@/a2a/types'
>>>>>>> e7e57bba

// Contract addresses
const IDENTITY_REGISTRY = process.env.NEXT_PUBLIC_IDENTITY_REGISTRY_BASE_SEPOLIA as Address
const REPUTATION_SYSTEM = process.env.NEXT_PUBLIC_REPUTATION_SYSTEM_BASE_SEPOLIA as Address

// Server wallet for paying gas (testnet only!)
const DEPLOYER_PRIVATE_KEY = process.env.DEPLOYER_PRIVATE_KEY as `0x${string}`

// Identity Registry ABI (minimal for registration)
const IDENTITY_REGISTRY_ABI = [
  {
    type: 'function',
    name: 'registerAgent',
    inputs: [
      { name: 'name', type: 'string' },
      { name: 'endpoint', type: 'string' },
      { name: 'capabilitiesHash', type: 'bytes32' },
      { name: 'metadataURI', type: 'string' },
    ],
    outputs: [{ name: '', type: 'uint256' }],
    stateMutability: 'nonpayable',
  },
  {
    type: 'function',
    name: 'isRegistered',
    inputs: [{ name: '_address', type: 'address' }],
    outputs: [{ name: '', type: 'bool' }],
    stateMutability: 'view',
  },
  {
    type: 'function',
    name: 'getTokenId',
    inputs: [{ name: '_address', type: 'address' }],
    outputs: [{ name: '', type: 'uint256' }],
    stateMutability: 'view',
  },
  {
    type: 'function',
    name: 'ownerOf',
    inputs: [{ name: 'tokenId', type: 'uint256' }],
    outputs: [{ name: '', type: 'address' }],
    stateMutability: 'view',
  },
  {
    type: 'event',
    name: 'AgentRegistered',
    inputs: [
      { name: 'tokenId', type: 'uint256', indexed: true },
      { name: 'owner', type: 'address', indexed: true },
      { name: 'name', type: 'string', indexed: false },
      { name: 'endpoint', type: 'string', indexed: false },
    ],
  },
] as const

// Reputation System ABI (minimal for awarding points)
const REPUTATION_SYSTEM_ABI = [
  {
    type: 'function',
    name: 'recordBet',
    inputs: [
      { name: '_tokenId', type: 'uint256' },
      { name: '_amount', type: 'uint256' },
    ],
    outputs: [],
    stateMutability: 'nonpayable',
  },
  {
    type: 'function',
    name: 'recordWin',
    inputs: [
      { name: '_tokenId', type: 'uint256' },
      { name: '_profit', type: 'uint256' },
    ],
    outputs: [],
    stateMutability: 'nonpayable',
  },
] as const

<<<<<<< HEAD
interface RegistrationRequest {
  walletAddress: string
  username: string
  bio?: string
  displayName?: string
  profileImageUrl?: string
  coverImageUrl?: string
  endpoint?: string
  referralCode?: string // Referral code from URL param
}

=======
>>>>>>> e7e57bba
/**
 * POST /api/auth/onboard
 * Register a user to the on-chain identity system
 */
<<<<<<< HEAD
export async function POST(request: NextRequest) {
  try {
    // Authenticate user (both regular users and agents)
    const user = await authenticate(request)

    // Parse request body
    const body: RegistrationRequest = await request.json()
    const { walletAddress, username, bio, displayName, profileImageUrl, coverImageUrl, endpoint, referralCode } = body

    // For agents, walletAddress is optional (they use server wallet)
    // For regular users, walletAddress is required
    if (!user.isAgent && !walletAddress) {
      return errorResponse('Wallet address is required', 400)
    }
=======
export const POST = withErrorHandling(async (request: NextRequest) => {
  // Authenticate user (both regular users and agents)
  const user = await authenticate(request)

  // Parse and validate request body
  const body = await request.json()
  const { walletAddress, username, bio, endpoint, referralCode } = OnChainRegistrationSchema.parse(body)

  // For agents, walletAddress is optional (they use server wallet)
  // For regular users, walletAddress is required
  if (!user.isAgent && !walletAddress) {
    throw new BusinessLogicError('Wallet address is required for non-agent users', 'WALLET_REQUIRED');
  }
>>>>>>> e7e57bba

  // Generate random username if not provided
  const finalUsername = username || `user_${Math.random().toString(36).substring(2, 10)}_${Date.now().toString(36).substring(2, 6)}`

  // Validate wallet address format
  if (walletAddress && !/^0x[a-fA-F0-9]{40}$/.test(walletAddress)) {
    throw new ValidationError('Invalid wallet address format', ['walletAddress'], [{ field: 'walletAddress', message: 'Must be a valid Ethereum address (0x...)' }]);
  }

  // Check if referral code is valid (if provided)
  // Referral code is now the username (without @)
  let referrerId: string | null = null
    if (referralCode) {
      // First, try to find user by username (new system - username is referral code)
      const referrer = await prisma.user.findUnique({
        where: { username: referralCode },
        select: { id: true },
      })

      if (referrer) {
        referrerId = referrer.id
        logger.info(
          `Valid referral code (username) found: ${referralCode} from user ${referrerId}`,
          { referralCode, referrerId },
          'POST /api/auth/onboard'
        )
      } else {
        // Fallback: Try old referral code system for backward compatibility
        const referral = await prisma.referral.findUnique({
          where: { referralCode },
          include: { referrer: true },
        })

        if (referral && referral.status === 'pending') {
          referrerId = referral.referrerId
          logger.info(
            `Valid referral code (legacy) found: ${referralCode} from user ${referrerId}`,
            { referralCode, referrerId },
            'POST /api/auth/onboard'
          )
        }
      }
    }

    // Check if user exists in database, create if not exists
    // For agents, use username as unique identifier; for users, use ID
    let dbUser: { id: string; username: string | null; walletAddress: string | null; onChainRegistered: boolean; nftTokenId: number | null } | null = null
    
    if (user.isAgent) {
      // Agents are identified by username (agentId)
      dbUser = await prisma.user.findUnique({
        where: { username: user.userId },
        select: {
          id: true,
          username: true,
          walletAddress: true,
          onChainRegistered: true,
          nftTokenId: true,
        },
      })

      if (!dbUser) {
        // Create agent user
        dbUser = await prisma.user.create({
          data: {
            username: user.userId,
            displayName: displayName || username || user.userId,
            bio: bio || `Autonomous AI agent: ${user.userId}`,
            profileImageUrl: profileImageUrl,
            coverImageUrl: coverImageUrl,
            isActor: false,
            virtualBalance: 10000, // Agents start with 10k
            totalDeposited: 10000,
          },
          select: {
            id: true,
            username: true,
            walletAddress: true,
            onChainRegistered: true,
            nftTokenId: true,
          },
        })
      }
    } else {
      // Regular users identified by ID (Privy user ID)
      dbUser = await prisma.user.findUnique({
        where: { id: user.userId },
        select: {
          id: true,
          username: true,
          walletAddress: true,
          onChainRegistered: true,
          nftTokenId: true,
        },
      })

      if (!dbUser) {
        // User doesn't exist yet - create them
        dbUser = await prisma.user.create({
          data: {
            id: user.userId,
            walletAddress: walletAddress!.toLowerCase(),
            username: finalUsername,
            displayName: displayName || finalUsername,
            bio: bio || '',
            profileImageUrl: profileImageUrl,
            coverImageUrl: coverImageUrl,
            isActor: false,
            virtualBalance: 0, // Will be set to 1000 after registration
            totalDeposited: 0,
            referredBy: referrerId,
          },
          select: {
            id: true,
            username: true,
            walletAddress: true,
            onChainRegistered: true,
            nftTokenId: true,
          },
        })
      } else {
        // Update existing user with latest info if needed
        // Need to fetch full user to get displayName and bio
        const fullUser = await prisma.user.findUnique({
          where: { id: dbUser.id },
        })
        
        dbUser = await prisma.user.update({
          where: { id: dbUser.id },
          data: {
            walletAddress: walletAddress!.toLowerCase(),
            username: finalUsername || dbUser.username,
            displayName: displayName || finalUsername || fullUser?.displayName,
            bio: bio || fullUser?.bio,
            profileImageUrl: profileImageUrl || fullUser?.profileImageUrl,
            coverImageUrl: coverImageUrl || fullUser?.coverImageUrl,
          },
          select: {
            id: true,
            username: true,
            walletAddress: true,
            onChainRegistered: true,
            nftTokenId: true,
          },
        })
      }
    }

    // Create clients
    const publicClient = createPublicClient({
      chain: baseSepolia,
      transport: http(process.env.NEXT_PUBLIC_RPC_URL),
    })

    // For agents, we check registration by tokenId in database
    // For regular users, we check by wallet address on-chain
    let isRegistered = false
    let tokenId: number | null = dbUser.nftTokenId

    if (user.isAgent) {
      // Agents: check database registration status
      isRegistered = dbUser.onChainRegistered && dbUser.nftTokenId !== null
    } else {
      // Regular users: check on-chain registration
      isRegistered = await publicClient.readContract({
        address: IDENTITY_REGISTRY,
        abi: IDENTITY_REGISTRY_ABI,
        functionName: 'isRegistered',
        args: [walletAddress! as Address],
      })
      
      if (isRegistered && !tokenId) {
        // Get existing token ID
        tokenId = Number(await publicClient.readContract({
          address: IDENTITY_REGISTRY,
          abi: IDENTITY_REGISTRY_ABI,
          functionName: 'getTokenId',
          args: [walletAddress! as Address],
        }))
      }
    }

    if (isRegistered && tokenId) {
      // Already registered - update database if needed
      if (!dbUser.onChainRegistered) {
        await prisma.user.update({
          where: { id: dbUser.id },
          data: {
            onChainRegistered: true,
            nftTokenId: tokenId,
          },
        })
      }

      // Check if points were already awarded
      const hasWelcomeBonus = await prisma.balanceTransaction.findFirst({
        where: {
          userId: dbUser.id,
          description: 'Welcome bonus - initial signup',
        },
      })

      return successResponse({
        message: 'Already registered on-chain',
        tokenId: Number(tokenId),
        walletAddress,
        txHash: null,
        pointsAwarded: hasWelcomeBonus ? 1000 : 0,
      })
    }

  // Create wallet client for server (to pay gas)
  if (!DEPLOYER_PRIVATE_KEY) {
    throw new InternalServerError('Server wallet not configured for gas payments', { missing: 'DEPLOYER_PRIVATE_KEY' });
  }

    const account = privateKeyToAccount(DEPLOYER_PRIVATE_KEY)
    const walletClient = createWalletClient({
      account,
      chain: baseSepolia,
      transport: http(process.env.NEXT_PUBLIC_RPC_URL),
    })

    // Prepare registration parameters
    const name = username || (user.isAgent ? user.userId : finalUsername)
    let registrationAddress: Address
    let agentEndpoint: string

    if (user.isAgent) {
      // Agents: use server wallet address, unique endpoint per agent
      registrationAddress = account.address
      agentEndpoint = endpoint || `https://babylon.game/agent/${user.userId}`
      const uniqueEndpoint = `${agentEndpoint}?agentId=${user.userId}`
      agentEndpoint = uniqueEndpoint
    } else {
      // Regular users: use their wallet address
      registrationAddress = walletAddress! as Address
      agentEndpoint = endpoint || `https://babylon.game/agent/${walletAddress!.toLowerCase()}`
    }

    const capabilitiesHash = '0x0000000000000000000000000000000000000000000000000000000000000001' as `0x${string}` // Basic capabilities
    const metadataURI = JSON.stringify({
      name,
      bio: bio || '',
      type: user.isAgent ? 'elizaos-agent' : 'user',
      registered: new Date().toISOString(),
    })

    logger.info('Registering on-chain:', {
      isAgent: user.isAgent,
      address: registrationAddress,
      name,
      endpoint: agentEndpoint,
    }, 'POST /api/auth/onboard')

    // Call registerAgent on Identity Registry
    const txHash = await walletClient.writeContract({
      address: IDENTITY_REGISTRY,
      abi: IDENTITY_REGISTRY_ABI,
      functionName: 'registerAgent',
      args: [name, agentEndpoint, capabilitiesHash, metadataURI],
    })

    logger.info('Registration transaction sent:', txHash, 'POST /api/auth/onboard')

    // Wait for transaction confirmation (wait for more confirmations to ensure state is synced)
    const receipt = await publicClient.waitForTransactionReceipt({
      hash: txHash,
      confirmations: 2, // Wait for 2 confirmations to ensure state is synced
    })

  if (receipt.status !== 'success') {
    throw new BusinessLogicError('Blockchain registration transaction failed', 'REGISTRATION_TX_FAILED', { txHash, receipt: receipt.status });
  }

    // Get the token ID from the event logs
    // Reset tokenId to null if not already set from database
    if (!tokenId) {
      tokenId = null
    }
    
    for (const log of receipt.logs) {
      try {
        // Try to decode as AgentRegistered event
        const decodedLog = decodeEventLog({
          abi: IDENTITY_REGISTRY_ABI,
          data: log.data,
          topics: log.topics,
        })

        if (decodedLog.eventName === 'AgentRegistered') {
          tokenId = Number(decodedLog.args.tokenId)
          break
        }
      } catch {
        // Skip logs we can't decode
      }
    }

  // If we couldn't get tokenId from events, query it
  if (!tokenId) {
    if (user.isAgent) {
      // For agents, tokenId MUST come from events (server wallet owns multiple NFTs)
      throw new InternalServerError('Failed to extract token ID from AgentRegistered event', { txHash, userId: user.userId });
    } else {
        // For regular users, query by wallet address
        const queriedTokenId = await publicClient.readContract({
          address: IDENTITY_REGISTRY,
          abi: IDENTITY_REGISTRY_ABI,
          functionName: 'getTokenId',
          args: [walletAddress! as Address],
        })
        tokenId = Number(queriedTokenId)
      }
    }

    logger.info('Registered with token ID:', tokenId, 'POST /api/auth/onboard')

    // Set initial reputation to 70 (by recording 10 bets with 7 wins = 70% accuracy)
    // This gives trustScore ≈ 7000 (70 out of 100)
    // Note: We already waited for transaction confirmation above, but we need to verify token exists
    try {
      logger.info('Setting initial reputation to 70...', undefined, 'POST /api/auth/onboard')
      
      // Wait a bit for state to sync after registration
      await new Promise(resolve => setTimeout(resolve, 1000))

      // Verify token exists before attempting reputation calls
      // Use isRegistered instead of ownerOf to avoid reverts
      const verifyAddress = user.isAgent ? account.address : (walletAddress! as Address)
      const isRegistered = await publicClient.readContract({
        address: IDENTITY_REGISTRY,
        abi: IDENTITY_REGISTRY_ABI,
        functionName: 'isRegistered',
        args: [verifyAddress],
      })

      if (!isRegistered) {
        logger.warn('Token not registered yet, skipping reputation setup', undefined, 'POST /api/auth/onboard')
        throw new Error('Token not registered - cannot set reputation')
      }

      // Also verify ownerOf works (will revert if token doesn't exist)
      try {
        const owner = await publicClient.readContract({
          address: IDENTITY_REGISTRY,
          abi: IDENTITY_REGISTRY_ABI,
          functionName: 'ownerOf',
          args: [BigInt(tokenId)],
        }) as Address

        if (!owner || owner === '0x0000000000000000000000000000000000000000') {
          throw new Error('Token owner is zero address')
        }

        logger.info('Token verified in registry, owner:', owner, 'POST /api/auth/onboard')
      } catch {
        logger.warn('Could not verify token owner, but isRegistered=true, proceeding anyway', undefined, 'POST /api/auth/onboard')
      }

      // Record 10 bets total
      for (let i = 0; i < 10; i++) {
        await walletClient.writeContract({
          address: REPUTATION_SYSTEM,
          abi: REPUTATION_SYSTEM_ABI,
          functionName: 'recordBet',
          args: [BigInt(tokenId), parseEther('100')],
        })
      }

      // Record 7 wins to achieve 70% accuracy (7/10 = 70%)
      for (let i = 0; i < 7; i++) {
        const winTxHash = await walletClient.writeContract({
          address: REPUTATION_SYSTEM,
          abi: REPUTATION_SYSTEM_ABI,
          functionName: 'recordWin',
          args: [BigInt(tokenId), parseEther('100')],
        })
        
        // Wait for each transaction (except batch the last ones)
        if (i < 2) {
          await publicClient.waitForTransactionReceipt({
            hash: winTxHash,
            confirmations: 1,
          })
        }
      }

      // Wait for remaining transactions
      await new Promise(resolve => setTimeout(resolve, 2000))

      logger.info('Initial reputation set to 70 (7 wins out of 10 bets)', undefined, 'POST /api/auth/onboard')
    } catch (error) {
      const errorMessage = error instanceof Error ? error.message : String(error);
      logger.error('Failed to set initial reputation:', { error: errorMessage }, 'POST /api/auth/onboard')
      // Don't fail registration if reputation setup fails
    }

    // Update database with ERC-8004 registration
    await prisma.user.update({
      where: { id: dbUser.id },
      data: {
        onChainRegistered: true,
        nftTokenId: tokenId,
        registrationTxHash: txHash,
        username: user.isAgent ? user.userId : (username || dbUser.username),
        displayName: username || dbUser.username || user.userId,
        bio: bio || (user.isAgent ? `Autonomous AI agent: ${user.userId}` : undefined),
      },
    })

    // Register with Agent0 SDK and publish to IPFS (if enabled)
    let agent0MetadataCID: string | null = null
    if (process.env.AGENT0_ENABLED === 'true' && !user.isAgent) {
      // Only register regular users with Agent0 (agents are handled in /api/agents/onboard)
      try {
        logger.info('Registering user with Agent0 SDK...', { userId: dbUser.id, tokenId }, 'UserOnboard')

        const userWalletAddress = walletAddress!.toLowerCase()
        
        // Create user metadata (Agent0 SDK will publish to IPFS)
        const userMetadata = {
          name: username || dbUser.username || user.userId,
          description: bio || `Babylon player`,
          version: '1.0.0',
          type: 'user',
          endpoints: {
            api: `https://babylon.game/api/users/${dbUser.id}`,
          },
          capabilities: {
            strategies: [],  // Users don't have automated strategies
            markets: ['prediction', 'perpetuals'],
            actions: ['trade', 'post', 'chat'],
            version: '1.0.0'
          } as AgentCapabilities,
          babylon: {
            agentId: dbUser.id,
            tokenId,
            walletAddress: userWalletAddress,
            registrationTxHash: txHash
          }
        }
        
        // Register with Agent0 SDK (handles IPFS publishing internally)
        try {
          const agent0Client = new Agent0Client({
            network: (process.env.AGENT0_NETWORK as 'sepolia' | 'mainnet') || 'sepolia',
            rpcUrl: process.env.BASE_SEPOLIA_RPC_URL || process.env.BASE_RPC_URL || '',
            privateKey: DEPLOYER_PRIVATE_KEY
          })
          
          const agent0Result = await agent0Client.registerAgent({
            name: username || dbUser.username || user.userId,
            description: bio || 'Babylon player',
            walletAddress: userWalletAddress,
            capabilities: userMetadata.capabilities
          })
          
          // Extract metadata CID from Agent0 result
          agent0MetadataCID = agent0Result.metadataCID || null
          
          logger.info(`User registered with Agent0 SDK`, { 
            userId: dbUser.id, 
            tokenId: agent0Result.tokenId,
            metadataCID: agent0MetadataCID
          }, 'UserOnboard')
          
          // Update database with Agent0 metadata
          await prisma.user.update({
            where: { id: dbUser.id },
            data: {
              agent0MetadataCID,
              agent0LastSync: new Date(),
            },
          })
        } catch (agent0Error) {
          // Log but don't fail - Agent0 SDK might not be installed yet
          logger.warn(
            'Agent0 SDK registration failed (SDK may not be installed). Metadata published to IPFS.',
            { error: agent0Error instanceof Error ? agent0Error.message : String(agent0Error), userId: dbUser.id },
            'UserOnboard'
          )
          
          // Still store IPFS CID
          await prisma.user.update({
            where: { id: dbUser.id },
            data: {
              agent0MetadataCID,
            },
          })
        }
      } catch (error) {
        // Don't fail registration if Agent0/IPFS fails
        logger.warn(
          'Failed to register user with Agent0/IPFS (non-critical)',
          { error: error instanceof Error ? error.message : String(error), userId: dbUser.id },
          'UserOnboard'
        )
      }
    }

    // Award 1,000 virtual balance points to user (only if not already awarded)
    // Skip for agents - they already have 10k points
    if (!user.isAgent) {
      try {
        // Check if welcome bonus was already awarded
        const existingBonus = await prisma.balanceTransaction.findFirst({
          where: {
            userId: dbUser.id,
            description: 'Welcome bonus - initial signup',
          },
        })

        if (!existingBonus) {
          // Fetch current balance
          const userWithBalance = await prisma.user.findUnique({
            where: { id: dbUser.id },
            select: { virtualBalance: true },
          })
          
          const balanceBefore = userWithBalance?.virtualBalance || new Prisma.Decimal(0)
          const amountDecimal = new Prisma.Decimal(1000)
          const balanceAfter = balanceBefore.plus(amountDecimal)

        // Create transaction record
        await prisma.balanceTransaction.create({
          data: {
            userId: dbUser.id,
            type: 'deposit',
            amount: amountDecimal,
            balanceBefore,
            balanceAfter,
            description: 'Welcome bonus - initial signup',
          },
        })

        // Update user balance
        await prisma.user.update({
          where: { id: dbUser.id },
          data: {
            virtualBalance: { increment: 1000 },
            totalDeposited: { increment: 1000 },
          },
        })

        logger.info('Successfully awarded 1,000 points to user', undefined, 'POST /api/auth/onboard')

        // Send welcome notification to new user
        try {
          await notifyNewAccount(dbUser.id)
          logger.info('Welcome notification sent to new user', { userId: dbUser.id }, 'POST /api/auth/onboard')
        } catch (notificationError) {
          const notificationErrorMessage = notificationError instanceof Error ? notificationError.message : String(notificationError);
          logger.error('Error sending welcome notification (non-critical):', { error: notificationErrorMessage }, 'POST /api/auth/onboard')
          // Don't fail registration if notification fails
        }

        // Award referral bonus to referrer if applicable
        if (referrerId && referralCode) {
          try {
            // Award points to referrer
            const referralResult = await PointsService.awardReferralSignup(referrerId, dbUser.id)
            
            if (referralResult.success) {
              // Create or update referral record
              // For username-based referrals, the record might not exist yet
              const existingReferral = await prisma.referral.findUnique({
                where: { referralCode },
              })

              if (existingReferral) {
                // Update existing referral
                await prisma.referral.update({
                  where: { referralCode },
                  data: {
                    status: 'completed',
                    referredUserId: dbUser.id,
                    completedAt: new Date(),
                    pointsAwarded: true,
                  },
                })
              } else {
                // Create new referral record for username-based referrals
                await prisma.referral.create({
                  data: {
                    referrerId,
                    referralCode,
                    referredUserId: dbUser.id,
                    status: 'completed',
                    completedAt: new Date(),
                    pointsAwarded: true,
                  },
                })
              }

              // Auto-follow: Referrer follows the new user (they invited them!)
              try {
                const existingFollow = await prisma.follow.findUnique({
                  where: {
                    followerId_followingId: {
                      followerId: referrerId,
                      followingId: dbUser.id,
                    },
                  },
                })

                if (!existingFollow) {
                  await prisma.follow.create({
                    data: {
                      followerId: referrerId,
                      followingId: dbUser.id,
                    },
                  })

                  logger.info(
                    `Referrer ${referrerId} auto-followed new user ${dbUser.id}`,
                    { referrerId, referredUserId: dbUser.id },
                    'POST /api/auth/onboard'
                  )
                }
              } catch (followError) {
                const followErrorMessage = followError instanceof Error ? followError.message : String(followError);
                logger.error('Error creating auto-follow (non-critical):', { error: followErrorMessage }, 'POST /api/auth/onboard')
                // Don't fail registration if auto-follow fails
              }

              logger.info(
                `Awarded ${referralResult.pointsAwarded} referral points to user ${referrerId}`,
                { referrerId, referredUserId: dbUser.id, points: referralResult.pointsAwarded },
                'POST /api/auth/onboard'
              )
            }
          } catch (referralError) {
            const referralErrorMessage = referralError instanceof Error ? referralError.message : String(referralError);
            logger.error('Error awarding referral points (non-critical):', { error: referralErrorMessage }, 'POST /api/auth/onboard')
            // Don't fail registration if referral points award fails
          }
        }
      } else {
          logger.info('Welcome bonus already awarded to user', undefined, 'POST /api/auth/onboard')
        }
      } catch (error) {
        const errorMessage = error instanceof Error ? error.message : String(error);
        logger.error('Error awarding points (non-critical):', { error: errorMessage }, 'POST /api/auth/onboard')
        // Don't fail registration if points award fails
      }
    }

  logger.info('On-chain registration completed', {
    userId: user.userId,
    tokenId,
    isAgent: user.isAgent,
    pointsAwarded: user.isAgent ? 0 : 1000
  }, 'POST /api/auth/onboard');

  return successResponse({
    message: `Successfully registered ${user.isAgent ? 'agent' : 'user'} on-chain`,
    tokenId,
    walletAddress: user.isAgent ? undefined : walletAddress,
    agentId: user.isAgent ? user.userId : undefined,
    txHash,
    blockNumber: Number(receipt.blockNumber),
    gasUsed: Number(receipt.gasUsed),
    pointsAwarded: user.isAgent ? 0 : 1000, // Agents don't get welcome bonus
  });
});

/**
 * GET /api/auth/onboard
 * Check registration status
 */
export const GET = withErrorHandling(async (request: NextRequest) => {
  const user = await authenticate(request)

  // Check database
  let dbUser: { walletAddress: string | null; onChainRegistered: boolean; nftTokenId: number | null; registrationTxHash: string | null } | null = null

  if (user.isAgent) {
      // Agents: find by username
      dbUser = await prisma.user.findFirst({
        where: { username: user.userId },
        select: {
          walletAddress: true,
          onChainRegistered: true,
          nftTokenId: true,
          registrationTxHash: true,
        },
      })
    } else {
      // Regular users: find by ID
      dbUser = await prisma.user.findFirst({
        where: { id: user.userId },
        select: {
          walletAddress: true,
          onChainRegistered: true,
          nftTokenId: true,
          registrationTxHash: true,
        },
      })
    }

    if (!dbUser) {
      return successResponse({
        isRegistered: false,
        tokenId: null,
        walletAddress: null,
        txHash: null,
        dbRegistered: false,
      })
    }

    // For agents, check database status only
    // For regular users, also check on-chain status
    let isRegistered = dbUser.onChainRegistered && dbUser.nftTokenId !== null
    let tokenId: number | null = dbUser.nftTokenId

    if (!user.isAgent && dbUser.walletAddress) {
      // Check on-chain status for regular users
      const publicClient = createPublicClient({
        chain: baseSepolia,
        transport: http(process.env.NEXT_PUBLIC_RPC_URL),
      })

      const onChainRegistered = await publicClient.readContract({
        address: IDENTITY_REGISTRY,
        abi: IDENTITY_REGISTRY_ABI,
        functionName: 'isRegistered',
        args: [dbUser.walletAddress as Address],
      })

      if (onChainRegistered && !tokenId) {
        const queriedTokenId = await publicClient.readContract({
          address: IDENTITY_REGISTRY,
          abi: IDENTITY_REGISTRY_ABI,
          functionName: 'getTokenId',
          args: [dbUser.walletAddress as Address],
        })
        tokenId = Number(queriedTokenId)
      }

      isRegistered = onChainRegistered
    }

  logger.info('Registration status checked', { userId: user.userId, isRegistered }, 'GET /api/auth/onboard');

  return successResponse({
    isRegistered,
    tokenId,
    walletAddress: dbUser.walletAddress,
    txHash: dbUser.registrationTxHash,
    dbRegistered: dbUser.onChainRegistered,
  });
});<|MERGE_RESOLUTION|>--- conflicted
+++ resolved
@@ -10,25 +10,17 @@
 import { createWalletClient, createPublicClient, http, parseEther, decodeEventLog, type Address } from 'viem'
 import { privateKeyToAccount } from 'viem/accounts'
 import { baseSepolia } from 'viem/chains'
-<<<<<<< HEAD
-import { authenticate, errorResponse, successResponse } from '@/lib/api/auth-middleware'
-=======
 import { authenticate } from '@/lib/api/auth-middleware'
 import { withErrorHandling, successResponse } from '@/lib/errors/error-handler'
 import { BusinessLogicError, ValidationError, InternalServerError } from '@/lib/errors'
 import { OnChainRegistrationSchema } from '@/lib/validation/schemas/user'
->>>>>>> e7e57bba
 import { prisma } from '@/lib/database-service'
 import { Prisma } from '@prisma/client'
 import { PointsService } from '@/lib/services/points-service'
 import { logger } from '@/lib/logger'
 import { notifyNewAccount } from '@/lib/services/notification-service'
-<<<<<<< HEAD
-
-=======
 import { Agent0Client } from '@/agents/agent0/Agent0Client'
 import type { AgentCapabilities } from '@/a2a/types'
->>>>>>> e7e57bba
 
 // Contract addresses
 const IDENTITY_REGISTRY = process.env.NEXT_PUBLIC_IDENTITY_REGISTRY_BASE_SEPOLIA as Address
@@ -108,40 +100,10 @@
   },
 ] as const
 
-<<<<<<< HEAD
-interface RegistrationRequest {
-  walletAddress: string
-  username: string
-  bio?: string
-  displayName?: string
-  profileImageUrl?: string
-  coverImageUrl?: string
-  endpoint?: string
-  referralCode?: string // Referral code from URL param
-}
-
-=======
->>>>>>> e7e57bba
 /**
  * POST /api/auth/onboard
  * Register a user to the on-chain identity system
  */
-<<<<<<< HEAD
-export async function POST(request: NextRequest) {
-  try {
-    // Authenticate user (both regular users and agents)
-    const user = await authenticate(request)
-
-    // Parse request body
-    const body: RegistrationRequest = await request.json()
-    const { walletAddress, username, bio, displayName, profileImageUrl, coverImageUrl, endpoint, referralCode } = body
-
-    // For agents, walletAddress is optional (they use server wallet)
-    // For regular users, walletAddress is required
-    if (!user.isAgent && !walletAddress) {
-      return errorResponse('Wallet address is required', 400)
-    }
-=======
 export const POST = withErrorHandling(async (request: NextRequest) => {
   // Authenticate user (both regular users and agents)
   const user = await authenticate(request)
@@ -155,7 +117,6 @@
   if (!user.isAgent && !walletAddress) {
     throw new BusinessLogicError('Wallet address is required for non-agent users', 'WALLET_REQUIRED');
   }
->>>>>>> e7e57bba
 
   // Generate random username if not provided
   const finalUsername = username || `user_${Math.random().toString(36).substring(2, 10)}_${Date.now().toString(36).substring(2, 6)}`
