/**
 * API Route: /api/comments/[id]/like
 * Methods: POST (like), DELETE (unlike)
 */

import type { NextRequest } from 'next/server';
import { randomUUID } from 'crypto';
import { prisma } from '@/lib/database-service';
import { ensureUserForAuth } from '@/lib/users/ensure-user';
import { authenticate } from '@/lib/api/auth-middleware';
import { withErrorHandling, successResponse } from '@/lib/errors/error-handler';
import { BusinessLogicError, NotFoundError } from '@/lib/errors';
import { IdParamSchema } from '@/lib/validation/schemas';
import { logger } from '@/lib/logger';
import { notifyReactionOnComment } from '@/lib/services/notification-service';
<<<<<<< HEAD
=======
import { generateSnowflakeId } from '@/lib/snowflake';
>>>>>>> fb6d1c3c
/**
 * POST /api/comments/[id]/like
 * Like a comment
 */
export const POST = withErrorHandling(async (
  request: NextRequest,
  context: { params: Promise<{ id: string }> }
) => {
  // Authenticate user
  const user = await authenticate(request);
  const { id: commentId } = IdParamSchema.parse(await context.params);

  // Ensure user exists in database (upsert pattern)
    const displayName = user.walletAddress
      ? `${user.walletAddress.slice(0, 6)}...${user.walletAddress.slice(-4)}`
      : 'Anonymous';

    const { user: dbUser } = await ensureUserForAuth(user, { displayName });
    const canonicalUserId = dbUser.id;

  // Check if comment exists
  const comment = await prisma.comment.findUnique({
    where: { id: commentId },
  });

  if (!comment) {
    throw new NotFoundError('Comment', commentId);
  }

  // Check if already liked
  const existingReaction = await prisma.reaction.findUnique({
    where: {
      commentId_userId_type: {
        commentId,
        userId: canonicalUserId,
        type: 'like',
      },
    },
  });

  if (existingReaction) {
    throw new BusinessLogicError('Comment already liked', 'ALREADY_LIKED');
  }

  // Create like reaction
  const reaction = await prisma.reaction.create({
    data: {
<<<<<<< HEAD
      id: randomUUID(),
=======
      id: generateSnowflakeId(),
>>>>>>> fb6d1c3c
      commentId,
      userId: canonicalUserId,
      type: 'like',
    },
  });

  // Create notification for comment author (if not self-like)
  if (comment.authorId && comment.authorId !== canonicalUserId) {
    await notifyReactionOnComment(
      comment.authorId,
      canonicalUserId,
      commentId,
      comment.postId,
      'like'
    );
  }

  // Get updated like count
  const likeCount = await prisma.reaction.count({
    where: {
      commentId,
      type: 'like',
    },
  });

  logger.info('Comment liked successfully', { commentId, userId: canonicalUserId, likeCount }, 'POST /api/comments/[id]/like');

  return successResponse(
    {
      id: reaction.id,
      commentId,
      likeCount,
      isLiked: true,
      createdAt: reaction.createdAt,
    },
    201
  );
});

/**
 * DELETE /api/comments/[id]/like
 * Unlike a comment
 */
export const DELETE = withErrorHandling(async (
  request: NextRequest,
  context: { params: Promise<{ id: string }> }
) => {
  // Authenticate user
  const user = await authenticate(request);
  const { id: commentId } = IdParamSchema.parse(await context.params);

  // Ensure user exists in database (upsert pattern)
  const displayName = user.walletAddress
    ? `${user.walletAddress.slice(0, 6)}...${user.walletAddress.slice(-4)}`
    : 'Anonymous';

  const { user: dbUser } = await ensureUserForAuth(user, { displayName });
  const canonicalUserId = dbUser.id;

  // Find existing like
  const reaction = await prisma.reaction.findUnique({
    where: {
      commentId_userId_type: {
        commentId,
        userId: canonicalUserId,
        type: 'like',
      },
    },
  });

  if (!reaction) {
    throw new NotFoundError('Like', `${commentId}-${canonicalUserId}`);
  }

  // Delete like
  await prisma.reaction.delete({
    where: {
      id: reaction.id,
    },
  });

  // Get updated like count
  const likeCount = await prisma.reaction.count({
    where: {
      commentId,
      type: 'like',
    },
  });

  logger.info('Comment unliked successfully', { commentId, userId: canonicalUserId, likeCount }, 'DELETE /api/comments/[id]/like');

  return successResponse({
    commentId,
    likeCount,
    isLiked: false,
    message: 'Comment unliked successfully',
  });
});<|MERGE_RESOLUTION|>--- conflicted
+++ resolved
@@ -4,7 +4,6 @@
  */
 
 import type { NextRequest } from 'next/server';
-import { randomUUID } from 'crypto';
 import { prisma } from '@/lib/database-service';
 import { ensureUserForAuth } from '@/lib/users/ensure-user';
 import { authenticate } from '@/lib/api/auth-middleware';
@@ -13,10 +12,7 @@
 import { IdParamSchema } from '@/lib/validation/schemas';
 import { logger } from '@/lib/logger';
 import { notifyReactionOnComment } from '@/lib/services/notification-service';
-<<<<<<< HEAD
-=======
 import { generateSnowflakeId } from '@/lib/snowflake';
->>>>>>> fb6d1c3c
 /**
  * POST /api/comments/[id]/like
  * Like a comment
@@ -64,11 +60,7 @@
   // Create like reaction
   const reaction = await prisma.reaction.create({
     data: {
-<<<<<<< HEAD
-      id: randomUUID(),
-=======
       id: generateSnowflakeId(),
->>>>>>> fb6d1c3c
       commentId,
       userId: canonicalUserId,
       type: 'like',
