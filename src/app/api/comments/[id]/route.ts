/**
 * API Route: /api/comments/[id]
 * Methods: PATCH (edit), DELETE (delete)
 */

import type { NextRequest } from 'next/server';
<<<<<<< HEAD
import {
  authenticate,
  authErrorResponse,
  successResponse,
  errorResponse,
} from '@/lib/api/auth-middleware';
=======
import { prisma } from '@/lib/database-service';
import { authenticate } from '@/lib/api/auth-middleware';
import { withErrorHandling, successResponse } from '@/lib/errors/error-handler';
import { BusinessLogicError, NotFoundError, AuthorizationError } from '@/lib/errors';
import { IdParamSchema, UpdateCommentSchema } from '@/lib/validation/schemas';
>>>>>>> e7e57bba
import { logger } from '@/lib/logger';
import { prisma } from '@/lib/prisma';

<<<<<<< HEAD

=======
>>>>>>> e7e57bba
/**
 * PATCH /api/comments/[id]
 * Edit a comment (only by the author)
 */
export const PATCH = withErrorHandling(async (
  request: NextRequest,
  context?: { params: Promise<{ id: string }> }
) => {
  // Authenticate user
  const user = await authenticate(request);
  const params = await (context?.params || Promise.reject(new BusinessLogicError('Missing route context', 'MISSING_CONTEXT')));
  const { id: commentId } = IdParamSchema.parse(params);

  // Parse and validate request body
  const body = await request.json();
  const { content } = UpdateCommentSchema.parse(body);

  // Find comment
  const comment = await prisma.comment.findUnique({
    where: { id: commentId },
  });

  if (!comment) {
    throw new NotFoundError('Comment', commentId);
  }

  // Check if user is the author
  if (comment.authorId !== user.userId) {
    throw new AuthorizationError('You can only edit your own comments', 'comment', 'edit');
  }

  // Update comment
  const updatedComment = await prisma.comment.update({
    where: { id: commentId },
    data: {
      content: content.trim(),
    },
    include: {
      author: {
        select: {
          id: true,
          displayName: true,
          username: true,
          profileImageUrl: true,
        },
      },
      _count: {
        select: {
          reactions: true,
          replies: true,
        },
      },
    },
  });

  logger.info('Comment updated successfully', { commentId, userId: user.userId }, 'PATCH /api/comments/[id]');

  return successResponse({
    id: updatedComment.id,
    content: updatedComment.content,
    postId: updatedComment.postId,
    authorId: updatedComment.authorId,
    parentCommentId: updatedComment.parentCommentId,
    createdAt: updatedComment.createdAt,
    updatedAt: updatedComment.updatedAt,
    author: updatedComment.author,
    likeCount: updatedComment._count.reactions,
    replyCount: updatedComment._count.replies,
  });
});

/**
 * DELETE /api/comments/[id]
 * Delete a comment (only by the author)
 */
export const DELETE = withErrorHandling(async (
  request: NextRequest,
  context?: { params: Promise<{ id: string }> }
) => {
  // Authenticate user
  const user = await authenticate(request);
  const params = await (context?.params || Promise.reject(new BusinessLogicError('Missing route context', 'MISSING_CONTEXT')));
  const { id: commentId } = IdParamSchema.parse(params);

  // Find comment
  const comment = await prisma.comment.findUnique({
    where: { id: commentId },
    include: {
      _count: {
        select: {
          replies: true,
        },
      },
    },
  });

  if (!comment) {
    throw new NotFoundError('Comment', commentId);
  }

  // Check if user is the author
  if (comment.authorId !== user.userId) {
    throw new AuthorizationError('You can only delete your own comments', 'comment', 'delete');
  }

  // Delete comment (cascade will delete reactions and replies)
  await prisma.comment.delete({
    where: { id: commentId },
  });

  logger.info('Comment deleted successfully', { commentId, userId: user.userId, deletedRepliesCount: comment._count.replies }, 'DELETE /api/comments/[id]');

  return successResponse({
    message: 'Comment deleted successfully',
    deletedCommentId: commentId,
    deletedRepliesCount: comment._count.replies,
  });
});<|MERGE_RESOLUTION|>--- conflicted
+++ resolved
@@ -4,27 +4,12 @@
  */
 
 import type { NextRequest } from 'next/server';
-<<<<<<< HEAD
-import {
-  authenticate,
-  authErrorResponse,
-  successResponse,
-  errorResponse,
-} from '@/lib/api/auth-middleware';
-=======
 import { prisma } from '@/lib/database-service';
 import { authenticate } from '@/lib/api/auth-middleware';
 import { withErrorHandling, successResponse } from '@/lib/errors/error-handler';
 import { BusinessLogicError, NotFoundError, AuthorizationError } from '@/lib/errors';
 import { IdParamSchema, UpdateCommentSchema } from '@/lib/validation/schemas';
->>>>>>> e7e57bba
 import { logger } from '@/lib/logger';
-import { prisma } from '@/lib/prisma';
-
-<<<<<<< HEAD
-
-=======
->>>>>>> e7e57bba
 /**
  * PATCH /api/comments/[id]
  * Edit a comment (only by the author)
