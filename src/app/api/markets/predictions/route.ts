/**
 * Prediction Markets API
 * 
 * @route GET /api/markets/predictions
 * @access Public (enhanced with authentication)
 * 
 * @description
 * Retrieves active prediction markets with real-time pricing, share counts,
 * and optional user position data. Implements automated market maker (AMM)
 * pricing model with yes/no binary outcomes. Supports both anonymous and
 * authenticated access with position tracking.
 * 
 * **Market Data Includes:**
 * - **Question Details:** text, status, creation/resolution dates, outcomes
 * - **Market Pricing:** yes/no share counts, implied probabilities
 * - **User Positions:** shares owned, entry price, current value, unrealized P&L
 * - **Scenario Context:** associated scenario/event ID
 * 
 * **Pricing Model:**
 * Markets use an Automated Market Maker (AMM) where:
 * - Price = shares / totalShares
 * - Yes Price = yesShares / (yesShares + noShares)
 * - No Price = noShares / (yesShares + noShares)
 * - Prices represent implied probability (0.0 to 1.0)
 * 
 * **Market States:**
 * - `active` - Open for trading
 * - `resolved` - Outcome determined
 * - `cancelled` - Market cancelled/invalid
 * 
 * **User Position Metrics:**
 * When `userId` provided and user has positions:
 * - `shares` - Number of shares owned
 * - `avgPrice` - Average entry price
 * - `currentPrice` - Current market price
 * - `currentValue` - Current position value
 * - `costBasis` - Total cost of position
 * - `unrealizedPnL` - Unrealized profit/loss
 * 
 * **Row Level Security (RLS):**
 * Uses context-aware database access:
 * - Authenticated users: `asUser()` with user context
 * - Unauthenticated: `asPublic()` with read-only access
 * 
 * **GET /api/markets/predictions - Get Prediction Markets**
 * 
 * @query {string} [userId] - User ID to include position data
 * 
 * @returns {object} Prediction markets response
 * @property {boolean} success - Operation success status
 * @property {array} questions - Array of prediction market objects
 * @property {number} count - Total markets count
 * 
 * **Question Object Fields:**
 * @property {string} id - Question/market ID
 * @property {number} questionNumber - Sequential question number
 * @property {string} text - Question text
 * @property {string} status - Market status
 * @property {string} createdDate - Creation timestamp
 * @property {string} resolutionDate - Resolution deadline
 * @property {string} [resolvedOutcome] - Outcome if resolved
 * @property {string} scenario - Associated scenario ID
 * @property {number} yesShares - Yes shares in market
 * @property {number} noShares - No shares in market
 * @property {object} [userPosition] - User position (if userId provided)
 * 
 * @throws {400} Bad Request - Invalid query parameters
 * @throws {500} Internal Server Error
 * 
 * @example
 * ```typescript
 * // Get all active markets (public)
 * const markets = await fetch('/api/markets/predictions')
 *   .then(r => r.json());
 * 
 * markets.questions.forEach(q => {
 *   const yesPrice = q.yesShares / (q.yesShares + q.noShares);
 *   const noPrice = q.noShares / (q.yesShares + q.noShares);
 *   console.log(`${q.text}: YES ${(yesPrice * 100).toFixed(1)}%`);
 * });
 * 
 * // Get markets with user positions
 * const userMarkets = await fetch(`/api/markets/predictions?userId=${userId}`, {
 *   headers: { 'Authorization': `Bearer ${token}` }
 * }).then(r => r.json());
 * 
 * userMarkets.questions.forEach(q => {
 *   if (q.userPosition) {
 *     const { shares, avgPrice, currentPrice, unrealizedPnL } = q.userPosition;
 *     console.log(`Position: ${shares} @ $${avgPrice}, P&L: $${unrealizedPnL}`);
 *   }
 * });
 * ```
 * 
 * @see {@link /lib/database-service} Database query layer
 * @see {@link /lib/db/context} RLS context management
 * @see {@link /api/markets/predictions/[id]/buy} Buy shares endpoint
 * @see {@link /api/markets/predictions/[id]/sell} Sell shares endpoint
 * @see {@link /src/app/markets/page.tsx} Markets UI
 */

import type { NextRequest } from 'next/server';
<<<<<<< HEAD
import { db } from '@/lib/database-service';
import type { Market, Position } from '@prisma/client';
=======
import db from '@/lib/database-service';
>>>>>>> b6d76cf1
import { optionalAuth } from '@/lib/api/auth-middleware';
import { asUser, asPublic } from '@/lib/db/context';
import { withErrorHandling, successResponse } from '@/lib/errors/error-handler';
import { MarketQuerySchema } from '@/lib/validation/schemas';
import { logger } from '@/lib/logger';
import { z } from 'zod';
import { PredictionPricing } from '@/lib/prediction-pricing';

const FALLBACK_PROBABILITY = 0.5;

type PositionWithMarket = Position & { Market?: Market | null };

function buildPositionSnapshot(
  p: PositionWithMarket,
  market?: Market | null
) {
  const yesShares = market ? Number(market.yesShares) : 0;
  const noShares = market ? Number(market.noShares) : 0;
  const totalShares = yesShares + noShares;
  const shares = Number(p.shares);
  const avgPrice = Number(p.avgPrice);
  const costBasis = shares * avgPrice;
  const sideKey = p.side ? 'yes' : 'no';

  let currentValue = costBasis;
  let currentUnitPrice = shares > 0 ? avgPrice : 0;

  if (shares > 0 && yesShares > 0 && noShares > 0) {
    try {
      const sellPreview = PredictionPricing.calculateSell(
        yesShares,
        noShares,
        sideKey,
        shares
      );
      currentValue = sellPreview.totalCost;
      currentUnitPrice = sellPreview.totalCost / shares;
    } catch (error) {
      logger.warn('Failed to compute prediction MTM value', { error, marketId: p.marketId });
    }
  }

  const currentProbability = totalShares > 0
    ? PredictionPricing.getCurrentPrice(yesShares, noShares, sideKey)
    : FALLBACK_PROBABILITY;

  const unrealizedPnL = currentValue - costBasis;
  const payoutMultiplier = 1 + avgPrice;
  const maxPayout = shares * payoutMultiplier;

  return {
    id: p.id,
    marketId: p.marketId,
    question: market?.question ?? '',
    side: p.side ? 'YES' : 'NO',
    shares,
    avgPrice,
    currentPrice: currentUnitPrice,
    currentProbability,
    currentValue,
    costBasis,
    unrealizedPnL,
    maxPayout,
    resolved: market?.resolved ?? false,
    resolution: market?.resolution ?? null,
  };
}

/**
 * GET /api/markets/predictions
 * Get active prediction questions with optional user positions
 */
export const GET = withErrorHandling(async (request: NextRequest) => {
  const questions = await db().getActiveQuestions();
  const { searchParams } = new URL(request.url);

  const queryParse = MarketQuerySchema.merge(z.object({ userId: z.string().optional() })).partial().safeParse(Object.fromEntries(searchParams));

  if (!queryParse.success) {
    return successResponse({ error: 'Invalid query parameters', details: queryParse.error.flatten() }, 400);
  }

  const { userId } = queryParse.data;

  // Optional auth
  const authUser = await optionalAuth(request).catch(() => null);

  // Get markets and user positions with RLS
  const { markets, userPositionsMap } = (authUser && authUser.userId)
    ? await asUser(authUser, async (dbPrisma) => {
    // Get all markets to check if they exist and get share counts
    const marketIds = questions.map(q => String(q.id));
    const marketsList = await dbPrisma.market.findMany({
      where: {
        id: { in: marketIds },
      },
    });
    const marketMap = new Map(marketsList.map(m => [m.id, m]));

    // Get user positions if userId provided
    const positionsMap = new Map();
    if (userId) {
      const positions = await dbPrisma.position.findMany({
        where: {
          userId: userId,
          marketId: { in: marketIds },
        },
        include: {
          Market: true,
        },
      });

      // Create map of marketId -> position data
      positions.forEach(p => {
        const market = p.Market;
        const snapshot = buildPositionSnapshot(p, market);
        const existingPositions = positionsMap.get(p.marketId) ?? [];
        positionsMap.set(p.marketId, [...existingPositions, snapshot]);
      });
    }

    return { markets: marketMap, userPositionsMap: positionsMap };
  })
    : await asPublic(async (dbPrisma) => {
      // Get all markets to check if they exist and get share counts
      const marketIds = questions.map(q => String(q.id));
      const marketsList = await dbPrisma.market.findMany({
        where: {
          id: { in: marketIds },
        },
      });
      const marketMap = new Map(marketsList.map(m => [m.id, m]));

      // Get user positions if userId provided
      const positionsMap = new Map();
      if (userId) {
        const positions = await dbPrisma.position.findMany({
          where: {
            userId: userId,
            marketId: { in: marketIds },
          },
          include: {
            Market: true,
          },
        });

        // Create map of marketId -> position data
        positions.forEach(p => {
          const market = p.Market;
          const snapshot = buildPositionSnapshot(p, market);
          const existingPositions = positionsMap.get(p.marketId) ?? [];
          positionsMap.set(p.marketId, [...existingPositions, snapshot]);
        });
      }

      return { markets: marketMap, userPositionsMap: positionsMap };
    });

  const questionsData = questions.map(q => {
    const marketId = String(q.id);
    const market = markets.get(marketId);
    const userPositions = userPositionsMap.get(marketId) ?? [];
    const primaryPosition = userPositions[0] ?? null;

    return {
      id: q.id, // Use actual question ID (string), not questionNumber
      questionNumber: q.questionNumber, // Also include questionNumber for reference
      text: q.text,
      status: q.status,
      createdDate: q.createdDate,
      resolutionDate: q.resolutionDate,
      resolvedOutcome: q.resolvedOutcome,
      scenario: q.scenarioId,
      yesShares: market ? Number(market.yesShares) : 0,
      noShares: market ? Number(market.noShares) : 0,
      // Include user position if exists
      userPosition: primaryPosition,
      userPositions,
    };
  });

  logger.info('Prediction markets fetched successfully', { count: questionsData.length, hasUserId: !!userId }, 'GET /api/markets/predictions');

  return successResponse({
    success: true,
    questions: questionsData,
    count: questionsData.length,
  });
});<|MERGE_RESOLUTION|>--- conflicted
+++ resolved
@@ -100,12 +100,8 @@
  */
 
 import type { NextRequest } from 'next/server';
-<<<<<<< HEAD
-import { db } from '@/lib/database-service';
+import db from '@/lib/database-service';
 import type { Market, Position } from '@prisma/client';
-=======
-import db from '@/lib/database-service';
->>>>>>> b6d76cf1
 import { optionalAuth } from '@/lib/api/auth-middleware';
 import { asUser, asPublic } from '@/lib/db/context';
 import { withErrorHandling, successResponse } from '@/lib/errors/error-handler';
