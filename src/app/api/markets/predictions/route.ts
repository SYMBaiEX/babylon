--- conflicted
+++ resolved
@@ -5,14 +5,6 @@
  * Query params: ?userId=xxx - Include user positions if authenticated
  */
 
-<<<<<<< HEAD
-import { db } from '@/lib/database-service';
-import { NextResponse } from 'next/server';
-import { logger } from '@/lib/logger';
-import type { NextRequest } from 'next/server';
-import { prisma } from '@/lib/prisma';
-
-=======
 import type { NextRequest } from 'next/server';
 import { db, prisma } from '@/lib/database-service';
 import { withErrorHandling, successResponse } from '@/lib/errors/error-handler';
@@ -41,7 +33,6 @@
   
   const userIdParam = searchParams.get('userId');
   const userId = userIdParam ? UserIdParamSchema.parse({ userId: userIdParam }).userId : undefined;
->>>>>>> e7e57bba
 
   // Get all markets to check if they exist and get share counts
   const marketIds = questions.map(q => String(q.id));
