--- conflicted
+++ resolved
@@ -5,29 +5,14 @@
 
 import type { NextRequest } from 'next/server';
 import { Prisma } from '@prisma/client';
-<<<<<<< HEAD
-import {
-  authenticate,
-  authErrorResponse,
-  successResponse,
-  errorResponse,
-} from '@/lib/api/auth-middleware';
-=======
 import { prisma } from '@/lib/database-service';
 import { withErrorHandling, successResponse } from '@/lib/errors/error-handler';
 import { NotFoundError, BusinessLogicError } from '@/lib/errors';
 import { PredictionMarketSellSchema } from '@/lib/validation/schemas/trade';
->>>>>>> e7e57bba
 import { WalletService } from '@/lib/services/wallet-service';
 import { PredictionPricing } from '@/lib/prediction-pricing';
 import { authenticate } from '@/lib/api/auth-middleware';
 import { logger } from '@/lib/logger';
-import { prisma } from '@/lib/prisma';
-
-<<<<<<< HEAD
-
-=======
->>>>>>> e7e57bba
 /**
  * POST /api/markets/predictions/[id]/sell
  * Sell shares from prediction market position
