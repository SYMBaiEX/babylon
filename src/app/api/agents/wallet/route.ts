--- conflicted
+++ resolved
@@ -5,21 +5,13 @@
  */
 
 import type { NextRequest } from 'next/server';
-<<<<<<< HEAD
-import { successResponse, errorResponse } from '@/lib/api/auth-middleware';
-import { verifyAgentSession } from '../auth/route';
-=======
 import { prisma } from '@/lib/database-service';
 import { withErrorHandling, successResponse } from '@/lib/errors/error-handler';
 import { AuthorizationError } from '@/lib/errors';
 import { verifyAgentSession } from '@/lib/auth/agent-auth';
->>>>>>> e7e57bba
 import { logger } from '@/lib/logger';
 import { WalletService } from '@/lib/services/wallet-service';
-import { prisma } from '@/lib/prisma';
 
-<<<<<<< HEAD
-=======
 /**
  * GET /api/agents/wallet
  * Returns wallet balance for authenticated agent
@@ -30,7 +22,6 @@
   if (!authHeader || !authHeader.startsWith('Bearer ')) {
     throw new AuthorizationError('Missing or invalid authorization header', 'wallet', 'read');
   }
->>>>>>> e7e57bba
 
   const sessionToken = authHeader.substring(7);
   const session = verifyAgentSession(sessionToken);
