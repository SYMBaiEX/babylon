--- conflicted
+++ resolved
@@ -5,29 +5,13 @@
  */
 
 import type { NextRequest } from 'next/server';
-<<<<<<< HEAD
-import { successResponse, errorResponse } from '@/lib/api/auth-middleware';
-import { verifyAgentSession } from '../auth/route';
-=======
 import { prisma } from '@/lib/database-service';
 import { withErrorHandling, successResponse } from '@/lib/errors/error-handler';
 import { AuthorizationError, NotFoundError } from '@/lib/errors';
 import { verifyAgentSession } from '@/lib/auth/agent-auth';
->>>>>>> e7e57bba
 import { getPerpsEngine } from '@/lib/perps-service';
 import { logger } from '@/lib/logger';
-import { prisma } from '@/lib/prisma';
 
-<<<<<<< HEAD
-
-export async function GET(request: NextRequest) {
-  try {
-    // Get session token from Authorization header
-    const authHeader = request.headers.get('Authorization');
-    if (!authHeader || !authHeader.startsWith('Bearer ')) {
-      return errorResponse('Missing or invalid authorization header', 401);
-    }
-=======
 /**
  * GET /api/agents/positions
  * Returns positions for authenticated agent
@@ -38,7 +22,6 @@
   if (!authHeader || !authHeader.startsWith('Bearer ')) {
     throw new AuthorizationError('Missing or invalid authorization header', 'positions', 'read');
   }
->>>>>>> e7e57bba
 
   const sessionToken = authHeader.substring(7);
   const session = verifyAgentSession(sessionToken);
