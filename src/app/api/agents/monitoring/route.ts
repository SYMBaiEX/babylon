--- conflicted
+++ resolved
@@ -8,14 +8,6 @@
  * - Agent health status
  */
 
-<<<<<<< HEAD
-import { authenticate, errorResponse, successResponse } from '@/lib/api/auth-middleware'
-import { prisma } from '@/lib/database-service'
-import { logger } from '@/lib/logger'
-import type { Prisma } from '@prisma/client'
-import type { NextRequest } from 'next/server'
-
-=======
 import type { NextRequest } from 'next/server'
 import { prisma } from '@/lib/database-service'
 import type { Prisma } from '@prisma/client'
@@ -24,7 +16,6 @@
 import { authenticate } from '@/lib/api/auth-middleware'
 import { logger } from '@/lib/logger'
 import { AgentMonitoringQuerySchema } from '@/lib/validation/schemas'
->>>>>>> e7e57bba
 
 interface AgentActivity {
   agentId: string
