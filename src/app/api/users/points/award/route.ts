/**
 * Points Award API Route
 *
 * Awards points to users for various achievements and milestones
 * Tracks transactions for transparency
 */

<<<<<<< HEAD
import type { NextRequest } from 'next/server'
import { prisma } from '@/lib/database-service'
import { Prisma } from '@prisma/client'
import { errorResponse, successResponse } from '@/lib/api/auth-middleware'
import { logger } from '@/lib/logger'


interface AwardPointsRequest {
  userId: string
  amount: number
  reason: string
}
=======
import type { NextRequest } from 'next/server';
import { Prisma } from '@prisma/client';
import { prisma } from '@/lib/database-service';
import { withErrorHandling, successResponse } from '@/lib/errors/error-handler';
import { BusinessLogicError, NotFoundError } from '@/lib/errors';
import { AwardPointsSchema, UserIdParamSchema } from '@/lib/validation/schemas';
import { logger } from '@/lib/logger';
>>>>>>> e7e57bba

/**
 * POST /api/users/points/award
 * Award points to a user
 */
export const POST = withErrorHandling(async (request: NextRequest) => {
  // Parse and validate request body
  const body = await request.json();
  const { userId, points: amount, reason, description } = AwardPointsSchema.parse(body);

  // Verify user exists and get current balance
  const user = await prisma.user.findUnique({
    where: { id: userId },
    select: {
      id: true,
      virtualBalance: true,
      totalDeposited: true,
    },
  });

  if (!user) {
    throw new NotFoundError('User', userId);
  }

  // Calculate balance changes
  const balanceBefore = new Prisma.Decimal(user.virtualBalance.toString());
  const amountDecimal = new Prisma.Decimal(amount);
  const balanceAfter = balanceBefore.plus(amountDecimal);

  // Award points by creating a deposit transaction
  const transaction = await prisma.balanceTransaction.create({
    data: {
      userId: user.id,
      type: 'deposit',
      amount: amountDecimal,
      balanceBefore,
      balanceAfter,
      description: description || reason, // Use custom description if provided, otherwise use reason enum
    },
  });

  // Update user's virtual balance
  const updatedUser = await prisma.user.update({
    where: { id: user.id },
    data: {
      virtualBalance: {
        increment: amount,
      },
      totalDeposited: {
        increment: amount,
      },
    },
    select: {
      id: true,
      virtualBalance: true,
      totalDeposited: true,
    },
  });

  logger.info(`Successfully awarded ${amount} points`, { userId, amount, reason }, 'POST /api/users/points/award');

  return successResponse({
    message: `Successfully awarded ${amount} points`,
    transaction: {
      id: transaction.id,
      amount: transaction.amount.toString(),
      reason: transaction.description,
      timestamp: transaction.createdAt,
      balanceBefore: transaction.balanceBefore.toString(),
      balanceAfter: transaction.balanceAfter.toString(),
    },
    user: {
      id: updatedUser.id,
      virtualBalance: updatedUser.virtualBalance.toString(),
      totalDeposited: updatedUser.totalDeposited.toString(),
    },
  });
});

/**
 * GET /api/users/points/award?userId={userId}
 * Get points award history for a user
 */
export const GET = withErrorHandling(async (request: NextRequest) => {
  const { searchParams } = new URL(request.url);
  const userIdParam = searchParams.get('userId');
  
  if (!userIdParam) {
    throw new BusinessLogicError('User ID is required', 'USER_ID_REQUIRED');
  }
  
  // Validate userId format
  const { userId } = UserIdParamSchema.parse({ userId: userIdParam });

  // Fetch deposit transactions (points awards)
  const transactions = await prisma.balanceTransaction.findMany({
    where: {
      userId,
      type: 'deposit',
    },
    orderBy: {
      createdAt: 'desc',
    },
    select: {
      id: true,
      amount: true,
      description: true,
      createdAt: true,
      balanceBefore: true,
      balanceAfter: true,
    },
  });

  logger.info('Points award history fetched', { userId, transactionCount: transactions.length }, 'GET /api/users/points/award');

  return successResponse({
    transactions: transactions.map(tx => ({
      id: tx.id,
      amount: tx.amount.toString(),
      reason: tx.description,
      timestamp: tx.createdAt,
      balanceBefore: tx.balanceBefore.toString(),
      balanceAfter: tx.balanceAfter.toString(),
    })),
  });
});<|MERGE_RESOLUTION|>--- conflicted
+++ resolved
@@ -5,28 +5,14 @@
  * Tracks transactions for transparency
  */
 
-<<<<<<< HEAD
+import { successResponse } from '@/lib/api/auth-middleware'
+import { prisma } from '@/lib/database-service'
+import { BusinessLogicError, NotFoundError } from '@/lib/errors'
+import { withErrorHandling } from '@/lib/errors/error-handler'
+import { logger } from '@/lib/logger'
+import { AwardPointsSchema, UserIdParamSchema } from '@/lib/validation/schemas'
+import { Prisma } from '@prisma/client'
 import type { NextRequest } from 'next/server'
-import { prisma } from '@/lib/database-service'
-import { Prisma } from '@prisma/client'
-import { errorResponse, successResponse } from '@/lib/api/auth-middleware'
-import { logger } from '@/lib/logger'
-
-
-interface AwardPointsRequest {
-  userId: string
-  amount: number
-  reason: string
-}
-=======
-import type { NextRequest } from 'next/server';
-import { Prisma } from '@prisma/client';
-import { prisma } from '@/lib/database-service';
-import { withErrorHandling, successResponse } from '@/lib/errors/error-handler';
-import { BusinessLogicError, NotFoundError } from '@/lib/errors';
-import { AwardPointsSchema, UserIdParamSchema } from '@/lib/validation/schemas';
-import { logger } from '@/lib/logger';
->>>>>>> e7e57bba
 
 /**
  * POST /api/users/points/award
