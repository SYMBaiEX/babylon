/**
 * Points Award API Route
 *
 * Awards points to users for various achievements and milestones
 * Tracks transactions for transparency
 */

<<<<<<< HEAD
import { successResponse } from '@/lib/api/auth-middleware'
import { prisma } from '@/lib/database-service'
import { BusinessLogicError } from '@/lib/errors'
import { withErrorHandling } from '@/lib/errors/error-handler'
import { logger } from '@/lib/logger'
import { AwardPointsSchema, UserIdParamSchema } from '@/lib/validation/schemas'
import { Prisma } from '@prisma/client'
import type { NextRequest } from 'next/server'
import { requireUserByIdentifier } from '@/lib/users/user-lookup'
import { generateSnowflakeId } from '@/lib/snowflake'
=======
import { successResponse } from '@/lib/api/auth-middleware';
import { prisma } from '@/lib/database-service';
import { BusinessLogicError } from '@/lib/errors';
import { withErrorHandling } from '@/lib/errors/error-handler';
import { logger } from '@/lib/logger';
import { requireUserByIdentifier } from '@/lib/users/user-lookup';
import { AwardPointsSchema, UserIdParamSchema } from '@/lib/validation/schemas';
import { Prisma } from '@prisma/client';
import type { NextRequest } from 'next/server';
import { generateSnowflakeId } from '@/lib/snowflake';
>>>>>>> fb6d1c3c

/**
 * POST /api/users/points/award
 * Award points to a user
 */
export const POST = withErrorHandling(async (request: NextRequest) => {
  // Parse and validate request body
  const body = await request.json();
  const { userId, points: amount, reason, description } = AwardPointsSchema.parse(body);

  // Verify user exists and get current balance
  const user = await requireUserByIdentifier(userId, {
    id: true,
    virtualBalance: true,
    totalDeposited: true,
  });

  // Calculate balance changes
  const balanceBefore = new Prisma.Decimal(user.virtualBalance.toString());
  const amountDecimal = new Prisma.Decimal(amount);
  const balanceAfter = balanceBefore.plus(amountDecimal);

  // Award points by creating a deposit transaction
  const transaction = await prisma.balanceTransaction.create({
    data: {
      id: generateSnowflakeId(),
      userId: user.id,
      type: 'deposit',
      amount: amountDecimal,
      balanceBefore,
      balanceAfter,
      description: description || reason, // Use custom description if provided, otherwise use reason enum
    },
  });

  // Update user's virtual balance
  const updatedUser = await prisma.user.update({
    where: { id: user.id },
    data: {
      virtualBalance: {
        increment: amount,
      },
      totalDeposited: {
        increment: amount,
      },
    },
    select: {
      id: true,
      virtualBalance: true,
      totalDeposited: true,
    },
  });

  logger.info(`Successfully awarded ${amount} points`, { userId: user.id, amount, reason }, 'POST /api/users/points/award');

  return successResponse({
    message: `Successfully awarded ${amount} points`,
    transaction: {
      id: transaction.id,
      amount: transaction.amount.toString(),
      reason: transaction.description,
      timestamp: transaction.createdAt,
      balanceBefore: transaction.balanceBefore.toString(),
      balanceAfter: transaction.balanceAfter.toString(),
    },
    user: {
      id: updatedUser.id,
      virtualBalance: updatedUser.virtualBalance.toString(),
      totalDeposited: updatedUser.totalDeposited.toString(),
    },
  });
});

/**
 * GET /api/users/points/award?userId={userId}
 * Get points award history for a user
 */
export const GET = withErrorHandling(async (request: NextRequest) => {
  const { searchParams } = new URL(request.url);
  const userIdParam = searchParams.get('userId');
  
  if (!userIdParam) {
    throw new BusinessLogicError('User ID is required', 'USER_ID_REQUIRED');
  }
  
  // Validate userId format
  const { userId } = UserIdParamSchema.parse({ userId: userIdParam });
  const targetUser = await requireUserByIdentifier(userId, { id: true });
  const canonicalUserId = targetUser.id;

  // Fetch deposit transactions (points awards)
  const transactions = await prisma.balanceTransaction.findMany({
    where: {
      userId: canonicalUserId,
      type: 'deposit',
    },
    orderBy: {
      createdAt: 'desc',
    },
    select: {
      id: true,
      amount: true,
      description: true,
      createdAt: true,
      balanceBefore: true,
      balanceAfter: true,
    },
  });

  logger.info('Points award history fetched', { userId: canonicalUserId, transactionCount: transactions.length }, 'GET /api/users/points/award');

  return successResponse({
    transactions: transactions.map(tx => ({
      id: tx.id,
      amount: tx.amount.toString(),
      reason: tx.description,
      timestamp: tx.createdAt,
      balanceBefore: tx.balanceBefore.toString(),
      balanceAfter: tx.balanceAfter.toString(),
    })),
  });
});<|MERGE_RESOLUTION|>--- conflicted
+++ resolved
@@ -5,18 +5,6 @@
  * Tracks transactions for transparency
  */
 
-<<<<<<< HEAD
-import { successResponse } from '@/lib/api/auth-middleware'
-import { prisma } from '@/lib/database-service'
-import { BusinessLogicError } from '@/lib/errors'
-import { withErrorHandling } from '@/lib/errors/error-handler'
-import { logger } from '@/lib/logger'
-import { AwardPointsSchema, UserIdParamSchema } from '@/lib/validation/schemas'
-import { Prisma } from '@prisma/client'
-import type { NextRequest } from 'next/server'
-import { requireUserByIdentifier } from '@/lib/users/user-lookup'
-import { generateSnowflakeId } from '@/lib/snowflake'
-=======
 import { successResponse } from '@/lib/api/auth-middleware';
 import { prisma } from '@/lib/database-service';
 import { BusinessLogicError } from '@/lib/errors';
@@ -27,7 +15,6 @@
 import { Prisma } from '@prisma/client';
 import type { NextRequest } from 'next/server';
 import { generateSnowflakeId } from '@/lib/snowflake';
->>>>>>> fb6d1c3c
 
 /**
  * POST /api/users/points/award
