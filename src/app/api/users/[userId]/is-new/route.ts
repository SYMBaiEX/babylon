/**
 * API Route: /api/users/[userId]/is-new
 * Methods: GET (check if user needs setup)
 */

import {
  authenticate,
  successResponse
} from '@/lib/api/auth-middleware';
<<<<<<< HEAD
import { asUser } from '@/lib/db/context';
=======
>>>>>>> 7b5df7ab
import { AuthorizationError, BusinessLogicError } from '@/lib/errors';
import { withErrorHandling } from '@/lib/errors/error-handler';
import { logger } from '@/lib/logger';
import { UserIdParamSchema } from '@/lib/validation/schemas';
import type { NextRequest } from 'next/server';
import { findUserByIdentifier } from '@/lib/users/user-lookup';

/**
 * GET /api/users/[userId]/is-new
 * Check if user needs profile setup
 */
export const GET = withErrorHandling(async (
  request: NextRequest,
  context?: { params: Promise<{ userId: string }> }
) => {
  // Optional authentication - if not authenticated, return needsSetup: false
  const authUser = await authenticate(request).catch(() => null);
  const params = await (context?.params || Promise.reject(new BusinessLogicError('Missing route context', 'MISSING_CONTEXT')));
  const { userId } = UserIdParamSchema.parse(params);

  if (!authUser) {
    logger.info('Unauthenticated user checking is-new status', {}, 'GET /api/users/[userId]/is-new');
    return successResponse({ needsSetup: false });
  }

<<<<<<< HEAD
  // Ensure requesting user matches the userId in the URL
  if (authUser.userId !== userId) {
    throw new AuthorizationError('You can only check your own setup status', 'user-setup', 'read');
  }

  // Check if user exists and needs setup with RLS
  const dbUser = await asUser(authUser, async (db) => {
    return await db.user.findUnique({
      where: { id: userId },
      select: {
        id: true,
        username: true,
        displayName: true,
        bio: true,
        profileImageUrl: true,
        profileComplete: true,
        hasUsername: true,
        hasBio: true,
        hasProfileImage: true,
        onChainRegistered: true,
        nftTokenId: true,
      },
    });
=======
  // Check if user exists and needs setup
  const dbUser = await findUserByIdentifier(userId, {
    id: true,
    username: true,
    displayName: true,
    bio: true,
    profileImageUrl: true,
    profileComplete: true,
    hasUsername: true,
    hasBio: true,
    hasProfileImage: true,
>>>>>>> 7b5df7ab
  });

  const canonicalUserId = dbUser?.id ?? userId;

  // Ensure requesting user matches the target user
  if (authUser.userId !== canonicalUserId) {
    throw new AuthorizationError('You can only check your own setup status', 'user-setup', 'read');
  }

  if (!dbUser) {
    // User doesn't exist yet - needs setup
<<<<<<< HEAD
    logger.info('User not found, needs setup', { userId }, 'GET /api/users/[userId]/is-new');
    return successResponse({ needsSetup: true, hasUsername: false, isRegistered: false });
=======
    logger.info('User not found, needs setup', { userId: canonicalUserId }, 'GET /api/users/[userId]/is-new');
    return successResponse({ needsSetup: true });
>>>>>>> 7b5df7ab
  }

  // Check if profile is complete
  // User needs setup if they don't have username, displayName, bio, or Agent0 registration
  const needsSetup = !dbUser.profileComplete && (
    !dbUser.username ||
    !dbUser.displayName ||
    !dbUser.hasUsername ||
    !dbUser.hasBio ||
    !dbUser.onChainRegistered  // Must be registered to Agent0
  );

<<<<<<< HEAD
  logger.info('User setup status checked', { 
    userId, 
    needsSetup, 
    hasUsername: dbUser.hasUsername,
    onChainRegistered: dbUser.onChainRegistered 
  }, 'GET /api/users/[userId]/is-new');
=======
  logger.info('User setup status checked', { userId: canonicalUserId, needsSetup }, 'GET /api/users/[userId]/is-new');
>>>>>>> 7b5df7ab

  return successResponse({
    needsSetup,
    profileComplete: dbUser.profileComplete || false,
    hasUsername: dbUser.hasUsername || false,
    hasBio: dbUser.hasBio || false,
    hasProfileImage: dbUser.hasProfileImage || false,
    isRegistered: dbUser.onChainRegistered || false,
    tokenId: dbUser.nftTokenId,
  });
});<|MERGE_RESOLUTION|>--- conflicted
+++ resolved
@@ -7,10 +7,6 @@
   authenticate,
   successResponse
 } from '@/lib/api/auth-middleware';
-<<<<<<< HEAD
-import { asUser } from '@/lib/db/context';
-=======
->>>>>>> 7b5df7ab
 import { AuthorizationError, BusinessLogicError } from '@/lib/errors';
 import { withErrorHandling } from '@/lib/errors/error-handler';
 import { logger } from '@/lib/logger';
@@ -36,31 +32,6 @@
     return successResponse({ needsSetup: false });
   }
 
-<<<<<<< HEAD
-  // Ensure requesting user matches the userId in the URL
-  if (authUser.userId !== userId) {
-    throw new AuthorizationError('You can only check your own setup status', 'user-setup', 'read');
-  }
-
-  // Check if user exists and needs setup with RLS
-  const dbUser = await asUser(authUser, async (db) => {
-    return await db.user.findUnique({
-      where: { id: userId },
-      select: {
-        id: true,
-        username: true,
-        displayName: true,
-        bio: true,
-        profileImageUrl: true,
-        profileComplete: true,
-        hasUsername: true,
-        hasBio: true,
-        hasProfileImage: true,
-        onChainRegistered: true,
-        nftTokenId: true,
-      },
-    });
-=======
   // Check if user exists and needs setup
   const dbUser = await findUserByIdentifier(userId, {
     id: true,
@@ -72,7 +43,6 @@
     hasUsername: true,
     hasBio: true,
     hasProfileImage: true,
->>>>>>> 7b5df7ab
   });
 
   const canonicalUserId = dbUser?.id ?? userId;
@@ -84,35 +54,20 @@
 
   if (!dbUser) {
     // User doesn't exist yet - needs setup
-<<<<<<< HEAD
-    logger.info('User not found, needs setup', { userId }, 'GET /api/users/[userId]/is-new');
-    return successResponse({ needsSetup: true, hasUsername: false, isRegistered: false });
-=======
     logger.info('User not found, needs setup', { userId: canonicalUserId }, 'GET /api/users/[userId]/is-new');
     return successResponse({ needsSetup: true });
->>>>>>> 7b5df7ab
   }
 
   // Check if profile is complete
-  // User needs setup if they don't have username, displayName, bio, or Agent0 registration
+  // User needs setup if they don't have username, displayName, or bio
   const needsSetup = !dbUser.profileComplete && (
     !dbUser.username ||
     !dbUser.displayName ||
     !dbUser.hasUsername ||
-    !dbUser.hasBio ||
-    !dbUser.onChainRegistered  // Must be registered to Agent0
+    !dbUser.hasBio
   );
 
-<<<<<<< HEAD
-  logger.info('User setup status checked', { 
-    userId, 
-    needsSetup, 
-    hasUsername: dbUser.hasUsername,
-    onChainRegistered: dbUser.onChainRegistered 
-  }, 'GET /api/users/[userId]/is-new');
-=======
   logger.info('User setup status checked', { userId: canonicalUserId, needsSetup }, 'GET /api/users/[userId]/is-new');
->>>>>>> 7b5df7ab
 
   return successResponse({
     needsSetup,
@@ -120,7 +75,5 @@
     hasUsername: dbUser.hasUsername || false,
     hasBio: dbUser.hasBio || false,
     hasProfileImage: dbUser.hasProfileImage || false,
-    isRegistered: dbUser.onChainRegistered || false,
-    tokenId: dbUser.nftTokenId,
   });
 });