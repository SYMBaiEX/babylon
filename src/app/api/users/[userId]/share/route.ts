/**
 * API Route: /api/users/[userId]/share
 * Methods: POST (track share action and award points)
 */

<<<<<<< HEAD
import type { NextRequest } from 'next/server'
import { prisma } from '@/lib/database-service'
import {
  authenticate,
  successResponse,
  errorResponse,
} from '@/lib/api/auth-middleware'
import { PointsService } from '@/lib/services/points-service'
import { logger } from '@/lib/logger'


interface ShareRequest {
  platform: string // 'twitter', 'farcaster', 'link', etc.
  contentType: string // 'post', 'profile', 'market', 'referral'
  contentId?: string
  url?: string
}
=======
import type { NextRequest } from 'next/server';
import { z } from 'zod';
import { prisma } from '@/lib/database-service';
import { authenticate } from '@/lib/api/auth-middleware';
import { withErrorHandling, successResponse } from '@/lib/errors/error-handler';
import { BusinessLogicError, AuthorizationError } from '@/lib/errors';
import { UserIdParamSchema, UUIDSchema } from '@/lib/validation/schemas';
import { PointsService } from '@/lib/services/points-service';
import { logger } from '@/lib/logger';

const ShareRequestSchema = z.object({
  platform: z.enum(['twitter', 'farcaster', 'link', 'telegram', 'discord']),
  contentType: z.enum(['post', 'profile', 'market', 'referral', 'leaderboard']),
  contentId: UUIDSchema.optional(),
  url: z.string().url().optional()
});
>>>>>>> e7e57bba

/**
 * POST /api/users/[userId]/share
 * Track a share action and award points
 */
export const POST = withErrorHandling(async (
  request: NextRequest,
  context?: { params: Promise<{ userId: string }> }
) => {
  // Authenticate user
  const authUser = await authenticate(request);
  const params = await (context?.params || Promise.reject(new BusinessLogicError('Missing route context', 'MISSING_CONTEXT')));
  const { userId } = UserIdParamSchema.parse(params);

  // Verify user is sharing their own content
  if (authUser.userId !== userId) {
    throw new AuthorizationError('You can only track your own shares', 'share-action', 'create');
  }

  // Parse and validate request body
  const body = await request.json();
  const { platform, contentType, contentId, url } = ShareRequestSchema.parse(body);

  // Create share action record
  const shareAction = await prisma.shareAction.create({
    data: {
      userId,
      platform,
      contentType,
      contentId,
      url,
      pointsAwarded: false,
    },
  });

  // Award points for the share
  const pointsResult = await PointsService.awardShareAction(
    userId,
    platform,
    contentType,
    contentId
  );

  // Update share action to mark points as awarded
  if (pointsResult.success && pointsResult.pointsAwarded > 0) {
    await prisma.shareAction.update({
      where: { id: shareAction.id },
      data: { pointsAwarded: true },
    });
  }

  logger.info(
    `User ${userId} shared ${contentType} on ${platform}`,
    { userId, platform, contentType, contentId, pointsAwarded: pointsResult.pointsAwarded },
    'POST /api/users/[userId]/share'
  );

  return successResponse({
    shareAction,
    points: {
      awarded: pointsResult.pointsAwarded,
      newTotal: pointsResult.newTotal,
      alreadyAwarded: pointsResult.alreadyAwarded,
    },
  });
});
<|MERGE_RESOLUTION|>--- conflicted
+++ resolved
@@ -3,34 +3,18 @@
  * Methods: POST (track share action and award points)
  */
 
-<<<<<<< HEAD
-import type { NextRequest } from 'next/server'
-import { prisma } from '@/lib/database-service'
 import {
   authenticate,
-  successResponse,
-  errorResponse,
+  successResponse
 } from '@/lib/api/auth-middleware'
+import { prisma } from '@/lib/database-service'
+import { AuthorizationError, BusinessLogicError } from '@/lib/errors'
+import { withErrorHandling } from '@/lib/errors/error-handler'
+import { logger } from '@/lib/logger'
 import { PointsService } from '@/lib/services/points-service'
-import { logger } from '@/lib/logger'
-
-
-interface ShareRequest {
-  platform: string // 'twitter', 'farcaster', 'link', etc.
-  contentType: string // 'post', 'profile', 'market', 'referral'
-  contentId?: string
-  url?: string
-}
-=======
-import type { NextRequest } from 'next/server';
-import { z } from 'zod';
-import { prisma } from '@/lib/database-service';
-import { authenticate } from '@/lib/api/auth-middleware';
-import { withErrorHandling, successResponse } from '@/lib/errors/error-handler';
-import { BusinessLogicError, AuthorizationError } from '@/lib/errors';
-import { UserIdParamSchema, UUIDSchema } from '@/lib/validation/schemas';
-import { PointsService } from '@/lib/services/points-service';
-import { logger } from '@/lib/logger';
+import { UserIdParamSchema, UUIDSchema } from '@/lib/validation/schemas'
+import type { NextRequest } from 'next/server'
+import { z } from 'zod'
 
 const ShareRequestSchema = z.object({
   platform: z.enum(['twitter', 'farcaster', 'link', 'telegram', 'discord']),
@@ -38,7 +22,6 @@
   contentId: UUIDSchema.optional(),
   url: z.string().url().optional()
 });
->>>>>>> e7e57bba
 
 /**
  * POST /api/users/[userId]/share
