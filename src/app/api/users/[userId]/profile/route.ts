--- conflicted
+++ resolved
@@ -8,13 +8,8 @@
 import { BusinessLogicError } from '@/lib/errors';
 import { UserIdParamSchema } from '@/lib/validation/schemas';
 import { optionalAuth } from '@/lib/api/auth-middleware';
-import { asUser, asPublic } from '@/lib/db/context';
 import { logger } from '@/lib/logger';
-<<<<<<< HEAD
-import type { PrismaClient } from '@prisma/client';
-=======
 import { requireUserByIdentifier } from '@/lib/users/user-lookup';
->>>>>>> 7b5df7ab
 
 /**
  * GET /api/users/[userId]/profile
@@ -28,122 +23,8 @@
   const { userId } = UserIdParamSchema.parse(params);
 
   // Optional authentication
-  const authUser = await optionalAuth(request);
+  await optionalAuth(request);
 
-<<<<<<< HEAD
-  // Get user profile with RLS - create minimal record if doesn't exist (for new Privy users)
-  // Use asUser if authenticated, asPublic if not (for viewing public profiles)
-  const dbOperation = async (db: PrismaClient) => {
-    let user = await db.user.findUnique({
-    where: { id: userId },
-    select: {
-      id: true,
-      walletAddress: true,
-      username: true,
-      displayName: true,
-      bio: true,
-      profileImageUrl: true,
-      coverImageUrl: true,
-      isActor: true,
-      profileComplete: true,
-      hasUsername: true,
-      hasBio: true,
-      hasProfileImage: true,
-      onChainRegistered: true,
-      nftTokenId: true,
-      virtualBalance: true,
-      lifetimePnL: true,
-      reputationPoints: true,
-      referralCount: true,
-      referralCode: true,
-      hasFarcaster: true,
-      hasTwitter: true,
-      farcasterUsername: true,
-      twitterUsername: true,
-      usernameChangedAt: true,
-      createdAt: true,
-      _count: {
-        select: {
-          positions: true,
-          comments: true,
-          reactions: true,
-          followedBy: true,
-          following: true,
-        },
-      },
-    },
-  });
-
-    // If user doesn't exist, create a minimal record (will be completed during onboarding)
-    if (!user) {
-      logger.info('Creating minimal user record for new user', { userId }, 'GET /api/users/[userId]/profile');
-      
-      user = await db.user.create({
-        data: {
-          id: userId, // id is the Privy DID
-          walletAddress: null,
-          username: null,
-          displayName: null,
-          bio: null,
-          isActor: false,
-          virtualBalance: 0,
-          totalDeposited: 0,
-          lifetimePnL: 0,
-          reputationPoints: 0,
-          referralCount: 0,
-          profileComplete: false,
-          hasUsername: false,
-          hasBio: false,
-          hasProfileImage: false,
-          onChainRegistered: false,
-        },
-        select: {
-          id: true,
-          walletAddress: true,
-          username: true,
-          displayName: true,
-          bio: true,
-          profileImageUrl: true,
-          coverImageUrl: true,
-          isActor: true,
-          profileComplete: true,
-          hasUsername: true,
-          hasBio: true,
-          hasProfileImage: true,
-          onChainRegistered: true,
-          nftTokenId: true,
-          virtualBalance: true,
-          lifetimePnL: true,
-          reputationPoints: true,
-          referralCount: true,
-          referralCode: true,
-          hasFarcaster: true,
-          hasTwitter: true,
-          farcasterUsername: true,
-          twitterUsername: true,
-          usernameChangedAt: true,
-          createdAt: true,
-          _count: {
-            select: {
-              positions: true,
-              comments: true,
-              reactions: true,
-              followedBy: true,
-              following: true,
-            },
-          },
-        },
-      });
-    }
-
-    return user;
-  };
-
-  // Execute with appropriate context based on authentication
-  const dbUser = authUser 
-    ? await asUser(authUser, dbOperation)
-    : await asPublic(dbOperation);
-=======
   // Get user profile
   const dbUser = await requireUserByIdentifier(userId, {
     id: true,
@@ -181,7 +62,6 @@
       },
     },
   }) as any;
->>>>>>> 7b5df7ab
 
   logger.info('User profile fetched successfully', { userId }, 'GET /api/users/[userId]/profile');
 
@@ -201,9 +81,6 @@
       hasProfileImage: dbUser.hasProfileImage,
       onChainRegistered: dbUser.onChainRegistered,
       nftTokenId: dbUser.nftTokenId,
-      // Include registration status for quick frontend checks
-      isRegistered: dbUser.onChainRegistered && dbUser.nftTokenId !== null,
-      needsOnboarding: !dbUser.onChainRegistered || !dbUser.profileComplete,
       virtualBalance: Number(dbUser.virtualBalance),
       lifetimePnL: Number(dbUser.lifetimePnL),
       reputationPoints: dbUser.reputationPoints,
