/**
 * API Route: /api/users/[userId]/link-social
 * Methods: POST (link social account and award points)
 */

<<<<<<< HEAD
import type { NextRequest } from 'next/server'
import { prisma } from '@/lib/database-service'
import {
  authenticate,
  successResponse,
  errorResponse,
} from '@/lib/api/auth-middleware'
import { PointsService } from '@/lib/services/points-service'
import { logger } from '@/lib/logger'


interface LinkSocialRequest {
  platform: string // 'farcaster', 'twitter', 'wallet'
  username?: string // For farcaster/twitter
  address?: string // For wallet
}
=======
import type { NextRequest } from 'next/server';
import { z } from 'zod';
import { prisma } from '@/lib/database-service';
import { authenticate } from '@/lib/api/auth-middleware';
import { withErrorHandling, successResponse } from '@/lib/errors/error-handler';
import { BusinessLogicError, NotFoundError, AuthorizationError } from '@/lib/errors';
import { UserIdParamSchema } from '@/lib/validation/schemas';
import { PointsService } from '@/lib/services/points-service';
import { logger } from '@/lib/logger';

// Link social schema (extending the one in schemas/game.ts)
const LinkSocialRequestSchema = z.object({
  platform: z.enum(['farcaster', 'twitter', 'wallet']),
  username: z.string().optional(),
  address: z.string().regex(/^0x[a-fA-F0-9]{40}$/).optional()
});
>>>>>>> e7e57bba

/**
 * POST /api/users/[userId]/link-social
 * Link a social account and award points if first time
 */
export const POST = withErrorHandling(async (
  request: NextRequest,
  context?: { params: Promise<{ userId: string }> }
) => {
  // Authenticate user
  const authUser = await authenticate(request);
  const params = await (context?.params || Promise.reject(new BusinessLogicError('Missing route context', 'MISSING_CONTEXT')));
  const { userId } = UserIdParamSchema.parse(params);

  // Verify user is linking their own account
  if (authUser.userId !== userId) {
    throw new AuthorizationError('You can only link your own social accounts', 'social-account', 'link');
  }

  // Parse and validate request body
  const body = await request.json();
  const { platform, username, address } = LinkSocialRequestSchema.parse(body);

  // Get current user state
  const user = await prisma.user.findUnique({
    where: { id: userId },
    select: {
      hasFarcaster: true,
      hasTwitter: true,
      walletAddress: true,
    },
  });

  if (!user) {
    throw new NotFoundError('User', userId);
  }

  // Check if already linked
  let alreadyLinked = false;
  switch (platform) {
    case 'farcaster':
      alreadyLinked = user.hasFarcaster;
      break;
    case 'twitter':
      alreadyLinked = user.hasTwitter;
      break;
    case 'wallet':
      alreadyLinked = !!user.walletAddress;
      break;
  }

  // Update user with social connection
  const updateData: Record<string, string | boolean> = {};
  switch (platform) {
    case 'farcaster':
      updateData.hasFarcaster = true;
      if (username) updateData.farcasterUsername = username;
      break;
    case 'twitter':
      updateData.hasTwitter = true;
      if (username) updateData.twitterUsername = username;
      break;
    case 'wallet':
      if (address) updateData.walletAddress = address;
      break;
  }

  await prisma.user.update({
    where: { id: userId },
    data: updateData,
  });

  // Award points if not already linked
  let pointsResult;
  if (!alreadyLinked) {
    switch (platform) {
      case 'farcaster':
        pointsResult = await PointsService.awardFarcasterLink(userId, username);
        break;
      case 'twitter':
        pointsResult = await PointsService.awardTwitterLink(userId, username);
        break;
      case 'wallet':
        pointsResult = await PointsService.awardWalletConnect(userId, address);
        break;
    }
  }

  logger.info(
    `User ${userId} linked ${platform} account`,
    { userId, platform, username, address, alreadyLinked },
    'POST /api/users/[userId]/link-social'
  );

  return successResponse({
    platform,
    linked: true,
    alreadyLinked,
    points: pointsResult ? {
      awarded: pointsResult.pointsAwarded,
      newTotal: pointsResult.newTotal,
    } : null,
  });
});
<|MERGE_RESOLUTION|>--- conflicted
+++ resolved
@@ -3,33 +3,18 @@
  * Methods: POST (link social account and award points)
  */
 
-<<<<<<< HEAD
-import type { NextRequest } from 'next/server'
-import { prisma } from '@/lib/database-service'
 import {
   authenticate,
-  successResponse,
-  errorResponse,
+  successResponse
 } from '@/lib/api/auth-middleware'
+import { prisma } from '@/lib/database-service'
+import { AuthorizationError, BusinessLogicError, NotFoundError } from '@/lib/errors'
+import { withErrorHandling } from '@/lib/errors/error-handler'
+import { logger } from '@/lib/logger'
 import { PointsService } from '@/lib/services/points-service'
-import { logger } from '@/lib/logger'
-
-
-interface LinkSocialRequest {
-  platform: string // 'farcaster', 'twitter', 'wallet'
-  username?: string // For farcaster/twitter
-  address?: string // For wallet
-}
-=======
-import type { NextRequest } from 'next/server';
-import { z } from 'zod';
-import { prisma } from '@/lib/database-service';
-import { authenticate } from '@/lib/api/auth-middleware';
-import { withErrorHandling, successResponse } from '@/lib/errors/error-handler';
-import { BusinessLogicError, NotFoundError, AuthorizationError } from '@/lib/errors';
-import { UserIdParamSchema } from '@/lib/validation/schemas';
-import { PointsService } from '@/lib/services/points-service';
-import { logger } from '@/lib/logger';
+import { UserIdParamSchema } from '@/lib/validation/schemas'
+import type { NextRequest } from 'next/server'
+import { z } from 'zod'
 
 // Link social schema (extending the one in schemas/game.ts)
 const LinkSocialRequestSchema = z.object({
@@ -37,7 +22,6 @@
   username: z.string().optional(),
   address: z.string().regex(/^0x[a-fA-F0-9]{40}$/).optional()
 });
->>>>>>> e7e57bba
 
 /**
  * POST /api/users/[userId]/link-social
