--- conflicted
+++ resolved
@@ -3,27 +3,17 @@
  * Methods: GET (get followers list)
  */
 
-import type { NextRequest } from 'next/server';
-<<<<<<< HEAD
 import {
   optionalAuth,
-  successResponse,
-  errorResponse,
+  successResponse
 } from '@/lib/api/auth-middleware';
-=======
 import { prisma } from '@/lib/database-service';
-import { optionalAuth } from '@/lib/api/auth-middleware';
-import { withErrorHandling, successResponse } from '@/lib/errors/error-handler';
 import { BusinessLogicError, NotFoundError } from '@/lib/errors';
-import { UserIdParamSchema, UserFollowersQuerySchema } from '@/lib/validation/schemas';
->>>>>>> e7e57bba
+import { withErrorHandling } from '@/lib/errors/error-handler';
 import { logger } from '@/lib/logger';
-import { prisma } from '@/lib/prisma';
+import { UserFollowersQuerySchema, UserIdParamSchema } from '@/lib/validation/schemas';
+import type { NextRequest } from 'next/server';
 
-<<<<<<< HEAD
-
-=======
->>>>>>> e7e57bba
 /**
  * GET /api/users/[userId]/followers
  * Get list of users following the target user
