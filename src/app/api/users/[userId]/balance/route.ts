--- conflicted
+++ resolved
@@ -4,9 +4,9 @@
  */
 
 import type { NextRequest } from 'next/server';
+import { prisma } from '@/lib/database-service';
 import { withErrorHandling, successResponse } from '@/lib/errors/error-handler';
 import { optionalAuth } from '@/lib/api/auth-middleware';
-import { asUser, asPublic } from '@/lib/db/context';
 import { BusinessLogicError, AuthorizationError } from '@/lib/errors';
 import { UserIdParamSchema } from '@/lib/validation/schemas';
 import { WalletService } from '@/lib/services/wallet-service';
@@ -26,45 +26,6 @@
   // Optional authentication - check if user is requesting their own balance
   const authUser = await optionalAuth(request);
 
-<<<<<<< HEAD
-  // If authenticated, ensure they're requesting their own balance
-  if (authUser && authUser.userId !== userId) {
-    throw new AuthorizationError('Can only view your own balance', 'balance', 'read');
-  }
-
-  // Ensure user exists in database with RLS
-  if (authUser) {
-    await asUser(authUser, async (db) => {
-      let dbUser = await db.user.findUnique({
-        where: { id: userId },
-      });
-
-      if (!dbUser) {
-        // Create user if they don't exist yet
-        dbUser = await db.user.create({
-          data: {
-            id: userId,
-            isActor: false,
-          },
-        });
-      }
-    });
-  } else {
-    // Public access - just check if user exists
-    await asPublic(async (db) => {
-      const dbUser = await db.user.findUnique({
-        where: { id: userId },
-      });
-
-      if (!dbUser) {
-        throw new BusinessLogicError('User not found', 'USER_NOT_FOUND');
-      }
-    });
-  }
-
-  // Get balance info (WalletService handles its own queries)
-  const balanceInfo = await WalletService.getBalance(userId);
-=======
   // Ensure user exists in database
   let dbUser = await findUserByIdentifier(userId);
 
@@ -87,7 +48,6 @@
 
   // Get balance info
   const balanceInfo = await WalletService.getBalance(canonicalUserId);
->>>>>>> 7b5df7ab
 
   logger.info('Balance fetched successfully', { userId: canonicalUserId, balance: balanceInfo.balance }, 'GET /api/users/[userId]/balance');
 
