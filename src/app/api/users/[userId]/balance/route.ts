/**
 * API Route: /api/users/[userId]/balance
 * Methods: GET (get user balance)
 */

import type { NextRequest } from 'next/server';
<<<<<<< HEAD
import {
  optionalAuth,
  successResponse,
  errorResponse,
} from '@/lib/api/auth-middleware';
=======
import { prisma } from '@/lib/database-service';
import { withErrorHandling, successResponse } from '@/lib/errors/error-handler';
import { optionalAuth } from '@/lib/api/auth-middleware';
import { BusinessLogicError, AuthorizationError } from '@/lib/errors';
import { UserIdParamSchema } from '@/lib/validation/schemas';
>>>>>>> e7e57bba
import { WalletService } from '@/lib/services/wallet-service';
import { logger } from '@/lib/logger';
import { prisma } from '@/lib/prisma';

<<<<<<< HEAD

=======
>>>>>>> e7e57bba
/**
 * GET /api/users/[userId]/balance
 * Get user's virtual balance and stats
 */
export const GET = withErrorHandling(async (
  request: NextRequest,
  context?: { params: Promise<{ userId: string }> }
) => {
  const params = await (context?.params || Promise.reject(new BusinessLogicError('Missing route context', 'MISSING_CONTEXT')));
  const { userId } = UserIdParamSchema.parse(params);

  // Optional authentication - check if user is requesting their own balance
  const authUser = await optionalAuth(request);

  // If authenticated, ensure they're requesting their own balance
  if (authUser && authUser.userId !== userId) {
    throw new AuthorizationError('Can only view your own balance', 'balance', 'read');
  }

  // Ensure user exists in database
  let dbUser = await prisma.user.findUnique({
    where: { id: userId },
  });

  if (!dbUser) {
    // Create user if they don't exist yet
    dbUser = await prisma.user.create({
      data: {
        id: userId,
        isActor: false,
      },
    });
  }

  // Get balance info
  const balanceInfo = await WalletService.getBalance(userId);

  logger.info('Balance fetched successfully', { userId, balance: balanceInfo.balance }, 'GET /api/users/[userId]/balance');

  return successResponse({
    balance: balanceInfo.balance,
    totalDeposited: balanceInfo.totalDeposited,
    totalWithdrawn: balanceInfo.totalWithdrawn,
    lifetimePnL: balanceInfo.lifetimePnL,
  });
});<|MERGE_RESOLUTION|>--- conflicted
+++ resolved
@@ -4,27 +4,13 @@
  */
 
 import type { NextRequest } from 'next/server';
-<<<<<<< HEAD
-import {
-  optionalAuth,
-  successResponse,
-  errorResponse,
-} from '@/lib/api/auth-middleware';
-=======
 import { prisma } from '@/lib/database-service';
 import { withErrorHandling, successResponse } from '@/lib/errors/error-handler';
 import { optionalAuth } from '@/lib/api/auth-middleware';
 import { BusinessLogicError, AuthorizationError } from '@/lib/errors';
 import { UserIdParamSchema } from '@/lib/validation/schemas';
->>>>>>> e7e57bba
 import { WalletService } from '@/lib/services/wallet-service';
 import { logger } from '@/lib/logger';
-import { prisma } from '@/lib/prisma';
-
-<<<<<<< HEAD
-
-=======
->>>>>>> e7e57bba
 /**
  * GET /api/users/[userId]/balance
  * Get user's virtual balance and stats
