/**
 * API Route: /api/users/[userId]/follow
 * Methods: POST (follow), DELETE (unfollow), GET (check status)
 */

import type { NextRequest } from 'next/server';
import type { PrismaClient } from '@prisma/client';
import { authenticate } from '@/lib/api/auth-middleware';
import { asUser } from '@/lib/db/context';
import { withErrorHandling, successResponse } from '@/lib/errors/error-handler';
import { NotFoundError, BusinessLogicError } from '@/lib/errors';
import { UserIdParamSchema } from '@/lib/validation/schemas';
import { notifyFollow } from '@/lib/services/notification-service';
import { logger } from '@/lib/logger';
<<<<<<< HEAD

/**
 * Helper function to resolve username or user ID to actual user ID
 * Accepts both usernames and user IDs (UUID or Privy DID)
 * Also checks for actors (NPCs) if user lookup fails
 * Returns the identifier as-is if it's an actor ID (actors don't need resolution)
 */
async function resolveUserId(
  identifier: string,
  authUser: Awaited<ReturnType<typeof authenticate>>,
  db: PrismaClient
): Promise<string> {
  // Check if it's a UUID or Privy DID format
  const uuidRegex = /^[0-9a-f]{8}-[0-9a-f]{4}-[1-8][0-9a-f]{3}-[89abAB][0-9a-f]{3}-[0-9a-f]{12}$/i;
  const privyDidRegex = /^did:privy:[a-z0-9]+$/i;
  
  if (uuidRegex.test(identifier) || privyDidRegex.test(identifier)) {
    // It's already a user ID format, validate and return
    UserIdParamSchema.parse({ userId: identifier });
    logger.debug('Resolved identifier as user ID', { identifier, userId: authUser.userId }, 'resolveUserId');
    return identifier;
  }
  
  // Check if it's an actor ID first (actors are identified by their ID directly)
  // Actor IDs are typically lowercase with hyphens (e.g., "sucker-carlton")
  const actorExists = await db.actor.findUnique({
    where: { id: identifier },
    select: { id: true },
  });
  
  if (actorExists) {
    // Actor IDs are used directly, no resolution needed
    logger.debug('Resolved identifier as actor ID', { identifier, userId: authUser.userId }, 'resolveUserId');
    return identifier;
  }
  
  // Looks like a username, try to resolve it to user ID
  const resolvedUser = await db.user.findUnique({
    where: { username: identifier },
    select: { id: true },
  });
  
  if (resolvedUser) {
    logger.debug('Resolved username to user ID', { 
      username: identifier, 
      userId: resolvedUser.id,
      requesterId: authUser.userId 
    }, 'resolveUserId');
    return resolvedUser.id;
  }
  
  // Try checking actor by name as fallback
  const actorByName = await db.actor.findFirst({
    where: { name: identifier },
    select: { id: true },
  });
  
  if (actorByName) {
    logger.debug('Resolved identifier as actor name', { 
      name: identifier, 
      actorId: actorByName.id,
      userId: authUser.userId 
    }, 'resolveUserId');
    return actorByName.id;
  }
  
  // Neither user nor actor found
  logger.warn('Failed to resolve identifier', { 
    identifier, 
    userId: authUser.userId 
  }, 'resolveUserId');
  throw new NotFoundError('User or actor', identifier);
}

=======
import { findUserByIdentifier } from '@/lib/users/user-lookup';
>>>>>>> 7b5df7ab
/**
 * POST /api/users/[userId]/follow
 * Follow a user or actor
 */
export const POST = withErrorHandling(async (
  request: NextRequest,
  context?: { params: Promise<{ userId: string }> }
) => {
  // Authenticate user
  const user = await authenticate(request);
  const params = await (context?.params || Promise.reject(new BusinessLogicError('Missing route context', 'MISSING_CONTEXT')));
<<<<<<< HEAD
  const identifier = params.userId;
  
  // Resolve username to user ID if needed
  const targetId = await asUser(user, async (db) => {
    return await resolveUserId(identifier, user, db);
  });
=======
  const { userId: targetIdentifier } = UserIdParamSchema.parse(params);
  const targetUser = await findUserByIdentifier(targetIdentifier, { id: true, isActor: true });
  const targetId = targetUser?.id ?? targetIdentifier;
>>>>>>> 7b5df7ab

  // Prevent self-following
  if (targetUser && user.userId === targetId) {
    throw new BusinessLogicError('Cannot follow yourself', 'SELF_FOLLOW');
  }

<<<<<<< HEAD
  // Follow user/actor with RLS
  const result = await asUser(user, async (db) => {
    // Check if target exists (could be a user or actor)
    // First check if it's a user
    const targetUser = await db.user.findUnique({
      where: { id: targetId },
      select: { id: true, isActor: true },
    });

    // If not a user, check if it's an actor (from actors.json)
    // Try to find in Actor table
    const targetActor = targetUser ? null : await db.actor.findUnique({
      where: { id: targetId },
      select: { id: true },
    });
=======
  // Check if target exists (could be a user or actor)
  const targetActor = targetUser ? null : await prisma.actor.findUnique({
    where: { id: targetId },
    select: { id: true },
  });
>>>>>>> 7b5df7ab

    // If neither user nor actor found, return error
    if (!targetUser && !targetActor) {
      throw new NotFoundError('User or actor', targetId);
    }

    if (targetUser) {
      // Target is a user - use Follow model
      // Check if already following
      const existingFollow = await db.follow.findUnique({
        where: {
          followerId_followingId: {
            followerId: user.userId,
            followingId: targetId,
          },
        },
      });

      if (existingFollow) {
        throw new BusinessLogicError('Already following this user', 'ALREADY_FOLLOWING');
      }

      // Create follow relationship
      const follow = await db.follow.create({
        data: {
          followerId: user.userId,
          followingId: targetId,
        },
        include: {
          following: {
            select: {
              id: true,
              displayName: true,
              username: true,
              profileImageUrl: true,
              bio: true,
            },
          },
        },
      });

      return { type: 'user' as const, follow };
    } else {
      // Target is an actor (NPC) - use FollowStatus model
      // Check if already following
      const existingFollowStatus = await db.followStatus.findUnique({
        where: {
          userId_npcId: {
            userId: user.userId,
            npcId: targetId,
          },
        },
      });

      if (existingFollowStatus && existingFollowStatus.isActive) {
        throw new BusinessLogicError('Already following this actor', 'ALREADY_FOLLOWING');
      }

      // Create or reactivate follow status
      const followStatus = await db.followStatus.upsert({
        where: {
          userId_npcId: {
            userId: user.userId,
            npcId: targetId,
          },
        },
        update: {
          isActive: true,
          followedAt: new Date(),
          unfollowedAt: null,
        },
        create: {
          userId: user.userId,
          npcId: targetId,
          followReason: 'user_followed',
        },
      });

      return { type: 'actor' as const, followStatus };
    }
  });

  // Create notification for the followed user (if user, not actor)
  if (result.type === 'user') {
    await notifyFollow(targetId, user.userId);
    logger.info('User followed successfully', { userId: user.userId, targetId }, 'POST /api/users/[userId]/follow');
    return successResponse(
      {
        id: result.follow.id,
        following: result.follow.following,
        createdAt: result.follow.createdAt,
      },
      201
    );
  } else {
    logger.info('Actor followed successfully', { userId: user.userId, npcId: targetId }, 'POST /api/users/[userId]/follow');
    return successResponse(
      {
        id: result.followStatus.id,
        npcId: result.followStatus.npcId,
        createdAt: result.followStatus.followedAt,
      },
      201
    );
  }
});

/**
 * DELETE /api/users/[userId]/follow
 * Unfollow a user or actor
 */
export const DELETE = withErrorHandling(async (
  request: NextRequest,
  context?: { params: Promise<{ userId: string }> }
) => {
  // Authenticate user
  const user = await authenticate(request);
  const params = await (context?.params || Promise.reject(new BusinessLogicError('Missing route context', 'MISSING_CONTEXT')));
<<<<<<< HEAD
  const identifier = params.userId;
  
  // Resolve username to user ID if needed
  const targetId = await asUser(user, async (db) => {
    return await resolveUserId(identifier, user, db);
  });
=======
  const { userId: targetIdentifier } = UserIdParamSchema.parse(params);
  const targetUser = await findUserByIdentifier(targetIdentifier, { id: true });
  const targetId = targetUser?.id ?? targetIdentifier;
>>>>>>> 7b5df7ab

  // Unfollow with RLS
  await asUser(user, async (db) => {
    // Check if target is a user
    const targetUser = await db.user.findUnique({
      where: { id: targetId },
      select: { id: true },
    });

    if (targetUser) {
      // Target is a user - use Follow model
      const follow = await db.follow.findUnique({
        where: {
          followerId_followingId: {
            followerId: user.userId,
            followingId: targetId,
          },
        },
      });

      if (!follow) {
        throw new NotFoundError('Follow relationship', `${user.userId}-${targetId}`);
      }

      // Delete follow relationship
      await db.follow.delete({
        where: {
          id: follow.id,
        },
      });

      logger.info('User unfollowed successfully', { userId: user.userId, targetId }, 'DELETE /api/users/[userId]/follow');
    } else {
      // Target is an actor (NPC) - use FollowStatus model
      const followStatus = await db.followStatus.findUnique({
        where: {
          userId_npcId: {
            userId: user.userId,
            npcId: targetId,
          },
        },
      });

      if (!followStatus) {
        throw new NotFoundError('Follow status', `${user.userId}-${targetId}`);
      }

      // Deactivate follow status
      await db.followStatus.update({
        where: {
          id: followStatus.id,
        },
        data: {
          isActive: false,
          unfollowedAt: new Date(),
        },
      });

      logger.info('Actor unfollowed successfully', { userId: user.userId, npcId: targetId }, 'DELETE /api/users/[userId]/follow');
    }
  });

  return successResponse({
    message: 'Unfollowed successfully',
  });
});

/**
 * GET /api/users/[userId]/follow
 * Check if current user is following the target
 */
export const GET = withErrorHandling(async (
  request: NextRequest,
  context?: { params: Promise<{ userId: string }> }
) => {
  // Optional authentication - if not authenticated, return false
  const authUser = await authenticate(request).catch(() => null);
  const params = await (context?.params || Promise.reject(new BusinessLogicError('Missing route context', 'MISSING_CONTEXT')));
  const identifier = params.userId;

  if (!authUser) {
    return successResponse({ isFollowing: false });
  }

  // Resolve username to user ID if needed and check follow status with RLS
  const isFollowing = await asUser(authUser, async (db) => {
    const targetId = await resolveUserId(identifier, authUser, db);
    
    // Check if target is a user
    const targetUser = await db.user.findUnique({
      where: { id: targetId },
      select: { id: true },
    });

    if (targetUser) {
      // Target is a user - check Follow model
      const follow = await db.follow.findUnique({
        where: {
          followerId_followingId: {
            followerId: authUser.userId,
            followingId: targetId,
          },
        },
      });

      logger.info('Follow status checked', { userId: authUser.userId, targetId, isFollowing: !!follow }, 'GET /api/users/[userId]/follow');
      return !!follow;
    } else {
      // Target might be an actor (NPC) - check FollowStatus model
      const targetActor = await db.actor.findUnique({
        where: { id: targetId },
        select: { id: true },
      });

      if (targetActor) {
        const followStatus = await db.followStatus.findUnique({
          where: {
            userId_npcId: {
              userId: authUser.userId,
              npcId: targetId,
            },
          },
        });

        const isFollowing = !!(followStatus && followStatus.isActive);
        logger.info('Actor follow status checked', { userId: authUser.userId, npcId: targetId, isFollowing }, 'GET /api/users/[userId]/follow');
        return isFollowing;
      } else {
        // Neither user nor actor found - return false for isFollowing
        // This prevents errors when checking follow status for non-existent profiles
        logger.info('Follow status checked for non-existent target', { userId: authUser.userId, targetId }, 'GET /api/users/[userId]/follow');
        return false;
      }
    }
<<<<<<< HEAD
  });

  return successResponse({
    isFollowing,
  });
});
=======
  }
});
>>>>>>> 7b5df7ab
<|MERGE_RESOLUTION|>--- conflicted
+++ resolved
@@ -4,92 +4,14 @@
  */
 
 import type { NextRequest } from 'next/server';
-import type { PrismaClient } from '@prisma/client';
-import { authenticate } from '@/lib/api/auth-middleware';
-import { asUser } from '@/lib/db/context';
+import { prisma } from '@/lib/database-service';
 import { withErrorHandling, successResponse } from '@/lib/errors/error-handler';
 import { NotFoundError, BusinessLogicError } from '@/lib/errors';
 import { UserIdParamSchema } from '@/lib/validation/schemas';
+import { authenticate } from '@/lib/api/auth-middleware';
 import { notifyFollow } from '@/lib/services/notification-service';
 import { logger } from '@/lib/logger';
-<<<<<<< HEAD
-
-/**
- * Helper function to resolve username or user ID to actual user ID
- * Accepts both usernames and user IDs (UUID or Privy DID)
- * Also checks for actors (NPCs) if user lookup fails
- * Returns the identifier as-is if it's an actor ID (actors don't need resolution)
- */
-async function resolveUserId(
-  identifier: string,
-  authUser: Awaited<ReturnType<typeof authenticate>>,
-  db: PrismaClient
-): Promise<string> {
-  // Check if it's a UUID or Privy DID format
-  const uuidRegex = /^[0-9a-f]{8}-[0-9a-f]{4}-[1-8][0-9a-f]{3}-[89abAB][0-9a-f]{3}-[0-9a-f]{12}$/i;
-  const privyDidRegex = /^did:privy:[a-z0-9]+$/i;
-  
-  if (uuidRegex.test(identifier) || privyDidRegex.test(identifier)) {
-    // It's already a user ID format, validate and return
-    UserIdParamSchema.parse({ userId: identifier });
-    logger.debug('Resolved identifier as user ID', { identifier, userId: authUser.userId }, 'resolveUserId');
-    return identifier;
-  }
-  
-  // Check if it's an actor ID first (actors are identified by their ID directly)
-  // Actor IDs are typically lowercase with hyphens (e.g., "sucker-carlton")
-  const actorExists = await db.actor.findUnique({
-    where: { id: identifier },
-    select: { id: true },
-  });
-  
-  if (actorExists) {
-    // Actor IDs are used directly, no resolution needed
-    logger.debug('Resolved identifier as actor ID', { identifier, userId: authUser.userId }, 'resolveUserId');
-    return identifier;
-  }
-  
-  // Looks like a username, try to resolve it to user ID
-  const resolvedUser = await db.user.findUnique({
-    where: { username: identifier },
-    select: { id: true },
-  });
-  
-  if (resolvedUser) {
-    logger.debug('Resolved username to user ID', { 
-      username: identifier, 
-      userId: resolvedUser.id,
-      requesterId: authUser.userId 
-    }, 'resolveUserId');
-    return resolvedUser.id;
-  }
-  
-  // Try checking actor by name as fallback
-  const actorByName = await db.actor.findFirst({
-    where: { name: identifier },
-    select: { id: true },
-  });
-  
-  if (actorByName) {
-    logger.debug('Resolved identifier as actor name', { 
-      name: identifier, 
-      actorId: actorByName.id,
-      userId: authUser.userId 
-    }, 'resolveUserId');
-    return actorByName.id;
-  }
-  
-  // Neither user nor actor found
-  logger.warn('Failed to resolve identifier', { 
-    identifier, 
-    userId: authUser.userId 
-  }, 'resolveUserId');
-  throw new NotFoundError('User or actor', identifier);
-}
-
-=======
 import { findUserByIdentifier } from '@/lib/users/user-lookup';
->>>>>>> 7b5df7ab
 /**
  * POST /api/users/[userId]/follow
  * Follow a user or actor
@@ -101,148 +23,117 @@
   // Authenticate user
   const user = await authenticate(request);
   const params = await (context?.params || Promise.reject(new BusinessLogicError('Missing route context', 'MISSING_CONTEXT')));
-<<<<<<< HEAD
-  const identifier = params.userId;
-  
-  // Resolve username to user ID if needed
-  const targetId = await asUser(user, async (db) => {
-    return await resolveUserId(identifier, user, db);
-  });
-=======
   const { userId: targetIdentifier } = UserIdParamSchema.parse(params);
   const targetUser = await findUserByIdentifier(targetIdentifier, { id: true, isActor: true });
   const targetId = targetUser?.id ?? targetIdentifier;
->>>>>>> 7b5df7ab
 
   // Prevent self-following
   if (targetUser && user.userId === targetId) {
     throw new BusinessLogicError('Cannot follow yourself', 'SELF_FOLLOW');
   }
 
-<<<<<<< HEAD
-  // Follow user/actor with RLS
-  const result = await asUser(user, async (db) => {
-    // Check if target exists (could be a user or actor)
-    // First check if it's a user
-    const targetUser = await db.user.findUnique({
-      where: { id: targetId },
-      select: { id: true, isActor: true },
-    });
-
-    // If not a user, check if it's an actor (from actors.json)
-    // Try to find in Actor table
-    const targetActor = targetUser ? null : await db.actor.findUnique({
-      where: { id: targetId },
-      select: { id: true },
-    });
-=======
   // Check if target exists (could be a user or actor)
   const targetActor = targetUser ? null : await prisma.actor.findUnique({
     where: { id: targetId },
     select: { id: true },
   });
->>>>>>> 7b5df7ab
-
-    // If neither user nor actor found, return error
-    if (!targetUser && !targetActor) {
-      throw new NotFoundError('User or actor', targetId);
-    }
-
-    if (targetUser) {
-      // Target is a user - use Follow model
-      // Check if already following
-      const existingFollow = await db.follow.findUnique({
-        where: {
-          followerId_followingId: {
-            followerId: user.userId,
-            followingId: targetId,
-          },
-        },
-      });
-
-      if (existingFollow) {
-        throw new BusinessLogicError('Already following this user', 'ALREADY_FOLLOWING');
-      }
-
-      // Create follow relationship
-      const follow = await db.follow.create({
-        data: {
+
+  // If neither user nor actor found, return error
+  if (!targetUser && !targetActor) {
+    throw new NotFoundError('User or actor', targetId);
+  }
+
+  if (targetUser) {
+    // Target is a user - use Follow model
+    // Check if already following
+    const existingFollow = await prisma.follow.findUnique({
+      where: {
+        followerId_followingId: {
           followerId: user.userId,
           followingId: targetId,
         },
-        include: {
-          following: {
-            select: {
-              id: true,
-              displayName: true,
-              username: true,
-              profileImageUrl: true,
-              bio: true,
-            },
+      },
+    });
+
+    if (existingFollow) {
+      throw new BusinessLogicError('Already following this user', 'ALREADY_FOLLOWING');
+    }
+
+    // Create follow relationship
+    const follow = await prisma.follow.create({
+      data: {
+        followerId: user.userId,
+        followingId: targetId,
+      },
+      include: {
+        following: {
+          select: {
+            id: true,
+            displayName: true,
+            username: true,
+            profileImageUrl: true,
+            bio: true,
           },
         },
-      });
-
-      return { type: 'user' as const, follow };
-    } else {
-      // Target is an actor (NPC) - use FollowStatus model
-      // Check if already following
-      const existingFollowStatus = await db.followStatus.findUnique({
-        where: {
-          userId_npcId: {
-            userId: user.userId,
-            npcId: targetId,
-          },
-        },
-      });
-
-      if (existingFollowStatus && existingFollowStatus.isActive) {
-        throw new BusinessLogicError('Already following this actor', 'ALREADY_FOLLOWING');
-      }
-
-      // Create or reactivate follow status
-      const followStatus = await db.followStatus.upsert({
-        where: {
-          userId_npcId: {
-            userId: user.userId,
-            npcId: targetId,
-          },
-        },
-        update: {
-          isActive: true,
-          followedAt: new Date(),
-          unfollowedAt: null,
-        },
-        create: {
-          userId: user.userId,
-          npcId: targetId,
-          followReason: 'user_followed',
-        },
-      });
-
-      return { type: 'actor' as const, followStatus };
-    }
-  });
-
-  // Create notification for the followed user (if user, not actor)
-  if (result.type === 'user') {
+      },
+    });
+
+    // Create notification for the followed user
     await notifyFollow(targetId, user.userId);
+
     logger.info('User followed successfully', { userId: user.userId, targetId }, 'POST /api/users/[userId]/follow');
+
     return successResponse(
       {
-        id: result.follow.id,
-        following: result.follow.following,
-        createdAt: result.follow.createdAt,
+        id: follow.id,
+        following: follow.following,
+        createdAt: follow.createdAt,
       },
       201
     );
   } else {
+    // Target is an actor (NPC) - use FollowStatus model
+    // Check if already following
+    const existingFollowStatus = await prisma.followStatus.findUnique({
+      where: {
+        userId_npcId: {
+          userId: user.userId,
+          npcId: targetId,
+        },
+      },
+    });
+
+    if (existingFollowStatus && existingFollowStatus.isActive) {
+      throw new BusinessLogicError('Already following this actor', 'ALREADY_FOLLOWING');
+    }
+
+    // Create or reactivate follow status
+    const followStatus = await prisma.followStatus.upsert({
+      where: {
+        userId_npcId: {
+          userId: user.userId,
+          npcId: targetId,
+        },
+      },
+      update: {
+        isActive: true,
+        followedAt: new Date(),
+        unfollowedAt: null,
+      },
+      create: {
+        userId: user.userId,
+        npcId: targetId,
+        followReason: 'user_followed',
+      },
+    });
+
     logger.info('Actor followed successfully', { userId: user.userId, npcId: targetId }, 'POST /api/users/[userId]/follow');
+
     return successResponse(
       {
-        id: result.followStatus.id,
-        npcId: result.followStatus.npcId,
-        createdAt: result.followStatus.followedAt,
+        id: followStatus.id,
+        npcId: followStatus.npcId,
+        createdAt: followStatus.followedAt,
       },
       201
     );
@@ -260,83 +151,69 @@
   // Authenticate user
   const user = await authenticate(request);
   const params = await (context?.params || Promise.reject(new BusinessLogicError('Missing route context', 'MISSING_CONTEXT')));
-<<<<<<< HEAD
-  const identifier = params.userId;
-  
-  // Resolve username to user ID if needed
-  const targetId = await asUser(user, async (db) => {
-    return await resolveUserId(identifier, user, db);
-  });
-=======
   const { userId: targetIdentifier } = UserIdParamSchema.parse(params);
   const targetUser = await findUserByIdentifier(targetIdentifier, { id: true });
   const targetId = targetUser?.id ?? targetIdentifier;
->>>>>>> 7b5df7ab
-
-  // Unfollow with RLS
-  await asUser(user, async (db) => {
-    // Check if target is a user
-    const targetUser = await db.user.findUnique({
-      where: { id: targetId },
-      select: { id: true },
-    });
-
-    if (targetUser) {
-      // Target is a user - use Follow model
-      const follow = await db.follow.findUnique({
-        where: {
-          followerId_followingId: {
-            followerId: user.userId,
-            followingId: targetId,
-          },
-        },
-      });
-
-      if (!follow) {
-        throw new NotFoundError('Follow relationship', `${user.userId}-${targetId}`);
-      }
-
-      // Delete follow relationship
-      await db.follow.delete({
-        where: {
-          id: follow.id,
-        },
-      });
-
-      logger.info('User unfollowed successfully', { userId: user.userId, targetId }, 'DELETE /api/users/[userId]/follow');
-    } else {
-      // Target is an actor (NPC) - use FollowStatus model
-      const followStatus = await db.followStatus.findUnique({
-        where: {
-          userId_npcId: {
-            userId: user.userId,
-            npcId: targetId,
-          },
-        },
-      });
-
-      if (!followStatus) {
-        throw new NotFoundError('Follow status', `${user.userId}-${targetId}`);
-      }
-
-      // Deactivate follow status
-      await db.followStatus.update({
-        where: {
-          id: followStatus.id,
-        },
-        data: {
-          isActive: false,
-          unfollowedAt: new Date(),
-        },
-      });
-
-      logger.info('Actor unfollowed successfully', { userId: user.userId, npcId: targetId }, 'DELETE /api/users/[userId]/follow');
-    }
-  });
-
-  return successResponse({
-    message: 'Unfollowed successfully',
-  });
+
+  if (targetUser) {
+    // Target is a user - use Follow model
+    const follow = await prisma.follow.findUnique({
+      where: {
+        followerId_followingId: {
+          followerId: user.userId,
+          followingId: targetId,
+        },
+      },
+    });
+
+    if (!follow) {
+      throw new NotFoundError('Follow relationship', `${user.userId}-${targetId}`);
+    }
+
+    // Delete follow relationship
+    await prisma.follow.delete({
+      where: {
+        id: follow.id,
+      },
+    });
+
+    logger.info('User unfollowed successfully', { userId: user.userId, targetId }, 'DELETE /api/users/[userId]/follow');
+
+    return successResponse({
+      message: 'Unfollowed successfully',
+    });
+  } else {
+    // Target is an actor (NPC) - use FollowStatus model
+    const followStatus = await prisma.followStatus.findUnique({
+      where: {
+        userId_npcId: {
+          userId: user.userId,
+          npcId: targetId,
+        },
+      },
+    });
+
+    if (!followStatus) {
+      throw new NotFoundError('Follow status', `${user.userId}-${targetId}`);
+    }
+
+    // Deactivate follow status
+    await prisma.followStatus.update({
+      where: {
+        id: followStatus.id,
+      },
+      data: {
+        isActive: false,
+        unfollowedAt: new Date(),
+      },
+    });
+
+    logger.info('Actor unfollowed successfully', { userId: user.userId, npcId: targetId }, 'DELETE /api/users/[userId]/follow');
+
+    return successResponse({
+      message: 'Unfollowed successfully',
+    });
+  }
 });
 
 /**
@@ -350,70 +227,65 @@
   // Optional authentication - if not authenticated, return false
   const authUser = await authenticate(request).catch(() => null);
   const params = await (context?.params || Promise.reject(new BusinessLogicError('Missing route context', 'MISSING_CONTEXT')));
-  const identifier = params.userId;
+  const { userId: targetId } = UserIdParamSchema.parse(params);
 
   if (!authUser) {
     return successResponse({ isFollowing: false });
   }
 
-  // Resolve username to user ID if needed and check follow status with RLS
-  const isFollowing = await asUser(authUser, async (db) => {
-    const targetId = await resolveUserId(identifier, authUser, db);
-    
-    // Check if target is a user
-    const targetUser = await db.user.findUnique({
+  // Check if target is a user
+  const targetUser = await prisma.user.findUnique({
+    where: { id: targetId },
+    select: { id: true },
+  });
+
+  if (targetUser) {
+    // Target is a user - check Follow model
+    const follow = await prisma.follow.findUnique({
+      where: {
+        followerId_followingId: {
+          followerId: authUser.userId,
+          followingId: targetId,
+        },
+      },
+    });
+
+    logger.info('Follow status checked', { userId: authUser.userId, targetId, isFollowing: !!follow }, 'GET /api/users/[userId]/follow');
+
+    return successResponse({
+      isFollowing: !!follow,
+    });
+  } else {
+    // Target might be an actor (NPC) - check FollowStatus model
+    const targetActor = await prisma.actor.findUnique({
       where: { id: targetId },
       select: { id: true },
     });
 
-    if (targetUser) {
-      // Target is a user - check Follow model
-      const follow = await db.follow.findUnique({
+    if (targetActor) {
+      const followStatus = await prisma.followStatus.findUnique({
         where: {
-          followerId_followingId: {
-            followerId: authUser.userId,
-            followingId: targetId,
+          userId_npcId: {
+            userId: authUser.userId,
+            npcId: targetId,
           },
         },
       });
 
-      logger.info('Follow status checked', { userId: authUser.userId, targetId, isFollowing: !!follow }, 'GET /api/users/[userId]/follow');
-      return !!follow;
+      const isFollowing = !!(followStatus && followStatus.isActive);
+      logger.info('Actor follow status checked', { userId: authUser.userId, npcId: targetId, isFollowing }, 'GET /api/users/[userId]/follow');
+
+      return successResponse({
+        isFollowing,
+      });
     } else {
-      // Target might be an actor (NPC) - check FollowStatus model
-      const targetActor = await db.actor.findUnique({
-        where: { id: targetId },
-        select: { id: true },
+      // Neither user nor actor found - return false for isFollowing
+      // This prevents errors when checking follow status for non-existent profiles
+      logger.info('Follow status checked for non-existent target', { userId: authUser.userId, targetId }, 'GET /api/users/[userId]/follow');
+
+      return successResponse({
+        isFollowing: false,
       });
-
-      if (targetActor) {
-        const followStatus = await db.followStatus.findUnique({
-          where: {
-            userId_npcId: {
-              userId: authUser.userId,
-              npcId: targetId,
-            },
-          },
-        });
-
-        const isFollowing = !!(followStatus && followStatus.isActive);
-        logger.info('Actor follow status checked', { userId: authUser.userId, npcId: targetId, isFollowing }, 'GET /api/users/[userId]/follow');
-        return isFollowing;
-      } else {
-        // Neither user nor actor found - return false for isFollowing
-        // This prevents errors when checking follow status for non-existent profiles
-        logger.info('Follow status checked for non-existent target', { userId: authUser.userId, targetId }, 'GET /api/users/[userId]/follow');
-        return false;
-      }
-    }
-<<<<<<< HEAD
-  });
-
-  return successResponse({
-    isFollowing,
-  });
-});
-=======
-  }
-});
->>>>>>> 7b5df7ab
+    }
+  }
+});