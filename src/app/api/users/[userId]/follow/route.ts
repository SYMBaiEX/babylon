/**
 * API Route: /api/users/[userId]/follow
 * Methods: POST (follow), DELETE (unfollow), GET (check status)
 */

import type { NextRequest } from 'next/server';
<<<<<<< HEAD
import {
  authenticate,
  authErrorResponse,
  successResponse,
  errorResponse,
} from '@/lib/api/auth-middleware';
=======
import { prisma } from '@/lib/database-service';
import { withErrorHandling, successResponse } from '@/lib/errors/error-handler';
import { NotFoundError, BusinessLogicError } from '@/lib/errors';
import { UserIdParamSchema } from '@/lib/validation/schemas';
import { authenticate } from '@/lib/api/auth-middleware';
>>>>>>> e7e57bba
import { notifyFollow } from '@/lib/services/notification-service';
import { logger } from '@/lib/logger';
import { prisma } from '@/lib/prisma';

<<<<<<< HEAD

=======
>>>>>>> e7e57bba
/**
 * POST /api/users/[userId]/follow
 * Follow a user or actor
 */
export const POST = withErrorHandling(async (
  request: NextRequest,
  context?: { params: Promise<{ userId: string }> }
) => {
  // Authenticate user
  const user = await authenticate(request);
  const params = await (context?.params || Promise.reject(new BusinessLogicError('Missing route context', 'MISSING_CONTEXT')));
  const { userId: targetId } = UserIdParamSchema.parse(params);

  // Prevent self-following
  if (user.userId === targetId) {
    throw new BusinessLogicError('Cannot follow yourself', 'SELF_FOLLOW');
  }

  // Check if target exists (could be a user or actor)
  // First check if it's a user
  const targetUser = await prisma.user.findUnique({
    where: { id: targetId },
    select: { id: true, isActor: true },
  });

  // If not a user, check if it's an actor (from actors.json)
  // Try to find in Actor table
  const targetActor = targetUser ? null : await prisma.actor.findUnique({
    where: { id: targetId },
    select: { id: true },
  });

  // If neither user nor actor found, return error
  if (!targetUser && !targetActor) {
    throw new NotFoundError('User or actor', targetId);
  }

  if (targetUser) {
    // Target is a user - use Follow model
    // Check if already following
    const existingFollow = await prisma.follow.findUnique({
      where: {
        followerId_followingId: {
          followerId: user.userId,
          followingId: targetId,
        },
      },
    });

    if (existingFollow) {
      throw new BusinessLogicError('Already following this user', 'ALREADY_FOLLOWING');
    }

    // Create follow relationship
    const follow = await prisma.follow.create({
      data: {
        followerId: user.userId,
        followingId: targetId,
      },
      include: {
        following: {
          select: {
            id: true,
            displayName: true,
            username: true,
            profileImageUrl: true,
            bio: true,
          },
        },
      },
    });

    // Create notification for the followed user
    await notifyFollow(targetId, user.userId);

    logger.info('User followed successfully', { userId: user.userId, targetId }, 'POST /api/users/[userId]/follow');

    return successResponse(
      {
        id: follow.id,
        following: follow.following,
        createdAt: follow.createdAt,
      },
      201
    );
  } else {
    // Target is an actor (NPC) - use FollowStatus model
    // Check if already following
    const existingFollowStatus = await prisma.followStatus.findUnique({
      where: {
        userId_npcId: {
          userId: user.userId,
          npcId: targetId,
        },
      },
    });

    if (existingFollowStatus && existingFollowStatus.isActive) {
      throw new BusinessLogicError('Already following this actor', 'ALREADY_FOLLOWING');
    }

    // Create or reactivate follow status
    const followStatus = await prisma.followStatus.upsert({
      where: {
        userId_npcId: {
          userId: user.userId,
          npcId: targetId,
        },
      },
      update: {
        isActive: true,
        followedAt: new Date(),
        unfollowedAt: null,
      },
      create: {
        userId: user.userId,
        npcId: targetId,
        followReason: 'user_followed',
      },
    });

    logger.info('Actor followed successfully', { userId: user.userId, npcId: targetId }, 'POST /api/users/[userId]/follow');

    return successResponse(
      {
        id: followStatus.id,
        npcId: followStatus.npcId,
        createdAt: followStatus.followedAt,
      },
      201
    );
  }
});

/**
 * DELETE /api/users/[userId]/follow
 * Unfollow a user or actor
 */
export const DELETE = withErrorHandling(async (
  request: NextRequest,
  context?: { params: Promise<{ userId: string }> }
) => {
  // Authenticate user
  const user = await authenticate(request);
  const params = await (context?.params || Promise.reject(new BusinessLogicError('Missing route context', 'MISSING_CONTEXT')));
  const { userId: targetId } = UserIdParamSchema.parse(params);

  // Check if target is a user
  const targetUser = await prisma.user.findUnique({
    where: { id: targetId },
    select: { id: true },
  });

  if (targetUser) {
    // Target is a user - use Follow model
    const follow = await prisma.follow.findUnique({
      where: {
        followerId_followingId: {
          followerId: user.userId,
          followingId: targetId,
        },
      },
    });

    if (!follow) {
      throw new NotFoundError('Follow relationship', `${user.userId}-${targetId}`);
    }

    // Delete follow relationship
    await prisma.follow.delete({
      where: {
        id: follow.id,
      },
    });

    logger.info('User unfollowed successfully', { userId: user.userId, targetId }, 'DELETE /api/users/[userId]/follow');

    return successResponse({
      message: 'Unfollowed successfully',
    });
  } else {
    // Target is an actor (NPC) - use FollowStatus model
    const followStatus = await prisma.followStatus.findUnique({
      where: {
        userId_npcId: {
          userId: user.userId,
          npcId: targetId,
        },
      },
    });

    if (!followStatus) {
      throw new NotFoundError('Follow status', `${user.userId}-${targetId}`);
    }

    // Deactivate follow status
    await prisma.followStatus.update({
      where: {
        id: followStatus.id,
      },
      data: {
        isActive: false,
        unfollowedAt: new Date(),
      },
    });

    logger.info('Actor unfollowed successfully', { userId: user.userId, npcId: targetId }, 'DELETE /api/users/[userId]/follow');

    return successResponse({
      message: 'Unfollowed successfully',
    });
  }
});

/**
 * GET /api/users/[userId]/follow
 * Check if current user is following the target
 */
export const GET = withErrorHandling(async (
  request: NextRequest,
  context?: { params: Promise<{ userId: string }> }
) => {
  // Optional authentication - if not authenticated, return false
  const authUser = await authenticate(request).catch(() => null);
  const params = await (context?.params || Promise.reject(new BusinessLogicError('Missing route context', 'MISSING_CONTEXT')));
  const { userId: targetId } = UserIdParamSchema.parse(params);

  if (!authUser) {
    return successResponse({ isFollowing: false });
  }

  // Check if target is a user
  const targetUser = await prisma.user.findUnique({
    where: { id: targetId },
    select: { id: true },
  });

  if (targetUser) {
    // Target is a user - check Follow model
    const follow = await prisma.follow.findUnique({
      where: {
        followerId_followingId: {
          followerId: authUser.userId,
          followingId: targetId,
        },
      },
    });

    logger.info('Follow status checked', { userId: authUser.userId, targetId, isFollowing: !!follow }, 'GET /api/users/[userId]/follow');

    return successResponse({
      isFollowing: !!follow,
    });
  } else {
    // Target might be an actor (NPC) - check FollowStatus model
    const targetActor = await prisma.actor.findUnique({
      where: { id: targetId },
      select: { id: true },
    });

    if (targetActor) {
      const followStatus = await prisma.followStatus.findUnique({
        where: {
          userId_npcId: {
            userId: authUser.userId,
            npcId: targetId,
          },
        },
      });

      const isFollowing = !!(followStatus && followStatus.isActive);
      logger.info('Actor follow status checked', { userId: authUser.userId, npcId: targetId, isFollowing }, 'GET /api/users/[userId]/follow');

      return successResponse({
        isFollowing,
      });
    } else {
      // Neither user nor actor found - return false for isFollowing
      // This prevents errors when checking follow status for non-existent profiles
      logger.info('Follow status checked for non-existent target', { userId: authUser.userId, targetId }, 'GET /api/users/[userId]/follow');

      return successResponse({
        isFollowing: false,
      });
    }
  }
});
<|MERGE_RESOLUTION|>--- conflicted
+++ resolved
@@ -4,28 +4,13 @@
  */
 
 import type { NextRequest } from 'next/server';
-<<<<<<< HEAD
-import {
-  authenticate,
-  authErrorResponse,
-  successResponse,
-  errorResponse,
-} from '@/lib/api/auth-middleware';
-=======
 import { prisma } from '@/lib/database-service';
 import { withErrorHandling, successResponse } from '@/lib/errors/error-handler';
 import { NotFoundError, BusinessLogicError } from '@/lib/errors';
 import { UserIdParamSchema } from '@/lib/validation/schemas';
 import { authenticate } from '@/lib/api/auth-middleware';
->>>>>>> e7e57bba
 import { notifyFollow } from '@/lib/services/notification-service';
 import { logger } from '@/lib/logger';
-import { prisma } from '@/lib/prisma';
-
-<<<<<<< HEAD
-
-=======
->>>>>>> e7e57bba
 /**
  * POST /api/users/[userId]/follow
  * Follow a user or actor
