--- conflicted
+++ resolved
@@ -96,10 +96,7 @@
 import { findUserByIdentifier } from '@/lib/users/user-lookup';
 import { trackServerEvent } from '@/lib/posthog/server';
 import { cachedDb } from '@/lib/cached-database-service';
-<<<<<<< HEAD
-=======
 import { generateSnowflakeId } from '@/lib/snowflake';
->>>>>>> fb6d1c3c
 
 /**
  * POST Handler - Follow User or Actor
