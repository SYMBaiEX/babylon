--- conflicted
+++ resolved
@@ -94,14 +94,8 @@
 import { notifyFollow } from '@/lib/services/notification-service';
 import { generateSnowflakeId } from '@/lib/snowflake';
 import { findUserByIdentifier } from '@/lib/users/user-lookup';
-<<<<<<< HEAD
-import { trackServerEvent } from '@/lib/posthog/server';
-import { cachedDb } from '@/lib/cached-database-service';
-import { generateSnowflakeId } from '@/lib/snowflake';
-=======
 import { UserIdParamSchema } from '@/lib/validation/schemas';
 import type { NextRequest } from 'next/server';
->>>>>>> 93b11116
 
 /**
  * POST Handler - Follow User or Actor
