--- conflicted
+++ resolved
@@ -61,13 +61,8 @@
             Position: true,
             Comment: true,
             Reaction: true,
-<<<<<<< HEAD
-            Follow_Follow_followerIdToUser: true,
-            Follow_Follow_followingIdToUser: true,
-=======
             Follow_Follow_followingIdToUser: true,
             Follow_Follow_followerIdToUser: true,
->>>>>>> 496c712b
           },
         },
       },
@@ -114,13 +109,8 @@
         positions: dbUser._count.Position,
         comments: dbUser._count.Comment,
         reactions: dbUser._count.Reaction,
-<<<<<<< HEAD
-        followers: dbUser._count.Follow_Follow_followerIdToUser,
-        following: dbUser._count.Follow_Follow_followingIdToUser,
-=======
         followers: dbUser._count.Follow_Follow_followingIdToUser,
         following: dbUser._count.Follow_Follow_followerIdToUser,
->>>>>>> 496c712b
       },
     },
   });
