/**
 * Vercel Cron Job: Game Tick
 * 
 * This endpoint is called by Vercel Cron to generate game content.
 * Replaces the continuous daemon with scheduled serverless invocations.
 * 
 * Configuration in vercel.json:
 * - Runs every minute
 * - Generates posts, events, updates markets
 * - Max execution time: 60s
 * 
 * Security: Uses Vercel Cron secret for authentication
 */

import type { NextRequest } from 'next/server'
import { withErrorHandling, successResponse } from '@/lib/errors/error-handler'
import { AuthorizationError } from '@/lib/errors'
import { prisma } from '@/lib/database-service'
import { logger } from '@/lib/logger'

// Verify this is a legitimate Vercel Cron request
function verifyVercelCronRequest(request: NextRequest): boolean {
  const authHeader = request.headers.get('authorization');
  const cronSecret = process.env.CRON_SECRET;
  
  // In development, allow without secret for easy testing
  if (process.env.NODE_ENV === 'development') {
    if (!cronSecret) {
      logger.info('Development mode - allowing cron without CRON_SECRET', undefined, 'Cron');
      return true;
    }
    // If secret is set in dev, check it (but also allow 'development' keyword)
    if (authHeader === 'Bearer development' || authHeader === `Bearer ${cronSecret}`) {
      return true;
    }
  }
  
  // If CRON_SECRET is not configured, allow but warn (fail-open for missing config)
  if (!cronSecret) {
    logger.warn(
      '⚠️  CRON_SECRET not configured! Cron endpoint is accessible without authentication. ' +
      'Set CRON_SECRET environment variable in production for security.',
      { 
        environment: process.env.NODE_ENV,
        hasAuthHeader: !!authHeader 
      },
      'Cron'
    );
    return true; // Allow execution but warn
  }
  
  // If CRON_SECRET is set, verify it matches (fail-closed for wrong credentials)
  if (authHeader !== `Bearer ${cronSecret}`) {
    logger.error(
      'CRON authentication failed - invalid secret provided',
      { hasAuthHeader: !!authHeader },
      'Cron'
    );
    return false;
  }
  
  return true;
}

export const POST = withErrorHandling(async (request: NextRequest) => {
  // 1. Verify this is a legitimate cron request
  if (!verifyVercelCronRequest(request)) {
    logger.warn('Unauthorized cron request attempt', undefined, 'Cron');
    throw new AuthorizationError('Unauthorized cron request', 'cron', 'execute');
  }

  const startTime = Date.now();
  logger.info('🎮 Game tick started', undefined, 'Cron');

  // 2. Check if we should skip (maintenance mode, etc.)
  const gameState = await prisma.game.findFirst({
    where: { isContinuous: true },
  });

  if (!gameState || !gameState.isRunning) {
    logger.info('Game is paused - skipping tick', undefined, 'Cron');
    return successResponse({
      success: true,
      skipped: true,
      reason: 'Game paused',
    });
  }

  // 3. Import game tick logic dynamically (avoid bundling heavy dependencies)
  const { executeGameTick } = await import('@/lib/serverless-game-tick');

<<<<<<< HEAD
    // 5. Calculate trending tags if 30+ minutes have passed (async, don't block)
    void (async () => {
      try {
        const { calculateTrendingIfNeeded } = await import('@/lib/services/trending-calculation-service');
        const calculated = await calculateTrendingIfNeeded();
        if (calculated) {
          logger.info('Trending tags recalculated', undefined, 'Cron');
        }
      } catch (error) {
        logger.error('Failed to calculate trending tags:', error, 'Cron');
      }
    })();

    const duration = Date.now() - startTime;
    logger.info('✅ Game tick completed', {
      duration: `${duration}ms`,
      posts: result.postsCreated,
      events: result.eventsCreated,
      marketsUpdated: result.marketsUpdated,
    }, 'Cron');
=======
  // 4. Execute the tick (generates posts, events, updates markets)
  const result = await executeGameTick();
>>>>>>> e7e57bba

  const duration = Date.now() - startTime;
  logger.info('✅ Game tick completed', {
    duration: `${duration}ms`,
    posts: result.postsCreated,
    events: result.eventsCreated,
    marketsUpdated: result.marketsUpdated,
  }, 'Cron');

  return successResponse({
    success: true,
    duration,
    result,
  });
});

// GET endpoint for manual testing
export const GET = withErrorHandling(async (request: NextRequest) => {
  // Only allow in development or with admin token
  const isDev = process.env.NODE_ENV === 'development';
  const adminToken = request.headers.get('x-admin-token');
  const isAdmin = adminToken === process.env.ADMIN_TOKEN;

  if (!isDev && !isAdmin) {
    throw new AuthorizationError('Use POST for cron execution. This endpoint is triggered by Vercel Cron', 'cron', 'execute');
  }

  // Allow manual trigger in dev
  return POST(request);
});
<|MERGE_RESOLUTION|>--- conflicted
+++ resolved
@@ -89,31 +89,8 @@
   // 3. Import game tick logic dynamically (avoid bundling heavy dependencies)
   const { executeGameTick } = await import('@/lib/serverless-game-tick');
 
-<<<<<<< HEAD
-    // 5. Calculate trending tags if 30+ minutes have passed (async, don't block)
-    void (async () => {
-      try {
-        const { calculateTrendingIfNeeded } = await import('@/lib/services/trending-calculation-service');
-        const calculated = await calculateTrendingIfNeeded();
-        if (calculated) {
-          logger.info('Trending tags recalculated', undefined, 'Cron');
-        }
-      } catch (error) {
-        logger.error('Failed to calculate trending tags:', error, 'Cron');
-      }
-    })();
-
-    const duration = Date.now() - startTime;
-    logger.info('✅ Game tick completed', {
-      duration: `${duration}ms`,
-      posts: result.postsCreated,
-      events: result.eventsCreated,
-      marketsUpdated: result.marketsUpdated,
-    }, 'Cron');
-=======
   // 4. Execute the tick (generates posts, events, updates markets)
   const result = await executeGameTick();
->>>>>>> e7e57bba
 
   const duration = Date.now() - startTime;
   logger.info('✅ Game tick completed', {
