--- conflicted
+++ resolved
@@ -7,27 +7,10 @@
 
 import type { NextRequest } from 'next/server'
 import { prisma } from '@/lib/database-service'
-<<<<<<< HEAD
-import { successResponse, errorResponse } from '@/lib/api/auth-middleware'
-import { ReputationService } from '@/lib/services/reputation-service'
-import { logger } from '@/lib/logger'
-
-
-interface RegistryFilters {
-  onChainOnly?: boolean
-  sortBy?: 'username' | 'createdAt' | 'nftTokenId'
-  sortOrder?: 'asc' | 'desc'
-  limit?: number
-  offset?: number
-}
-
-=======
 import { withErrorHandling, successResponse } from '@/lib/errors/error-handler'
 import { RegistryQuerySchema } from '@/lib/validation/schemas'
 import { ReputationService } from '@/lib/services/reputation-service'
 import { logger } from '@/lib/logger'
-
->>>>>>> e7e57bba
 /**
  * GET /api/registry
  * Fetch all registered users with optional filtering
