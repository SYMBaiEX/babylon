--- conflicted
+++ resolved
@@ -5,17 +5,9 @@
 
 import type { NextRequest } from 'next/server'
 import { prisma } from '@/lib/database-service'
-<<<<<<< HEAD
-import { successResponse, errorResponse } from '@/lib/api/auth-middleware'
-import { logger } from '@/lib/logger'
-
-
-=======
 import { withErrorHandling, successResponse } from '@/lib/errors/error-handler'
 import { TrendingPostsQuerySchema } from '@/lib/validation/schemas'
 import { logger } from '@/lib/logger'
-
->>>>>>> e7e57bba
 interface TrendingPost {
   id: string
   content: string
