/**
 * Trending Tags Widget API
 * 
 * GET /api/feed/widgets/trending - Get current trending tags
 */

import type { NextRequest } from 'next/server'
import { optionalAuth, type AuthenticatedUser } from '@/lib/api/auth-middleware'
import { asUser, asPublic } from '@/lib/db/context'
import { getCurrentTrendingTags } from '@/lib/services/tag-storage-service'
import { generateTrendingSummary } from '@/lib/services/trending-summary-service'
import { NextResponse } from 'next/server'
import { withErrorHandling } from '@/lib/errors/error-handler'
import { prisma } from '@/lib/database-service'

export const GET = withErrorHandling(async (request: NextRequest) => {
  // Get trending tags from cache
  const trending = await getCurrentTrendingTags(5)

  if (!trending || trending.length === 0) {
    return NextResponse.json({
      success: true,
      trending: [],
      message: 'No trending data yet - check back after first game tick',
    })
  }

  // Optional auth - trending tags are public but RLS still applies
  const authUser: AuthenticatedUser | null = await optionalAuth(request).catch(() => null)

  const trendingItems = await Promise.all(
    trending.map(async (item) => {
      const recentPosts = (authUser && authUser.userId)
        ? await asUser(authUser, async (db) => {
          return await db.postTag.findMany({
<<<<<<< HEAD
            where: { tagId: item.tagId },
=======
            where: { tagId: item.Tag.id },
>>>>>>> 496c712b
            include: {
              Post: {
                select: {
                  content: true,
                },
              },
            },
            take: 3,
            orderBy: {
              createdAt: 'desc',
            },
          })
        })
        : await asPublic(async (db) => {
          return await db.postTag.findMany({
<<<<<<< HEAD
            where: { tagId: item.tagId },
=======
            where: { tagId: item.Tag.id },
>>>>>>> 496c712b
            include: {
              Post: {
                select: {
                  content: true,
                },
              },
            },
            take: 3,
            orderBy: {
              createdAt: 'desc',
            },
          })
        })

      const postContents = recentPosts.map(pt => pt.Post.content)
<<<<<<< HEAD
      
      // Fetch Tag separately to get display information
      const tag = await prisma.tag.findUnique({
        where: { id: item.tagId },
        select: {
          id: true,
          name: true,
          displayName: true,
          category: true,
        },
      })

      if (!tag) {
        return null
      }
      
      const summary = await generateTrendingSummary(
        tag.displayName,
        tag.category,
=======
      
      const summary = await generateTrendingSummary(
        item.Tag.displayName,
        item.Tag.category,
>>>>>>> 496c712b
        postContents
      )

      return {
        id: item.id,
<<<<<<< HEAD
        tag: tag.displayName,
        tagSlug: tag.name,
        category: tag.category,
=======
        tag: item.Tag.displayName,
        tagSlug: item.Tag.name,
        category: item.Tag.category,
>>>>>>> 496c712b
        postCount: item.postCount,
        summary,
        rank: item.rank,
      }
    })
  )

  // Filter out null values
  const validItems = trendingItems.filter((item): item is NonNullable<typeof item> => item !== null)

  return NextResponse.json({
    success: true,
    trending: validItems,
  })
})<|MERGE_RESOLUTION|>--- conflicted
+++ resolved
@@ -11,7 +11,6 @@
 import { generateTrendingSummary } from '@/lib/services/trending-summary-service'
 import { NextResponse } from 'next/server'
 import { withErrorHandling } from '@/lib/errors/error-handler'
-import { prisma } from '@/lib/database-service'
 
 export const GET = withErrorHandling(async (request: NextRequest) => {
   // Get trending tags from cache
@@ -33,11 +32,7 @@
       const recentPosts = (authUser && authUser.userId)
         ? await asUser(authUser, async (db) => {
           return await db.postTag.findMany({
-<<<<<<< HEAD
-            where: { tagId: item.tagId },
-=======
             where: { tagId: item.Tag.id },
->>>>>>> 496c712b
             include: {
               Post: {
                 select: {
@@ -53,11 +48,7 @@
         })
         : await asPublic(async (db) => {
           return await db.postTag.findMany({
-<<<<<<< HEAD
-            where: { tagId: item.tagId },
-=======
             where: { tagId: item.Tag.id },
->>>>>>> 496c712b
             include: {
               Post: {
                 select: {
@@ -73,46 +64,18 @@
         })
 
       const postContents = recentPosts.map(pt => pt.Post.content)
-<<<<<<< HEAD
-      
-      // Fetch Tag separately to get display information
-      const tag = await prisma.tag.findUnique({
-        where: { id: item.tagId },
-        select: {
-          id: true,
-          name: true,
-          displayName: true,
-          category: true,
-        },
-      })
-
-      if (!tag) {
-        return null
-      }
-      
-      const summary = await generateTrendingSummary(
-        tag.displayName,
-        tag.category,
-=======
       
       const summary = await generateTrendingSummary(
         item.Tag.displayName,
         item.Tag.category,
->>>>>>> 496c712b
         postContents
       )
 
       return {
         id: item.id,
-<<<<<<< HEAD
-        tag: tag.displayName,
-        tagSlug: tag.name,
-        category: tag.category,
-=======
         tag: item.Tag.displayName,
         tagSlug: item.Tag.name,
         category: item.Tag.category,
->>>>>>> 496c712b
         postCount: item.postCount,
         summary,
         rank: item.rank,
