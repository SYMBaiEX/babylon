--- conflicted
+++ resolved
@@ -227,28 +227,6 @@
     
     // Format posts to match FeedPost interface
     const formattedPosts = posts.map((post) => {
-<<<<<<< HEAD
-      const user = userMap.get(post.authorId);
-      return {
-        id: post.id,
-        content: post.content,
-        author: post.authorId, // Use authorId as author
-        authorId: post.authorId,
-        authorName: user?.displayName || user?.username || post.authorId,
-        authorUsername: user?.username || null,
-        authorProfileImageUrl: user?.profileImageUrl || null,
-        timestamp: post.timestamp.toISOString(),
-        createdAt: post.createdAt.toISOString(),
-        gameId: post.gameId || undefined,
-        dayNumber: post.dayNumber || undefined,
-        likeCount: reactionMap.get(post.id) ?? 0,
-        commentCount: commentMap.get(post.id) ?? 0,
-        shareCount: shareMap.get(post.id) ?? 0,
-        isLiked: false, // Will be updated by interaction store polling
-        isShared: false, // Will be updated by interaction store polling
-      };
-    });
-=======
       try {
         // Validate post structure
         if (!post || !post.id) {
@@ -269,6 +247,7 @@
           authorId: post.authorId,
           authorName: user?.displayName || user?.username || post.authorId || 'Unknown',
           authorUsername: user?.username || null,
+          authorProfileImageUrl: user?.profileImageUrl || null,
           timestamp,
           createdAt,
           gameId: post.gameId || undefined,
@@ -290,7 +269,6 @@
       formattedCount: formattedPosts.length,
       filteredOut: posts.length - formattedPosts.length 
     }, 'GET /api/posts');
->>>>>>> 4681c6ef
     
     // Next.js 16: Add cache headers for real-time feeds
     // Use 'no-store' to ensure fresh data for real-time updates
@@ -405,10 +383,6 @@
 
     // Broadcast new post to SSE feed channel for real-time updates
     try {
-<<<<<<< HEAD
-      const { broadcastToChannel } = await import('@/lib/sse/event-broadcaster');
-=======
->>>>>>> 4681c6ef
       broadcastToChannel('feed', {
         type: 'new_post',
         post: {
