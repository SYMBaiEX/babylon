/**
 * API Route: /api/posts/[id]
 * Methods: GET (get single post details), DELETE (soft delete post)
 */

import { optionalAuth, authenticate } from '@/lib/api/auth-middleware';
import { asUser, asPublic } from '@/lib/db/context';
import { BusinessLogicError } from '@/lib/errors';
import { successResponse, withErrorHandling } from '@/lib/errors/error-handler';
import { gameService } from '@/lib/game-service';
import { logger } from '@/lib/logger';
import { PostIdParamSchema } from '@/lib/validation/schemas';
import type { NextRequest } from 'next/server';

/**
 * Parse repost content to extract metadata
 * Returns null if not a repost, otherwise returns parsed data
 */
function parseRepostContent(content: string): {
  isRepost: true;
  quoteComment: string | null;
  originalContent: string;
  originalAuthorUsername: string;
} | null {
  const separatorPattern = /\n\n--- Reposted from @(.+?) ---\n/;
  const match = content.match(separatorPattern);
  
  if (!match) return null;
  
  const parts = content.split(separatorPattern);
  const quoteComment = parts[0]?.trim() || null;
  const originalContent = parts[2]?.trim() || '';
  const originalAuthorUsername = match[1] || '';
  
  return {
    isRepost: true,
    quoteComment,
    originalContent,
    originalAuthorUsername,
  };
}

/**
 * GET /api/posts/[id]
 * Get a single post by ID
 */
export const GET = withErrorHandling(async (
  request: NextRequest,
  context: { params: Promise<{ id: string }> }
) => {
  const { id: postId } = PostIdParamSchema.parse(await context.params);

  // Optional authentication (to show liked status for logged-in users)
  // Errors during auth check are non-critical - treat as unauthenticated
  const user = await optionalAuth(request).catch((error) => {
    logger.debug('Optional auth failed for GET post request', { postId, error }, 'GET /api/posts/[id]');
    return null;
  });

  // Get post with RLS - use asPublic for unauthenticated requests
  let post = user
    ? await asUser(user, async (db) => {
    // Try to get post from database first
    return await db.post.findUnique({
      where: { id: postId },
      include: {
        _count: {
          select: {
            Reaction: {
              where: {
                type: 'like',
              },
            },
            Comment: true,
            Share: true,
          },
        },
        Reaction: user
          ? {
              where: {
                userId: user.userId,
                type: 'like',
              },
              select: {
                id: true,
              },
            }
          : {
              where: {
                userId: 'never-match',
                type: 'like',
              },
              select: {
                id: true,
              },
            },
        Share: user
          ? {
              where: {
                userId: user.userId,
              },
              select: {
                id: true,
              },
            }
          : {
              where: {
                userId: 'never-match',
              },
              select: {
                id: true,
              },
            },
      },
    })
  })
    : await asPublic(async (db) => {
    // Try to get post from database first (public access)
    return await db.post.findUnique({
      where: { id: postId },
      include: {
        _count: {
          select: {
            Reaction: {
              where: {
                type: 'like',
              },
            },
            Comment: true,
            Share: true,
          },
        },
        // Empty arrays for unauthenticated users
        Reaction: {
          where: {
            userId: 'never-match', // Won't match any user
            type: 'like',
          },
          select: {
            id: true,
          },
        },
        Share: {
          where: {
            userId: 'never-match', // Won't match any user
          },
          select: {
            id: true,
          },
        },
      },
    })
  });

    // If not in database, try to find it in game store/realtime feed first
    if (!post) {
      // Try realtime posts first (most recent)
      const realtimeResult = await gameService.getRealtimePosts(1000, 0);
      const realtimePost = realtimeResult?.posts.find(p => p.id === postId);
      
      let gamePost = realtimePost;
      
      // If not found in realtime, try database posts (synced posts)
      if (!gamePost) {
        const dbPosts = await gameService.getRecentPosts(1000, 0);
        const foundPost = dbPosts.find(p => p.id === postId);
        if (foundPost) {
          gamePost = {
            ...foundPost,
            author: foundPost.authorId,
            timestamp: foundPost.timestamp instanceof Date ? foundPost.timestamp.toISOString() : foundPost.timestamp,
            createdAt: foundPost.createdAt instanceof Date ? foundPost.createdAt.toISOString() : foundPost.createdAt,
          } as typeof realtimePost;
        }
      }

      // If found in game store, return it directly
      if (gamePost) {
        // Get public data (counts and author info) - doesn't require user authentication
        const [likeCount, commentCount, shareCount, actor, userRecord] = await asPublic(async (db) => {
          const [likes, comments, shares] = await Promise.all([
            db.reaction.count({ where: { postId, type: 'like' } }),
            db.comment.count({ where: { postId } }),
            db.share.count({ where: { postId } }),
          ]);

          const act = await db.actor.findUnique({
            where: { id: gamePost.authorId },
            select: { name: true },
          });

          const usr = await db.user.findUnique({
            where: { id: gamePost.authorId },
            select: { displayName: true, username: true },
          });

          return [likes, comments, shares, act, usr];
        });

        let authorName = gamePost.authorId;
        let authorUsername: string | null = null;
        
        if (actor) {
          authorName = actor.name;
        } else if (userRecord) {
          authorName = userRecord.displayName || userRecord.username || gamePost.authorId;
          authorUsername = userRecord.username;
        }

        // Get user-specific interaction state (requires authentication)
        const [isLiked, isShared] = user
          ? await asUser(user, async (db) => {
              const liked = (await db.reaction.findFirst({
                where: { postId, userId: user.userId, type: 'like' },
              })) !== null;
              const shared = (await db.share.findFirst({
                where: { postId, userId: user.userId },
              })) !== null;
              return [liked, shared];
            })
          : [false, false];

        const timestampStr = gamePost.timestamp as string;
        const createdAtStr = (gamePost.createdAt || timestampStr) as string;

        // Parse repost metadata if this is a repost
        const parsedRepostData = gamePost.content ? parseRepostContent(gamePost.content) : null;
        let repostMetadata = {};
        
<<<<<<< HEAD
        const originalPostIdFromGame = (gamePost as { originalPostId?: string }).originalPostId;
=======
        const originalPostIdFromGame = 'originalPostId' in gamePost ? (gamePost as Record<string, unknown>).originalPostId as string | undefined : undefined;
>>>>>>> 09fefb60
        if (parsedRepostData || originalPostIdFromGame) {
          // Try to get original author info
          let originalAuthor = null;
          const originalPostId = originalPostIdFromGame || null;
          let effectiveRepostData = parsedRepostData;
          
          if (parsedRepostData) {
            // Parse from content if available (fallback for old posts)
            originalAuthor = await asPublic(async (db) => {
              const usr = await db.user.findUnique({
                where: { username: parsedRepostData.originalAuthorUsername },
                select: { id: true, username: true, displayName: true, profileImageUrl: true },
              });
              
              if (usr) return usr;
              
              const act = await db.actor.findFirst({
                where: { id: parsedRepostData.originalAuthorUsername },
                select: { id: true, name: true, profileImageUrl: true },
              });
              
              if (act) return act;
              
              const org = await db.organization.findFirst({
                where: { id: parsedRepostData.originalAuthorUsername },
                select: { id: true, name: true, imageUrl: true },
              });
              
              return org;
            });
          }
          
          // If we have originalPostId but no author info yet, fetch from original post
          if (originalPostId && !originalAuthor) {
            const originalPost = await asPublic(async (db) => {
              return await db.post.findUnique({
                where: { id: originalPostId },
                select: { authorId: true, content: true },
              });
            });
            
            if (originalPost) {
              // Fetch author details
              originalAuthor = await asPublic(async (db) => {
                const usr = await db.user.findUnique({
                  where: { id: originalPost.authorId },
                  select: { id: true, username: true, displayName: true, profileImageUrl: true },
                });
                
                if (usr) return usr;
                
                const act = await db.actor.findUnique({
                  where: { id: originalPost.authorId },
                  select: { id: true, name: true, profileImageUrl: true },
                });
                
                if (act) return act;
                
                const org = await db.organization.findUnique({
                  where: { id: originalPost.authorId },
                  select: { id: true, name: true, imageUrl: true },
                });
                
                return org;
              });
              
              // Create repostData with actual original content if not already set
              if (!parsedRepostData && originalAuthor) {
                effectiveRepostData = {
                  isRepost: true,
                  quoteComment: null,
                  originalContent: originalPost.content,
                  originalAuthorUsername: 'username' in originalAuthor ? originalAuthor.username! : originalPost.authorId,
                };
              }
            }
          }
          
          if (originalAuthor && effectiveRepostData) {
            repostMetadata = {
              isRepost: true,
              quoteComment: effectiveRepostData.quoteComment,
              originalContent: effectiveRepostData.originalContent,
              originalPostId: originalPostId,
              originalAuthorId: originalAuthor.id,
              originalAuthorName: 'name' in originalAuthor ? originalAuthor.name : originalAuthor.displayName,
              originalAuthorUsername: 'username' in originalAuthor ? originalAuthor.username : originalAuthor.id,
              originalAuthorProfileImageUrl: 'profileImageUrl' in originalAuthor ? originalAuthor.profileImageUrl : ('imageUrl' in originalAuthor ? originalAuthor.imageUrl : null),
            };
          } else if (effectiveRepostData) {
            // Fallback if we can't find the original author
            repostMetadata = {
              isRepost: true,
              quoteComment: effectiveRepostData.quoteComment,
              originalContent: effectiveRepostData.originalContent,
              originalPostId: originalPostId,
              originalAuthorId: effectiveRepostData.originalAuthorUsername,
              originalAuthorName: effectiveRepostData.originalAuthorUsername,
              originalAuthorUsername: effectiveRepostData.originalAuthorUsername,
              originalAuthorProfileImageUrl: null,
            };
          }
        }

        return successResponse({
          data: {
            id: gamePost.id,
            type: 'post',
            content: gamePost.content,
            fullContent: null,
            articleTitle: null,
            byline: null,
            biasScore: null,
            sentiment: null,
            slant: null,
            category: null,
            authorId: gamePost.authorId,
            authorName,
            authorUsername,
            authorAvatar: undefined,
            isActorPost: true,
            timestamp: timestampStr,
            createdAt: createdAtStr,
            likeCount,
            commentCount,
            shareCount,
            isLiked,
            isShared,
            source: 'game-store',
            ...repostMetadata, // Add repost metadata if applicable
          },
        });
      }

      let authorId = 'system';
      let gameId = 'babylon';
      let timestamp = new Date();

      const isoTimestampMatch = postId.match(/(\d{4}-\d{2}-\d{2}T\d{2}:\d{2}:\d{2}(?:\.\d{3})?Z)$/);

      if (isoTimestampMatch?.[1]) {
        const timestampStr = isoTimestampMatch[1];
        timestamp = new Date(timestampStr);
        const firstHyphenIndex = postId.indexOf('-');
        if (firstHyphenIndex !== -1) {
          gameId = postId.substring(0, firstHyphenIndex);
          const withoutGameId = postId.substring(firstHyphenIndex + 1);
          const secondHyphenIndex = withoutGameId.indexOf('-');
          if (secondHyphenIndex !== -1) {
            const afterGameTimestamp = withoutGameId.substring(secondHyphenIndex + 1);
            authorId = afterGameTimestamp.substring(0, afterGameTimestamp.lastIndexOf('-' + timestampStr));
          }
        }
      } else if (postId.startsWith('post-')) {
        const parts = postId.split('-');
        if (parts.length >= 3 && parts[1]) {
          const timestampNum = parseInt(parts[1], 10);
          if (!isNaN(timestampNum) && timestampNum > 1000000000000) {
            timestamp = new Date(timestampNum);
            if (parts.length >= 4 && parts[2] && !parts[2].includes('.')) {
              const potentialActorId = parts[2];
              const actor = await asPublic(async (db) => {
                return await db.actor.findUnique({
                  where: { id: potentialActorId },
                  select: { id: true },
                });
              });
              if (actor) {
                authorId = potentialActorId;
              }
            }
          }
        }
      }

      // Upsert post - use appropriate context based on authentication
      post = user
        ? await asUser(user, async (db) => {
            return await db.post.upsert({
              where: { id: postId },
              update: {},
              create: {
                id: postId,
                content: '[Game-generated post]',
                authorId,
                gameId,
                timestamp,
              },
              include: {
                _count: {
                  select: {
                    Reaction: {
                      where: {
                        type: 'like',
                      },
                    },
                    Comment: true,
                    Share: true,
                  },
                },
                Reaction: {
                  where: {
                    userId: user.userId,
                    type: 'like',
                  },
                  select: {
                    id: true,
                  },
                },
                Share: {
                  where: {
                    userId: user.userId,
                  },
                  select: {
                    id: true,
                  },
                },
              },
            });
          })
        : await asPublic(async (db) => {
            return await db.post.upsert({
              where: { id: postId },
              update: {},
              create: {
                id: postId,
                content: '[Game-generated post]',
                authorId,
                gameId,
                timestamp,
              },
              include: {
                _count: {
                  select: {
                    Reaction: {
                      where: {
                        type: 'like',
                      },
                    },
                    Comment: true,
                    Share: true,
                  },
                },
                Reaction: {
                  where: {
                    userId: 'never-match',
                    type: 'like',
                  },
                  select: {
                    id: true,
                  },
                },
                Share: {
                  where: {
                    userId: 'never-match',
                  },
                  select: {
                    id: true,
                  },
                },
              },
            });
          });
    }

    if (!post) {
      throw new BusinessLogicError('Post not found', 'POST_NOT_FOUND');
    }

    // Check if post is deleted
    if (post.deletedAt) {
      throw new BusinessLogicError('This post has been deleted', 'POST_DELETED');
    }

    // Get author info - public data, doesn't require user authentication
    const { authorName, authorUsername, authorProfileImageUrl } = await asPublic(async (db) => {
      let name = post.authorId;
      let username: string | null = null;
      let profileImageUrl: string | null = null;
      
      const actor = await db.actor.findUnique({
        where: { id: post.authorId },
        select: { id: true, name: true, profileImageUrl: true },
      });
      if (actor) {
        name = actor.name;
        // Use database profileImageUrl or construct path from actor ID
        profileImageUrl = actor.profileImageUrl || `/images/actors/${actor.id}.jpg`;
      } else {
        // Check if it's an organization (for articles)
        const org = await db.organization.findUnique({
          where: { id: post.authorId },
          select: { id: true, name: true, imageUrl: true },
        });
        if (org) {
          name = org.name;
          // Use database imageUrl or construct path from organization ID
          profileImageUrl = org.imageUrl || `/images/organizations/${org.id}.jpg`;
        } else {
          const usr = await db.user.findUnique({
            where: { id: post.authorId },
            select: { displayName: true, username: true, profileImageUrl: true },
          });
          if (usr) {
            name = usr.displayName || usr.username || post.authorId;
            username = usr.username || null;
            profileImageUrl = usr.profileImageUrl || null;
          }
        }
      }
      return { authorName: name, authorUsername: username, authorProfileImageUrl: profileImageUrl };
    });

    // Return database post
    // Safely check reactions and shares - Prisma may return undefined even when included
    const reactionsArray = post.Reaction && Array.isArray(post.Reaction) ? post.Reaction : [];
    const sharesArray = post.Share && Array.isArray(post.Share) ? post.Share : [];

    // Parse repost metadata if this is a repost
    const repostData = post.content ? parseRepostContent(post.content) : null;
    let repostMetadata = {};
    
    if (repostData) {
      // Look up original author by username (could be User, Actor, or Organization)
      const originalAuthor = await asPublic(async (db) => {
        const usr = await db.user.findUnique({
          where: { username: repostData.originalAuthorUsername },
          select: { id: true, username: true, displayName: true, profileImageUrl: true },
        });
        
        if (usr) return usr;
        
        const act = await db.actor.findFirst({
          where: { id: repostData.originalAuthorUsername },
          select: { id: true, name: true, profileImageUrl: true },
        });
        
        if (act) return act;
        
        const org = await db.organization.findFirst({
          where: { id: repostData.originalAuthorUsername },
          select: { id: true, name: true, imageUrl: true },
        });
        
        return org;
      });
      
      if (originalAuthor) {
        // Find the Share record for this repost to get the original post ID
        const shareRecord = await asPublic(async (db) => {
          return await db.share.findFirst({
            where: { 
              userId: post.authorId || '',
              Post: {
                authorId: originalAuthor.id
              }
            },
            orderBy: { createdAt: 'desc' },
            select: { postId: true },
          });
        });
        
        let originalPostId = shareRecord?.postId || null;
        
        // If Share lookup failed, try to find the original post by content and author
        if (!originalPostId && repostData.originalContent) {
          const originalPost = await asPublic(async (db) => {
            return await db.post.findFirst({
              where: {
                authorId: originalAuthor.id,
                content: repostData.originalContent,
                deletedAt: null,
              },
              orderBy: { timestamp: 'desc' },
              select: { id: true },
            });
          });
          originalPostId = originalPost?.id || null;
        }
        
        repostMetadata = {
          isRepost: true,
          quoteComment: repostData.quoteComment,
          originalContent: repostData.originalContent,
          originalPostId: originalPostId,
          originalAuthorId: originalAuthor.id,
          originalAuthorName: 'name' in originalAuthor ? originalAuthor.name : originalAuthor.displayName,
          originalAuthorUsername: 'username' in originalAuthor ? originalAuthor.username : originalAuthor.id,
          originalAuthorProfileImageUrl: 'profileImageUrl' in originalAuthor ? originalAuthor.profileImageUrl : ('imageUrl' in originalAuthor ? originalAuthor.imageUrl : null),
        };
      } else {
        // Even if we can't find the original author, still mark as repost
        repostMetadata = {
          isRepost: true,
          quoteComment: repostData.quoteComment,
          originalContent: repostData.originalContent,
          originalPostId: null,
          originalAuthorId: repostData.originalAuthorUsername,
          originalAuthorName: repostData.originalAuthorUsername,
          originalAuthorUsername: repostData.originalAuthorUsername,
          originalAuthorProfileImageUrl: null,
        };
      }
    }

    logger.info('Post fetched successfully', { postId, source: 'database' }, 'GET /api/posts/[id]');

    return successResponse({
      data: {
        id: post.id,
        type: post.type || 'post',
        content: post.content,
        fullContent: post.fullContent || null,
        articleTitle: post.articleTitle || null,
        byline: post.byline || null,
        biasScore: post.biasScore !== undefined ? post.biasScore : null,
        sentiment: post.sentiment || null,
        slant: post.slant || null,
        category: post.category || null,
        authorId: post.authorId,
        authorName: authorName,
        authorUsername: authorUsername,
        authorProfileImageUrl: authorProfileImageUrl,
        authorAvatar: authorProfileImageUrl || undefined,
        isActorPost: true, // Posts are from game actors
        timestamp: post.timestamp ? post.timestamp.toISOString() : post.createdAt.toISOString(),
        createdAt: post.createdAt.toISOString(),
        likeCount: post._count?.Reaction ?? 0,
        commentCount: post._count?.Comment ?? 0,
        shareCount: post._count?.Share ?? 0,
        isLiked: reactionsArray.length > 0,
        isShared: sharesArray.length > 0,
        source: 'database',
        ...repostMetadata, // Add repost metadata if applicable
      },
    });
});

/**
 * DELETE /api/posts/[id]
 * Soft delete a post (mark as deleted)
 */
export const DELETE = withErrorHandling(async (
  request: NextRequest,
  context: { params: Promise<{ id: string }> }
) => {
  const { id: postId } = PostIdParamSchema.parse(await context.params);
  
  // Require authentication (throws error if not authenticated)
  const user = await authenticate(request);
  
  // Get the post to check ownership
  const post = await asUser(user, async (db) => {
    return await db.post.findUnique({
      where: { id: postId },
      select: { id: true, authorId: true, deletedAt: true },
    });
  });
  
  if (!post) {
    throw new BusinessLogicError('Post not found', 'POST_NOT_FOUND');
  }
  
  // Check if post is already deleted
  if (post.deletedAt) {
    throw new BusinessLogicError('Post already deleted', 'POST_ALREADY_DELETED');
  }
  
  // Check if user is the author of the post
  if (post.authorId !== user.userId) {
    throw new BusinessLogicError('Unauthorized to delete this post', 'UNAUTHORIZED');
  }
  
  // Soft delete the post by setting deletedAt timestamp
  await asUser(user, async (db) => {
    await db.post.update({
      where: { id: postId },
      data: { deletedAt: new Date() },
    });
  });
  
  logger.info('Post soft deleted', { postId, userId: user.userId }, 'DELETE /api/posts/[id]');
  
  return successResponse({
    message: 'Post deleted successfully',
    data: { id: postId, deletedAt: new Date().toISOString() },
  });
});

<|MERGE_RESOLUTION|>--- conflicted
+++ resolved
@@ -227,11 +227,7 @@
         const parsedRepostData = gamePost.content ? parseRepostContent(gamePost.content) : null;
         let repostMetadata = {};
         
-<<<<<<< HEAD
-        const originalPostIdFromGame = (gamePost as { originalPostId?: string }).originalPostId;
-=======
         const originalPostIdFromGame = 'originalPostId' in gamePost ? (gamePost as Record<string, unknown>).originalPostId as string | undefined : undefined;
->>>>>>> 09fefb60
         if (parsedRepostData || originalPostIdFromGame) {
           // Try to get original author info
           let originalAuthor = null;
