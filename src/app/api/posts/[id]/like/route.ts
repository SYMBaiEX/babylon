--- conflicted
+++ resolved
@@ -4,8 +4,8 @@
  */
 
 import type { NextRequest } from 'next/server';
+import { prisma } from '@/lib/database-service';
 import { authenticate } from '@/lib/api/auth-middleware';
-import { asUser } from '@/lib/db/context';
 import { withErrorHandling, successResponse } from '@/lib/errors/error-handler';
 import { BusinessLogicError, NotFoundError } from '@/lib/errors';
 import { IdParamSchema } from '@/lib/validation/schemas';
@@ -27,33 +27,15 @@
   const params = await (context?.params || Promise.reject(new BusinessLogicError('Missing route context', 'MISSING_CONTEXT')));
   const { id: postId } = IdParamSchema.parse(params);
 
-<<<<<<< HEAD
-  // Like post with RLS
-  const likeCount = await asUser(user, async (db) => {
-    // Ensure user exists in database (upsert pattern)
-    await db.user.upsert({
-      where: { id: user.userId },
-      update: {
-        walletAddress: user.walletAddress,
-      },
-      create: {
-        id: user.userId,
-        walletAddress: user.walletAddress,
-        displayName: user.walletAddress ? `${user.walletAddress.slice(0, 6)}...${user.walletAddress.slice(-4)}` : 'Anonymous',
-        isActor: false,
-      },
-    });
-=======
     const displayName = user.walletAddress
       ? `${user.walletAddress.slice(0, 6)}...${user.walletAddress.slice(-4)}`
       : 'Anonymous';
 
     const { user: dbUser } = await ensureUserForAuth(user, { displayName });
     const canonicalUserId = dbUser.id;
->>>>>>> 7b5df7ab
 
     // Check if post exists first
-    let post = await db.post.findUnique({
+    let post = await prisma.post.findUnique({
       where: { id: postId },
       select: { id: true, authorId: true },
     });
@@ -62,7 +44,7 @@
       const parseResult = parsePostId(postId);
       const { gameId, authorId, timestamp } = parseResult.metadata;
 
-      post = await db.post.create({
+      post = await prisma.post.create({
         data: {
           id: postId,
           content: '[Game-generated post]',
@@ -74,7 +56,7 @@
     }
 
     // Check if already liked
-    const existingReaction = await db.reaction.findUnique({
+    const existingReaction = await prisma.reaction.findUnique({
       where: {
         postId_userId_type: {
           postId,
@@ -89,7 +71,7 @@
     }
 
     // Create like reaction
-    await db.reaction.create({
+    await prisma.reaction.create({
       data: {
         postId,
         userId: canonicalUserId,
@@ -108,21 +90,14 @@
     }
 
     // Get updated like count
-    const count = await db.reaction.count({
+    const likeCount = await prisma.reaction.count({
       where: {
         postId,
         type: 'like',
       },
     });
 
-<<<<<<< HEAD
-    return count;
-  });
-
-  logger.info('Post liked successfully', { postId, userId: user.userId, likeCount }, 'POST /api/posts/[id]/like');
-=======
   logger.info('Post liked successfully', { postId, userId: canonicalUserId, likeCount }, 'POST /api/posts/[id]/like');
->>>>>>> 7b5df7ab
 
   return successResponse({
     data: {
@@ -149,33 +124,16 @@
     throw new BusinessLogicError('Post ID is required', 'POST_ID_REQUIRED');
   }
 
-  // Unlike post with RLS
-  const likeCount = await asUser(user, async (db) => {
     // Ensure user exists in database (upsert pattern)
-<<<<<<< HEAD
-    await db.user.upsert({
-      where: { id: user.userId },
-      update: {
-        walletAddress: user.walletAddress,
-      },
-      create: {
-        id: user.userId,
-        walletAddress: user.walletAddress,
-        displayName: user.walletAddress ? `${user.walletAddress.slice(0, 6)}...${user.walletAddress.slice(-4)}` : 'Anonymous',
-        isActor: false,
-      },
-    });
-=======
   const displayName = user.walletAddress
     ? `${user.walletAddress.slice(0, 6)}...${user.walletAddress.slice(-4)}`
     : 'Anonymous';
 
   const { user: dbUser } = await ensureUserForAuth(user, { displayName });
   const canonicalUserId = dbUser.id;
->>>>>>> 7b5df7ab
 
     // Find existing like
-    const reaction = await db.reaction.findUnique({
+    const reaction = await prisma.reaction.findUnique({
       where: {
         postId_userId_type: {
           postId,
@@ -190,28 +148,21 @@
     }
 
     // Delete like
-    await db.reaction.delete({
+    await prisma.reaction.delete({
       where: {
         id: reaction.id,
       },
     });
 
     // Get updated like count
-    const count = await db.reaction.count({
+    const likeCount = await prisma.reaction.count({
       where: {
         postId,
         type: 'like',
       },
     });
 
-<<<<<<< HEAD
-    return count;
-  });
-
-  logger.info('Post unliked successfully', { postId, userId: user.userId, likeCount }, 'DELETE /api/posts/[id]/like');
-=======
   logger.info('Post unliked successfully', { postId, userId: canonicalUserId, likeCount }, 'DELETE /api/posts/[id]/like');
->>>>>>> 7b5df7ab
 
   return successResponse({
     data: {
