--- conflicted
+++ resolved
@@ -3,12 +3,6 @@
  * Methods: POST (like), DELETE (unlike)
  */
 
-<<<<<<< HEAD
-import type { NextRequest } from 'next/server';
-import { NextResponse } from 'next/server';
-import { prisma } from '@/lib/database-service';
-=======
->>>>>>> fb6d1c3c
 import { authenticate } from '@/lib/api/auth-middleware';
 import { prisma } from '@/lib/database-service';
 import { BusinessLogicError, NotFoundError } from '@/lib/errors';
@@ -16,15 +10,11 @@
 import { logger } from '@/lib/logger';
 import { parsePostId } from '@/lib/post-id-parser';
 import { trackServerEvent } from '@/lib/posthog/server';
-<<<<<<< HEAD
-import { generateSnowflakeId } from '@/lib/snowflake';
-=======
 import { notifyReactionOnPost } from '@/lib/services/notification-service';
 import { generateSnowflakeId } from '@/lib/snowflake';
 import { ensureUserForAuth } from '@/lib/users/ensure-user';
 import { PostIdParamSchema } from '@/lib/validation/schemas';
 import type { NextRequest } from 'next/server';
->>>>>>> fb6d1c3c
 
 /**
  * POST /api/posts/[id]/like
@@ -48,10 +38,6 @@
     // Check if post exists first
     let post = await prisma.post.findUnique({
       where: { id: postId },
-<<<<<<< HEAD
-      select: { id: true, authorId: true, deletedAt: true },
-=======
->>>>>>> fb6d1c3c
     });
 
     if (!post) {
@@ -84,14 +70,7 @@
       
       if (!existingReaction) {
         // Trying to add a new like to deleted post - reject
-<<<<<<< HEAD
-        return NextResponse.json(
-          { success: false, error: 'Cannot like deleted post' },
-          { status: 400 }
-        );
-=======
         throw new BusinessLogicError('Cannot like deleted post', 'POST_DELETED');
->>>>>>> fb6d1c3c
       }
       // If reaction exists, allow the unlike action to proceed
     }
