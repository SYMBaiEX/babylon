--- conflicted
+++ resolved
@@ -57,88 +57,12 @@
 
     // If post doesn't exist, try to auto-create it based on format
     if (!post) {
-<<<<<<< HEAD
-      // Try multiple post ID formats
-      // Format 1: gameId-gameTimestamp-authorId-isoTimestamp (e.g., babylon-1761441310151-kash-patrol-2025-10-01T02:12:00Z)
-      // Format 2: post-{timestamp}-{random} (e.g., post-1762099655817-0.7781412938928327)
-      // Format 3: post-{timestamp}-{actorId}-{random} (e.g., post-1762099655817-kash-patrol-abc123)
-      // Format 4: game-{gameId}-{timestamp} (legacy format)
-
-      let gameId = 'babylon'; // default game
-      let authorId = 'system'; // default author for game-generated posts
-      let timestamp = new Date();
-
-      // Check Format 1: Has ISO timestamp at the end
-      const isoTimestampMatch = postId.match(/(\d{4}-\d{2}-\d{2}T\d{2}:\d{2}:\d{2}(?:\.\d{3})?Z)$/);
-
-      if (isoTimestampMatch && isoTimestampMatch[1]) {
-        // Format 1: gameId-gameTimestamp-authorId-isoTimestamp
-        const timestampStr = isoTimestampMatch[1];
-        timestamp = new Date(timestampStr);
-
-        // Extract gameId (first part before first hyphen)
-        const firstHyphenIndex = postId.indexOf('-');
-        if (firstHyphenIndex !== -1) {
-          gameId = postId.substring(0, firstHyphenIndex);
-
-          // Extract authorId (everything between second hyphen and the ISO timestamp)
-          const withoutGameId = postId.substring(firstHyphenIndex + 1);
-          const secondHyphenIndex = withoutGameId.indexOf('-');
-          if (secondHyphenIndex !== -1) {
-            const afterGameTimestamp = withoutGameId.substring(secondHyphenIndex + 1);
-            authorId = afterGameTimestamp.substring(0, afterGameTimestamp.lastIndexOf('-' + timestampStr));
-          }
-        }
-      } else if (postId.startsWith('post-')) {
-        // Format 2 or 3: GameEngine format
-        const parts = postId.split('-');
-
-        if (parts.length >= 3 && parts[1]) {
-          // Try to extract timestamp from second part
-          const timestampPart = parts[1];
-          const timestampNum = parseInt(timestampPart, 10);
-
-          if (!isNaN(timestampNum) && timestampNum > 1000000000000) {
-            // Valid timestamp (milliseconds since epoch)
-            timestamp = new Date(timestampNum);
-
-            // Check if third part looks like an actor ID (not a decimal)
-            if (parts.length >= 4 && parts[2] && !parts[2].includes('.')) {
-              // Format 3: post-{timestamp}-{actorId}-{random}
-              authorId = parts[2];
-            }
-            // Otherwise Format 2: post-{timestamp}-{random}
-            // Keep default authorId = 'system'
-          }
-        }
-      } else if (postId.startsWith('game-')) {
-        // Format 4: game-{gameId}-{timestamp} (legacy)
-        const parts = postId.split('-');
-        if (parts.length >= 3 && parts[1]) {
-          gameId = parts[1];
-          // Try to parse timestamp (could be ISO string or numeric)
-          const timestampPart = parts.slice(2).join('-');
-          const parsedDate = new Date(timestampPart);
-          if (!isNaN(parsedDate.getTime())) {
-            timestamp = parsedDate;
-          } else {
-            // Try numeric timestamp
-            const numericTimestamp = parseInt(timestampPart);
-            if (!isNaN(numericTimestamp)) {
-              timestamp = new Date(numericTimestamp);
-            }
-          }
-        }
-      } else {
-        // Unknown format, but still try to create a minimal post
-=======
       // Parse post ID to extract metadata
       const parseResult = parsePostId(postId);
       const { gameId, authorId, timestamp } = parseResult.metadata;
       
       // Log warning if parsing failed (unknown format)
       if (!parseResult.success) {
->>>>>>> 4681c6ef
         logger.warn('Unknown post ID format for like:', { postId }, 'POST /api/posts/[id]/like');
       }
 
