/**
 * API Route: /api/posts/[id]/reply
 * Methods: POST (reply to a post with rate limiting and quality checks)
 */

import type { NextRequest } from 'next/server';
import { PrismaClient } from '@prisma/client';
import {
  authenticate,
  authErrorResponse,
  successResponse,
  errorResponse,
} from '@/lib/api/auth-middleware';
import { ReplyRateLimiter } from '@/lib/services/reply-rate-limiter';
import { MessageQualityChecker } from '@/lib/services/message-quality-checker';
import { FollowingMechanics } from '@/lib/services/following-mechanics';
import { GroupChatInvite } from '@/lib/services/group-chat-invite';
import { logger } from '@/lib/logger';
import { parsePostId } from '@/lib/post-id-parser';

const prisma = new PrismaClient();

/**
 * POST /api/posts/[id]/reply
 * Reply to a post with comprehensive checks
 */
export async function POST(
  request: NextRequest,
  { params }: { params: Promise<{ id: string }> }
) {
  try {
    // 1. Authenticate user
    const user = await authenticate(request);
    const { id: postId } = await params;

    if (!postId) {
      return errorResponse('Post ID is required', 400);
    }

    // 2. Parse request body
    const body = await request.json();
    const { content } = body;

    if (!content || typeof content !== 'string') {
      return errorResponse('Reply content is required', 400);
    }

    if (content.trim().length === 0) {
      return errorResponse('Reply cannot be empty', 400);
    }

    // 3. Extract NPC/author ID from post ID
<<<<<<< HEAD
    // Try multiple post ID formats
    // Format 1: gameId-gameTimestamp-authorId-isoTimestamp (e.g., babylon-1761441310151-kash-patrol-2025-10-01T02:12:00Z)
    // Format 2: post-{timestamp}-{random} (e.g., post-1762099655817-0.7781412938928327)
    // Format 3: post-{timestamp}-{actorId}-{random} (e.g., post-1762099655817-kash-patrol-abc123)

    let npcId = 'system'; // default author
    let gameId = 'babylon'; // default game
    let timestamp = new Date();

    // Check Format 1: Has ISO timestamp at the end
    const isoTimestampMatch = postId.match(/(\d{4}-\d{2}-\d{2}T\d{2}:\d{2}:\d{2}(?:\.\d{3})?Z)$/);

    if (isoTimestampMatch && isoTimestampMatch[1]) {
      // Format 1: gameId-gameTimestamp-authorId-isoTimestamp
      const timestampStr = isoTimestampMatch[1];
      timestamp = new Date(timestampStr);

      const firstHyphenIndex = postId.indexOf('-');
      if (firstHyphenIndex !== -1) {
        gameId = postId.substring(0, firstHyphenIndex);

        const withoutGameId = postId.substring(firstHyphenIndex + 1);
        const secondHyphenIndex = withoutGameId.indexOf('-');
        if (secondHyphenIndex !== -1) {
          const afterGameTimestamp = withoutGameId.substring(secondHyphenIndex + 1);
          npcId = afterGameTimestamp.substring(0, afterGameTimestamp.lastIndexOf('-' + timestampStr));
        }
      }
    } else if (postId.startsWith('post-')) {
      // Format 2 or 3: GameEngine format
      const parts = postId.split('-');

      if (parts.length >= 3 && parts[1]) {
        // Try to extract timestamp from second part
        const timestampPart = parts[1];
        const timestampNum = parseInt(timestampPart, 10);

        if (!isNaN(timestampNum) && timestampNum > 1000000000000) {
          // Valid timestamp (milliseconds since epoch)
          timestamp = new Date(timestampNum);

          // Check if third part looks like an actor ID (not a decimal)
          if (parts.length >= 4 && parts[2] && !parts[2].includes('.')) {
            // Format 3: post-{timestamp}-{actorId}-{random}
            npcId = parts[2];
          }
          // Otherwise Format 2: post-{timestamp}-{random}
          // Keep default npcId = 'system'
        }
      }
    } else {
=======
    const parseResult = parsePostId(postId);
    
    // Require valid format for replies (unlike likes, which can use defaults)
    if (!parseResult.success) {
>>>>>>> 4681c6ef
      return errorResponse('Invalid post ID format', 400);
    }

    const { gameId, authorId: npcId, timestamp } = parseResult.metadata;

    // 4. Check rate limiting
    const rateLimitResult = await ReplyRateLimiter.canReply(user.userId, npcId);

    if (!rateLimitResult.allowed) {
      return errorResponse(rateLimitResult.reason || 'Rate limit exceeded', 429);
    }

    // 5. Check message quality
    const qualityResult = await MessageQualityChecker.checkQuality(
      content,
      user.userId,
      'reply',
      postId
    );

    if (!qualityResult.passed) {
      return errorResponse(
        qualityResult.errors.join('; '),
        400
      );
    }

    // 6. Ensure user exists in database
    await prisma.user.upsert({
      where: { id: user.userId },
      update: {
        walletAddress: user.walletAddress,
      },
      create: {
        id: user.userId,
        walletAddress: user.walletAddress,
        displayName: user.walletAddress
          ? `${user.walletAddress.slice(0, 6)}...${user.walletAddress.slice(-4)}`
          : 'Anonymous',
        isActor: false,
      },
    });

    // 7. Ensure post exists (upsert pattern)
    await prisma.post.upsert({
      where: { id: postId },
      update: {},
      create: {
        id: postId,
        content: '[Game-generated post]',
        authorId: npcId,
        gameId,
        timestamp,
      },
    });

    // 8. Create comment
    const comment = await prisma.comment.create({
      data: {
        content: content.trim(),
        postId,
        authorId: user.userId,
      },
      include: {
        author: {
          select: {
            id: true,
            displayName: true,
            username: true,
            profileImageUrl: true,
          },
        },
      },
    });

    // 9. Record the interaction
    await ReplyRateLimiter.recordReply(
      user.userId,
      npcId,
      postId,
      comment.id,
      qualityResult.score
    );

    // 10. Check for following chance
    const followingChance = await FollowingMechanics.calculateFollowingChance(
      user.userId,
      npcId,
      rateLimitResult.replyStreak || 0,
      qualityResult.score
    );

    let followed = false;
    if (followingChance.willFollow) {
      await FollowingMechanics.recordFollow(
        user.userId,
        npcId,
        `Streak: ${rateLimitResult.replyStreak}, Quality: ${qualityResult.score.toFixed(2)}`
      );
      followed = true;
    }

    // 11. Check for group chat invite chance (only if followed)
    let invitedToChat = false;
    let chatInfo = null;

    if (followed || (await FollowingMechanics.isFollowing(user.userId, npcId))) {
      const inviteChance = await GroupChatInvite.calculateInviteChance(user.userId, npcId);

      if (inviteChance.willInvite && inviteChance.chatId && inviteChance.chatName) {
        await GroupChatInvite.recordInvite(
          user.userId,
          npcId,
          inviteChance.chatId,
          inviteChance.chatName
        );
        invitedToChat = true;
        chatInfo = {
          chatId: inviteChance.chatId,
          chatName: inviteChance.chatName,
          isOwned: inviteChance.isOwned,
        };
      }
    }

    // 12. Return success with all the feedback
    return successResponse(
      {
        comment: {
          id: comment.id,
          content: comment.content,
          postId: comment.postId,
          authorId: comment.authorId,
          createdAt: comment.createdAt,
          author: comment.author,
        },
        quality: {
          score: qualityResult.score,
          warnings: qualityResult.warnings,
          factors: qualityResult.factors,
        },
        streak: {
          current: rateLimitResult.replyStreak || 0,
          reason: rateLimitResult.reason,
        },
        following: {
          followed,
          probability: followingChance.probability,
          reasons: followingChance.reasons,
        },
        groupChat: {
          invited: invitedToChat,
          ...(chatInfo || {}),
        },
      },
      201
    );
  } catch (error) {
    if (error instanceof Error && error.message === 'Authentication failed') {
      return authErrorResponse('Unauthorized');
    }
    logger.error('Error creating reply:', error, 'POST /api/posts/[id]/reply');
    return errorResponse('Failed to create reply');
  }
}

<|MERGE_RESOLUTION|>--- conflicted
+++ resolved
@@ -50,64 +50,10 @@
     }
 
     // 3. Extract NPC/author ID from post ID
-<<<<<<< HEAD
-    // Try multiple post ID formats
-    // Format 1: gameId-gameTimestamp-authorId-isoTimestamp (e.g., babylon-1761441310151-kash-patrol-2025-10-01T02:12:00Z)
-    // Format 2: post-{timestamp}-{random} (e.g., post-1762099655817-0.7781412938928327)
-    // Format 3: post-{timestamp}-{actorId}-{random} (e.g., post-1762099655817-kash-patrol-abc123)
-
-    let npcId = 'system'; // default author
-    let gameId = 'babylon'; // default game
-    let timestamp = new Date();
-
-    // Check Format 1: Has ISO timestamp at the end
-    const isoTimestampMatch = postId.match(/(\d{4}-\d{2}-\d{2}T\d{2}:\d{2}:\d{2}(?:\.\d{3})?Z)$/);
-
-    if (isoTimestampMatch && isoTimestampMatch[1]) {
-      // Format 1: gameId-gameTimestamp-authorId-isoTimestamp
-      const timestampStr = isoTimestampMatch[1];
-      timestamp = new Date(timestampStr);
-
-      const firstHyphenIndex = postId.indexOf('-');
-      if (firstHyphenIndex !== -1) {
-        gameId = postId.substring(0, firstHyphenIndex);
-
-        const withoutGameId = postId.substring(firstHyphenIndex + 1);
-        const secondHyphenIndex = withoutGameId.indexOf('-');
-        if (secondHyphenIndex !== -1) {
-          const afterGameTimestamp = withoutGameId.substring(secondHyphenIndex + 1);
-          npcId = afterGameTimestamp.substring(0, afterGameTimestamp.lastIndexOf('-' + timestampStr));
-        }
-      }
-    } else if (postId.startsWith('post-')) {
-      // Format 2 or 3: GameEngine format
-      const parts = postId.split('-');
-
-      if (parts.length >= 3 && parts[1]) {
-        // Try to extract timestamp from second part
-        const timestampPart = parts[1];
-        const timestampNum = parseInt(timestampPart, 10);
-
-        if (!isNaN(timestampNum) && timestampNum > 1000000000000) {
-          // Valid timestamp (milliseconds since epoch)
-          timestamp = new Date(timestampNum);
-
-          // Check if third part looks like an actor ID (not a decimal)
-          if (parts.length >= 4 && parts[2] && !parts[2].includes('.')) {
-            // Format 3: post-{timestamp}-{actorId}-{random}
-            npcId = parts[2];
-          }
-          // Otherwise Format 2: post-{timestamp}-{random}
-          // Keep default npcId = 'system'
-        }
-      }
-    } else {
-=======
     const parseResult = parsePostId(postId);
     
     // Require valid format for replies (unlike likes, which can use defaults)
     if (!parseResult.success) {
->>>>>>> 4681c6ef
       return errorResponse('Invalid post ID format', 400);
     }
 
