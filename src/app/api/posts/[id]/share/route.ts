--- conflicted
+++ resolved
@@ -4,8 +4,8 @@
  */
 
 import type { NextRequest } from 'next/server';
+import { prisma } from '@/lib/database-service';
 import { authenticate } from '@/lib/api/auth-middleware';
-import { asUser } from '@/lib/db/context';
 import { withErrorHandling, successResponse } from '@/lib/errors/error-handler';
 import { BusinessLogicError, NotFoundError } from '@/lib/errors';
 import { IdParamSchema, SharePostSchema } from '@/lib/validation/schemas';
@@ -33,33 +33,15 @@
     SharePostSchema.parse(body);
   }
 
-<<<<<<< HEAD
-  // Share post with RLS
-  const { shareCount } = await asUser(user, async (db) => {
-    // Ensure user exists in database (upsert pattern)
-    await db.user.upsert({
-      where: { id: user.userId },
-      update: {
-        walletAddress: user.walletAddress,
-      },
-      create: {
-        id: user.userId,
-        walletAddress: user.walletAddress,
-        displayName: user.walletAddress ? `${user.walletAddress.slice(0, 6)}...${user.walletAddress.slice(-4)}` : 'Anonymous',
-        isActor: false,
-      },
-    });
-=======
   const fallbackDisplayName = user.walletAddress
     ? `${user.walletAddress.slice(0, 6)}...${user.walletAddress.slice(-4)}`
     : 'Anonymous';
 
   await ensureUserForAuth(user, { displayName: fallbackDisplayName });
   const canonicalUserId = getCanonicalUserId(user);
->>>>>>> 7b5df7ab
 
     // Check if post exists first
-    let post = await db.post.findUnique({
+    const post = await prisma.post.findUnique({
       where: { id: postId },
     });
 
@@ -76,12 +58,12 @@
       const { gameId, authorId, timestamp } = parseResult.metadata;
 
       // Ensure post exists (upsert pattern)
-      post = await db.post.upsert({
+      await prisma.post.upsert({
         where: { id: postId },
-        update: {},
+        update: {},  // Don't update if exists
         create: {
           id: postId,
-          content: '[Game-generated post]',
+          content: '[Game-generated post]',  // Placeholder content
           authorId,
           gameId,
           timestamp,
@@ -90,7 +72,7 @@
     }
 
     // Check if already shared
-    const existingShare = await db.share.findUnique({
+    const existingShare = await prisma.share.findUnique({
       where: {
         userId_postId: {
         userId: canonicalUserId,
@@ -104,7 +86,7 @@
     }
 
     // Create share record
-    await db.share.create({
+    await prisma.share.create({
       data: {
         userId: canonicalUserId,
         postId,
@@ -116,7 +98,7 @@
     const repostId = `repost-${postId}-${canonicalUserId}-${Date.now()}`;
     
     // Get original post content for repost
-    const originalPost = await db.post.findUnique({
+    const originalPost = await prisma.post.findUnique({
       where: { id: postId },
       select: {
         content: true,
@@ -127,23 +109,21 @@
 
     if (originalPost) {
       // Create repost post with reference to original
-      await db.post.create({
+      // The content will be the original post content, displayed as a repost
+      await prisma.post.create({
         data: {
           id: repostId,
           content: originalPost.content,
-<<<<<<< HEAD
-          authorId: user.userId,
-=======
           authorId: canonicalUserId, // Repost author is the user who shared
->>>>>>> 7b5df7ab
           timestamp: new Date(),
+          // originalPostId: postId, // Store reference to original post - temporarily removed
         },
       });
     }
 
     // Create notification for post author (if not self-share)
     // Check if author is a User (not an Actor) before notifying
-    const postAuthor = await db.post.findUnique({
+    const postAuthor = await prisma.post.findUnique({
       where: { id: postId },
       select: {
         authorId: true,
@@ -156,7 +136,7 @@
       postAuthor.authorId !== canonicalUserId
     ) {
       // Check if the authorId references a User (not an Actor)
-      const postAuthorUser = await db.user.findUnique({
+      const postAuthorUser = await prisma.user.findUnique({
         where: { id: postAuthor.authorId },
         select: { id: true },
       });
@@ -171,20 +151,13 @@
     }
 
     // Get updated share count
-    const count = await db.share.count({
+    const shareCount = await prisma.share.count({
       where: {
         postId,
       },
     });
 
-<<<<<<< HEAD
-    return { shareCount: count };
-  });
-
-  logger.info('Post shared successfully', { postId, userId: user.userId, shareCount }, 'POST /api/posts/[id]/share');
-=======
   logger.info('Post shared successfully', { postId, userId: canonicalUserId, shareCount }, 'POST /api/posts/[id]/share');
->>>>>>> 7b5df7ab
 
   return successResponse(
     {
@@ -210,33 +183,15 @@
   const params = await (context?.params || Promise.reject(new BusinessLogicError('Missing route context', 'MISSING_CONTEXT')));
   const { id: postId } = IdParamSchema.parse(params);
 
-<<<<<<< HEAD
-  // Unshare post with RLS
-  const shareCount = await asUser(user, async (db) => {
-    // Ensure user exists in database (upsert pattern)
-    await db.user.upsert({
-      where: { id: user.userId },
-      update: {
-        walletAddress: user.walletAddress,
-      },
-      create: {
-        id: user.userId,
-        walletAddress: user.walletAddress,
-        displayName: user.walletAddress ? `${user.walletAddress.slice(0, 6)}...${user.walletAddress.slice(-4)}` : 'Anonymous',
-        isActor: false,
-      },
-    });
-=======
   const fallbackDisplayName = user.walletAddress
     ? `${user.walletAddress.slice(0, 6)}...${user.walletAddress.slice(-4)}`
     : 'Anonymous';
 
   await ensureUserForAuth(user, { displayName: fallbackDisplayName });
   const canonicalUserId = getCanonicalUserId(user);
->>>>>>> 7b5df7ab
 
     // Find existing share
-    const share = await db.share.findUnique({
+    const share = await prisma.share.findUnique({
       where: {
         userId_postId: {
           userId: canonicalUserId,
@@ -251,14 +206,10 @@
 
     // Delete repost post if it exists
     // Repost posts have IDs like: repost-{originalPostId}-{userId}-{timestamp}
-<<<<<<< HEAD
-    const repostIdPattern = `repost-${postId}-${user.userId}-`;
-=======
     // Note: originalPostId field temporarily removed, using ID pattern matching instead
     const repostIdPattern = `repost-${postId}-${canonicalUserId}-`;
->>>>>>> 7b5df7ab
     // Fetch all repost posts by this user and filter by pattern
-    const allReposts = await db.post.findMany({
+    const allReposts = await prisma.post.findMany({
       where: {
         authorId: canonicalUserId,
         id: { contains: repostIdPattern },
@@ -268,7 +219,7 @@
 
     // Delete all repost posts for this share
     if (repostPosts.length > 0) {
-      await db.post.deleteMany({
+      await prisma.post.deleteMany({
         where: {
           id: {
             in: repostPosts.map((p) => p.id),
@@ -278,27 +229,20 @@
     }
 
     // Delete share
-    await db.share.delete({
+    await prisma.share.delete({
       where: {
         id: share.id,
       },
     });
 
     // Get updated share count
-    const count = await db.share.count({
+    const shareCount = await prisma.share.count({
       where: {
         postId,
       },
     });
 
-<<<<<<< HEAD
-    return count;
-  });
-
-  logger.info('Post unshared successfully', { postId, userId: user.userId, shareCount }, 'DELETE /api/posts/[id]/share');
-=======
   logger.info('Post unshared successfully', { postId, userId: canonicalUserId, shareCount }, 'DELETE /api/posts/[id]/share');
->>>>>>> 7b5df7ab
 
   return successResponse({
     data: {
