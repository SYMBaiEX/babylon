--- conflicted
+++ resolved
@@ -12,11 +12,7 @@
 import { prisma } from '@/lib/database-service';
 import { ensureUserForAuth, getCanonicalUserId } from '@/lib/users/ensure-user';
 import type { NextRequest } from 'next/server';
-<<<<<<< HEAD
-import { generateSnowflakeId } from '@/lib/snowflake';
-=======
 import { generateSnowflakeId } from '@/lib/snowflake'
->>>>>>> fb6d1c3c
 
 /**
  * Build threaded comment structure recursively
@@ -47,24 +43,6 @@
   deletedAt: Date | null;
   User: {
     id: string;
-<<<<<<< HEAD
-    content: string;
-    createdAt: Date;
-    updatedAt: Date;
-    parentCommentId: string | null;
-    User: {
-      id: string;
-      displayName: string | null;
-      username: string | null;
-      profileImageUrl: string | null;
-    };
-    _count: {
-      Reaction: number;
-      other_Comment: number;
-    };
-    Reaction: Array<{ id: string }>;
-  }>,
-=======
     username: string | null;
     displayName: string | null;
     profileImageUrl: string | null;
@@ -76,7 +54,6 @@
 
 function buildCommentTree(
   comments: CommentInput[],
->>>>>>> fb6d1c3c
   parentId: string | null = null
 ): CommentTreeItem[] {
   // Helper to find parent comment author name
@@ -131,7 +108,6 @@
   // Check if post exists
   const post = await prisma.post.findUnique({
     where: { id: postId },
-    select: { id: true, deletedAt: true },
   });
 
   if (!post) {
@@ -231,7 +207,6 @@
     // Check if post exists first
     const post = await prisma.post.findUnique({
       where: { id: postId },
-      select: { id: true, deletedAt: true, authorId: true },
     });
 
     // If post doesn't exist, try to auto-create it based on format
@@ -305,14 +280,11 @@
           timestamp,
         },
       });
-<<<<<<< HEAD
-=======
       
       // Check if the upserted/existing post is deleted
       if (upsertedPost.deletedAt) {
         throw new BusinessLogicError('Cannot comment on deleted post', 'POST_DELETED');
       }
->>>>>>> fb6d1c3c
     } else if (post.deletedAt) {
       // Post exists but is deleted - cannot comment
       throw new BusinessLogicError('Cannot comment on deleted post', 'POST_DELETED');
@@ -352,12 +324,8 @@
         postId,
         authorId: canonicalUserId,
         parentCommentId: parentCommentId || null,
-<<<<<<< HEAD
-        updatedAt: new Date(),
-=======
         createdAt: now,
         updatedAt: now,
->>>>>>> fb6d1c3c
       },
       include: {
         User: {
@@ -431,11 +399,7 @@
       parentCommentId: comment.parentCommentId,
       createdAt: comment.createdAt,
       updatedAt: comment.updatedAt,
-<<<<<<< HEAD
-      User: comment.User,
-=======
       author: comment.User,
->>>>>>> fb6d1c3c
       likeCount: comment._count.Reaction,
       replyCount: comment._count.other_Comment,
     },
