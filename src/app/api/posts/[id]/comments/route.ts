/**
 * API Route: /api/posts/[id]/comments
 * Methods: GET (get comments), POST (add comment)
 */

import { authenticate, optionalAuth } from '@/lib/api/auth-middleware';
import { withErrorHandling, successResponse } from '@/lib/errors/error-handler';
import { BusinessLogicError, NotFoundError } from '@/lib/errors';
import { CreateCommentSchema, PostIdParamSchema } from '@/lib/validation/schemas';
import { logger } from '@/lib/logger';
import { notifyCommentOnPost, notifyReplyToComment } from '@/lib/services/notification-service';
import { prisma } from '@/lib/database-service';
import { ensureUserForAuth, getCanonicalUserId } from '@/lib/users/ensure-user';
import type { NextRequest } from 'next/server';
<<<<<<< HEAD
import { generateSnowflakeId } from '@/lib/snowflake'
=======
import { generateSnowflakeId } from '@/lib/snowflake';
>>>>>>> 496c712b

/**
 * Build threaded comment structure recursively
 */
type CommentTreeItem = {
  id: string;
  content: string;
  createdAt: Date;
  updatedAt: Date;
  userId: string;
  userName: string;
  userUsername: string | null;
  userAvatar: string | null;
  parentCommentId: string | null;
  parentCommentAuthorName?: string;
  likeCount: number;
  isLiked: boolean;
  replies: CommentTreeItem[];
};

interface CommentInput {
  id: string;
  content: string;
  authorId: string;
  parentCommentId: string | null;
  createdAt: Date;
  updatedAt: Date;
  deletedAt: Date | null;
  User: {
    id: string;
<<<<<<< HEAD
    username: string | null;
    displayName: string | null;
    profileImageUrl: string | null;
    isActor: boolean;
  };
  Reaction: Array<{ id: string; userId: string; type: string }>;
  _count: { Reaction: number };
}

function buildCommentTree(
  comments: CommentInput[],
=======
    content: string;
    createdAt: Date;
    updatedAt: Date;
    parentCommentId: string | null;
    User: {
      id: string;
      displayName: string | null;
      username: string | null;
      profileImageUrl: string | null;
    };
    _count: {
      Reaction: number;
      other_Comment: number;
    };
    Reaction: Array<{ id: string }>;
  }>,
>>>>>>> 496c712b
  parentId: string | null = null
): CommentTreeItem[] {
  // Helper to find parent comment author name
  const findParentAuthorName = (parentCommentId: string | null): string | undefined => {
    if (!parentCommentId) return undefined;
    const parentComment = comments.find(c => c.id === parentCommentId);
    if (parentComment) {
      return parentComment.User.displayName || parentComment.User.username || 'Anonymous';
    }
    return undefined;
  };

  return comments
    .filter((comment) => comment.parentCommentId === parentId)
    .map((comment) => ({
      id: comment.id,
      content: comment.content,
      createdAt: comment.createdAt,
      updatedAt: comment.updatedAt,
      userId: comment.User.id,
      userName: comment.User.displayName || comment.User.username || 'Anonymous',
      userUsername: comment.User.username || null,
      userAvatar: comment.User.profileImageUrl,
      parentCommentId: comment.parentCommentId,
      parentCommentAuthorName: findParentAuthorName(comment.parentCommentId),
      likeCount: comment._count.Reaction,
      isLiked: comment.Reaction.length > 0,
      replies: buildCommentTree(comments, comment.id),
    }));
}

/**
 * GET /api/posts/[id]/comments
 * Get threaded comments for a post
 */
export const GET = withErrorHandling(async (
  request: NextRequest,
  context: { params: Promise<{ id: string }> }
) => {
  const { id: postId } = await context.params;

  // Optional authentication (to show liked status for logged-in users)
  const user = await optionalAuth(request);

  // Validate post ID
  if (!postId) {
    throw new BusinessLogicError('Post ID is required', 'POST_ID_REQUIRED');
  }

  const canonicalUserId = user ? getCanonicalUserId(user) : undefined;

  // Check if post exists
  const post = await prisma.post.findUnique({
    where: { id: postId },
    select: { id: true, deletedAt: true },
  });

  if (!post) {
    throw new NotFoundError('Post', postId);
  }

  if (post.deletedAt) {
    throw new NotFoundError('Post (deleted)', postId);
  }

    // Get all comments for the post (including nested replies)
    const comments = await prisma.comment.findMany({
      where: {
        postId,
      },
      include: {
        User: {
          select: {
            id: true,
            displayName: true,
            username: true,
            profileImageUrl: true,
            isActor: true,
          },
        },
        _count: {
          select: {
            Reaction: {
              where: {
                type: 'like',
              },
            },
            other_Comment: true,
          },
        },
        Reaction: canonicalUserId
          ? {
              where: {
                userId: canonicalUserId,
                type: 'like',
              },
              select: {
                id: true,
              },
            }
          : false,
      },
      orderBy: {
        createdAt: 'asc',
      },
    });

    // Build threaded structure
    const threadedComments = buildCommentTree(comments as CommentInput[]);

    // Get total comment count (including replies)
    const totalComments = comments.length;

  logger.info('Comments fetched successfully', { postId, total: totalComments }, 'GET /api/posts/[id]/comments');

  return successResponse({
    data: {
      comments: threadedComments,
      total: totalComments,
    },
  });
});

/**
 * POST /api/posts/[id]/comments
 * Add a comment to a post
 */
export const POST = withErrorHandling(async (
  request: NextRequest,
  context: { params: Promise<{ id: string }> }
) => {
  // Authenticate user
  const user = await authenticate(request);
  const { id: postId } = PostIdParamSchema.parse(await context.params);

  // Parse and validate request body
  const body = await request.json();
  const validatedData = CreateCommentSchema.parse(body);
  const { content, parentCommentId } = validatedData;

  if (content.length > 5000) {
    throw new BusinessLogicError('Comment is too long (max 5000 characters)', 'COMMENT_TOO_LONG');
  }

    const displayName = user.walletAddress
      ? `${user.walletAddress.slice(0, 6)}...${user.walletAddress.slice(-4)}`
      : 'Anonymous';

    const { user: dbUser } = await ensureUserForAuth(user, { displayName });
    const canonicalUserId = dbUser.id;

    // Check if post exists first
    const post = await prisma.post.findUnique({
      where: { id: postId },
      select: { id: true, deletedAt: true, authorId: true },
    });

    // If post doesn't exist, try to auto-create it based on format
    if (!post) {
      // Try multiple post ID formats
      // Format 1: gameId-gameTimestamp-authorId-isoTimestamp (e.g., babylon-1761441310151-kash-patrol-2025-10-01T02:12:00Z)
      // Format 2: post-{timestamp}-{random} (e.g., post-1762099655817-0.7781412938928327)
      // Format 3: post-{timestamp}-{actorId}-{random} (e.g., post-1762099655817-kash-patrol-abc123)

      let gameId = 'babylon'; // default game
      let authorId = 'system'; // default author for game-generated posts
      let timestamp = new Date();

      // Check Format 1: Has ISO timestamp at the end
      const isoTimestampMatch = postId.match(/(\d{4}-\d{2}-\d{2}T\d{2}:\d{2}:\d{2}(?:\.\d{3})?Z)$/);

      if (isoTimestampMatch && isoTimestampMatch[1]) {
        // Format 1: gameId-gameTimestamp-authorId-isoTimestamp
        const timestampStr = isoTimestampMatch[1];
        timestamp = new Date(timestampStr);

        // Extract gameId (first part before first hyphen)
        const firstHyphenIndex = postId.indexOf('-');
        if (firstHyphenIndex !== -1) {
          gameId = postId.substring(0, firstHyphenIndex);

          // Extract authorId (everything between second hyphen and the ISO timestamp)
          const withoutGameId = postId.substring(firstHyphenIndex + 1);
          const secondHyphenIndex = withoutGameId.indexOf('-');
          if (secondHyphenIndex !== -1) {
            const afterGameTimestamp = withoutGameId.substring(secondHyphenIndex + 1);
            authorId = afterGameTimestamp.substring(0, afterGameTimestamp.lastIndexOf('-' + timestampStr));
          }
        }
      } else if (postId.startsWith('post-')) {
        // Format 2 or 3: GameEngine format
        const parts = postId.split('-');

        if (parts.length >= 3 && parts[1]) {
          // Try to extract timestamp from second part
          const timestampPart = parts[1];
          const timestampNum = parseInt(timestampPart, 10);

          if (!isNaN(timestampNum) && timestampNum > 1000000000000) {
            // Valid timestamp (milliseconds since epoch)
            timestamp = new Date(timestampNum);

            // Check if third part looks like an actor ID (not a decimal)
            if (parts.length >= 4 && parts[2] && !parts[2].includes('.')) {
              // Format 3: post-{timestamp}-{actorId}-{random}
              authorId = parts[2];
            }
            // Otherwise Format 2: post-{timestamp}-{random}
            // Keep default authorId = 'system'
          }
        }
      } else {
        // Unknown format, reject
        throw new BusinessLogicError('Invalid post ID format', 'INVALID_POST_ID_FORMAT');
      }

      // Ensure post exists (upsert pattern)
      const upsertedPost = await prisma.post.upsert({
        where: { id: postId },
        update: {},  // Don't update if exists
        create: {
          id: postId,
          content: '[Game-generated post]',  // Placeholder content
          authorId,
          gameId,
          timestamp,
        },
      });
<<<<<<< HEAD
      
      // Check if the upserted/existing post is deleted
      if (upsertedPost.deletedAt) {
        throw new BusinessLogicError('Cannot comment on deleted post', 'POST_DELETED');
      }
=======
>>>>>>> 496c712b
    } else if (post.deletedAt) {
      // Post exists but is deleted - cannot comment
      throw new BusinessLogicError('Cannot comment on deleted post', 'POST_DELETED');
    }

    // If parentCommentId provided, validate it exists and belongs to this post
    if (parentCommentId) {
      const parentComment = await prisma.comment.findUnique({
        where: { id: parentCommentId },
      });

      if (!parentComment) {
        throw new NotFoundError('Parent comment', parentCommentId);
      }

      if (parentComment.postId !== postId) {
        throw new BusinessLogicError('Parent comment does not belong to this post', 'PARENT_COMMENT_MISMATCH');
      }
    }

    // Get the post to find the authorId for notifications
    // Check if author is a User (not an Actor) - only Users can receive notifications
    const postRecord = await prisma.post.findUnique({
      where: { id: postId },
      select: { 
        id: true,
        authorId: true,
      },
    });

    // Create comment
    const now = new Date();
    const comment = await prisma.comment.create({
      data: {
        id: generateSnowflakeId(),
        content: content.trim(),
        postId,
        authorId: canonicalUserId,
        parentCommentId: parentCommentId || null,
<<<<<<< HEAD
        createdAt: now,
        updatedAt: now,
=======
        updatedAt: new Date(),
>>>>>>> 496c712b
      },
      include: {
        User: {
          select: {
            id: true,
            displayName: true,
            username: true,
            profileImageUrl: true,
            isActor: true,
          },
        },
        _count: {
          select: {
            Reaction: true,
            other_Comment: true,
          },
        },
      },
    });

    // Create notifications
    if (parentCommentId) {
      // Reply to comment - notify the parent comment author
      // Comments are always authored by Users, so we can safely notify
      const parentComment = await prisma.comment.findUnique({
        where: { id: parentCommentId },
        select: { authorId: true },
      });
      if (parentComment && parentComment.authorId !== canonicalUserId) {
        await notifyReplyToComment(
          parentComment.authorId,
          canonicalUserId,
          postId,
          parentCommentId,
          comment.id
        );
      }
    } else {
      // Comment on post - notify the post author only if they're a User (not an Actor)
      // Check if authorId references a User (not an Actor)
      if (
        postRecord && 
        postRecord.authorId && 
        postRecord.authorId !== canonicalUserId
      ) {
        // Check if the authorId references a User (not an Actor)
        const postAuthorUser = await prisma.user.findUnique({
          where: { id: postRecord.authorId },
          select: { id: true },
        });
        
        if (postAuthorUser) {
          await notifyCommentOnPost(
            postRecord.authorId,
            canonicalUserId,
            postId,
            comment.id
          );
        }
      }
    }

  logger.info('Comment created successfully', { postId, userId: canonicalUserId, commentId: comment.id, parentCommentId }, 'POST /api/posts/[id]/comments');

  return successResponse(
    {
      id: comment.id,
      content: comment.content,
      postId: comment.postId,
      authorId: comment.authorId,
      parentCommentId: comment.parentCommentId,
      createdAt: comment.createdAt,
      updatedAt: comment.updatedAt,
<<<<<<< HEAD
      author: comment.User,
=======
      User: comment.User,
>>>>>>> 496c712b
      likeCount: comment._count.Reaction,
      replyCount: comment._count.other_Comment,
    },
    201
  );
});<|MERGE_RESOLUTION|>--- conflicted
+++ resolved
@@ -12,11 +12,7 @@
 import { prisma } from '@/lib/database-service';
 import { ensureUserForAuth, getCanonicalUserId } from '@/lib/users/ensure-user';
 import type { NextRequest } from 'next/server';
-<<<<<<< HEAD
-import { generateSnowflakeId } from '@/lib/snowflake'
-=======
 import { generateSnowflakeId } from '@/lib/snowflake';
->>>>>>> 496c712b
 
 /**
  * Build threaded comment structure recursively
@@ -44,39 +40,19 @@
   parentCommentId: string | null;
   createdAt: Date;
   updatedAt: Date;
-  deletedAt: Date | null;
   User: {
     id: string;
-<<<<<<< HEAD
     username: string | null;
     displayName: string | null;
     profileImageUrl: string | null;
     isActor: boolean;
   };
-  Reaction: Array<{ id: string; userId: string; type: string }>;
-  _count: { Reaction: number };
+  Reaction: Array<{ id: string }>;
+  _count: { Reaction: number; other_Comment: number };
 }
 
 function buildCommentTree(
   comments: CommentInput[],
-=======
-    content: string;
-    createdAt: Date;
-    updatedAt: Date;
-    parentCommentId: string | null;
-    User: {
-      id: string;
-      displayName: string | null;
-      username: string | null;
-      profileImageUrl: string | null;
-    };
-    _count: {
-      Reaction: number;
-      other_Comment: number;
-    };
-    Reaction: Array<{ id: string }>;
-  }>,
->>>>>>> 496c712b
   parentId: string | null = null
 ): CommentTreeItem[] {
   // Helper to find parent comment author name
@@ -131,7 +107,6 @@
   // Check if post exists
   const post = await prisma.post.findUnique({
     where: { id: postId },
-    select: { id: true, deletedAt: true },
   });
 
   if (!post) {
@@ -231,7 +206,6 @@
     // Check if post exists first
     const post = await prisma.post.findUnique({
       where: { id: postId },
-      select: { id: true, deletedAt: true, authorId: true },
     });
 
     // If post doesn't exist, try to auto-create it based on format
@@ -305,14 +279,11 @@
           timestamp,
         },
       });
-<<<<<<< HEAD
       
       // Check if the upserted/existing post is deleted
       if (upsertedPost.deletedAt) {
         throw new BusinessLogicError('Cannot comment on deleted post', 'POST_DELETED');
       }
-=======
->>>>>>> 496c712b
     } else if (post.deletedAt) {
       // Post exists but is deleted - cannot comment
       throw new BusinessLogicError('Cannot comment on deleted post', 'POST_DELETED');
@@ -352,12 +323,8 @@
         postId,
         authorId: canonicalUserId,
         parentCommentId: parentCommentId || null,
-<<<<<<< HEAD
         createdAt: now,
         updatedAt: now,
-=======
-        updatedAt: new Date(),
->>>>>>> 496c712b
       },
       include: {
         User: {
@@ -431,11 +398,7 @@
       parentCommentId: comment.parentCommentId,
       createdAt: comment.createdAt,
       updatedAt: comment.updatedAt,
-<<<<<<< HEAD
       author: comment.User,
-=======
-      User: comment.User,
->>>>>>> 496c712b
       likeCount: comment._count.Reaction,
       replyCount: comment._count.other_Comment,
     },
