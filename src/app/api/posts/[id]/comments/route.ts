/**
 * API Route: /api/posts/[id]/comments
 * Methods: GET (get comments), POST (add comment)
 */

import { authenticate, optionalAuth } from '@/lib/api/auth-middleware';
import { withErrorHandling, successResponse } from '@/lib/errors/error-handler';
import { BusinessLogicError, NotFoundError } from '@/lib/errors';
import { CreateCommentSchema, IdParamSchema } from '@/lib/validation/schemas';
import { logger } from '@/lib/logger';
import { notifyCommentOnPost, notifyReplyToComment } from '@/lib/services/notification-service';
<<<<<<< HEAD
=======
import { prisma } from '@/lib/database-service';
>>>>>>> e7e57bba
import type { NextRequest } from 'next/server';
import { prisma } from '@/lib/prisma';

<<<<<<< HEAD

=======
>>>>>>> e7e57bba
/**
 * Build threaded comment structure recursively
 */
type CommentTreeItem = {
  id: string;
  content: string;
  createdAt: Date;
  updatedAt: Date;
  userId: string;
  userName: string;
  userUsername: string | null;
  userAvatar: string | null;
  parentCommentId: string | null;
  parentCommentAuthorName?: string;
  likeCount: number;
  isLiked: boolean;
  replies: CommentTreeItem[];
};

function buildCommentTree(
  comments: Array<{
    id: string;
    content: string;
    createdAt: Date;
    updatedAt: Date;
    parentCommentId: string | null;
    author: {
      id: string;
      displayName: string | null;
      username: string | null;
      profileImageUrl: string | null;
    };
    _count: {
      reactions: number;
      replies: number;
    };
    reactions: Array<{ id: string }>;
  }>,
  parentId: string | null = null
): CommentTreeItem[] {
  // Helper to find parent comment author name
  const findParentAuthorName = (parentCommentId: string | null): string | undefined => {
    if (!parentCommentId) return undefined;
    const parentComment = comments.find(c => c.id === parentCommentId);
    if (parentComment) {
      return parentComment.author.displayName || parentComment.author.username || 'Anonymous';
    }
    return undefined;
  };

  return comments
    .filter((comment) => comment.parentCommentId === parentId)
    .map((comment) => ({
      id: comment.id,
      content: comment.content,
      createdAt: comment.createdAt,
      updatedAt: comment.updatedAt,
      userId: comment.author.id,
      userName: comment.author.displayName || comment.author.username || 'Anonymous',
      userUsername: comment.author.username || null,
      userAvatar: comment.author.profileImageUrl,
      parentCommentId: comment.parentCommentId,
      parentCommentAuthorName: findParentAuthorName(comment.parentCommentId),
      likeCount: comment._count.reactions,
      isLiked: comment.reactions.length > 0,
      replies: buildCommentTree(comments, comment.id),
    }));
}

/**
 * GET /api/posts/[id]/comments
 * Get threaded comments for a post
 */
export const GET = withErrorHandling(async (
  request: NextRequest,
  context?: { params: Promise<{ id: string }> }
) => {
  const { id: postId } = await (context?.params || Promise.reject(new BusinessLogicError('Missing route context', 'MISSING_CONTEXT')));

  // Optional authentication (to show liked status for logged-in users)
  const user = await optionalAuth(request);

  // Validate post ID
  if (!postId) {
    throw new BusinessLogicError('Post ID is required', 'POST_ID_REQUIRED');
  }

  // Check if post exists
  const post = await prisma.post.findUnique({
    where: { id: postId },
  });

  if (!post) {
    throw new NotFoundError('Post', postId);
  }

    // Get all comments for the post (including nested replies)
    const comments = await prisma.comment.findMany({
      where: {
        postId,
      },
      include: {
        author: {
          select: {
            id: true,
            displayName: true,
            username: true,
            profileImageUrl: true,
          },
        },
        _count: {
          select: {
            reactions: {
              where: {
                type: 'like',
              },
            },
            replies: true,
          },
        },
        reactions: user
          ? {
              where: {
                userId: user.userId,
                type: 'like',
              },
              select: {
                id: true,
              },
            }
          : false,
      },
      orderBy: {
        createdAt: 'asc',
      },
    });

    // Build threaded structure
    const threadedComments = buildCommentTree(comments);

    // Get total comment count (including replies)
    const totalComments = comments.length;

  logger.info('Comments fetched successfully', { postId, total: totalComments }, 'GET /api/posts/[id]/comments');

  return successResponse({
    data: {
      comments: threadedComments,
      total: totalComments,
    },
  });
});

/**
 * POST /api/posts/[id]/comments
 * Add a comment to a post
 */
export const POST = withErrorHandling(async (
  request: NextRequest,
  context?: { params: Promise<{ id: string }> }
) => {
  // Authenticate user
  const user = await authenticate(request);
  const params = await (context?.params || Promise.reject(new BusinessLogicError('Missing route context', 'MISSING_CONTEXT')));
  const { id: postId } = IdParamSchema.parse(params);

  // Parse and validate request body
  const body = await request.json();
  const validatedData = CreateCommentSchema.parse(body);
  const { content, parentCommentId } = validatedData;

  if (content.length > 5000) {
    throw new BusinessLogicError('Comment is too long (max 5000 characters)', 'COMMENT_TOO_LONG');
  }

    // Ensure user exists in database (upsert pattern)
    await prisma.user.upsert({
      where: { id: user.userId },
      update: {
        walletAddress: user.walletAddress,
      },
      create: {
        id: user.userId,
        walletAddress: user.walletAddress,
        displayName: user.walletAddress ? `${user.walletAddress.slice(0, 6)}...${user.walletAddress.slice(-4)}` : 'Anonymous',
        isActor: false,
      },
    });

    // Check if post exists first
    const post = await prisma.post.findUnique({
      where: { id: postId },
    });

    // If post doesn't exist, try to auto-create it based on format
    if (!post) {
      // Try multiple post ID formats
      // Format 1: gameId-gameTimestamp-authorId-isoTimestamp (e.g., babylon-1761441310151-kash-patrol-2025-10-01T02:12:00Z)
      // Format 2: post-{timestamp}-{random} (e.g., post-1762099655817-0.7781412938928327)
      // Format 3: post-{timestamp}-{actorId}-{random} (e.g., post-1762099655817-kash-patrol-abc123)

      let gameId = 'babylon'; // default game
      let authorId = 'system'; // default author for game-generated posts
      let timestamp = new Date();

      // Check Format 1: Has ISO timestamp at the end
      const isoTimestampMatch = postId.match(/(\d{4}-\d{2}-\d{2}T\d{2}:\d{2}:\d{2}(?:\.\d{3})?Z)$/);

      if (isoTimestampMatch && isoTimestampMatch[1]) {
        // Format 1: gameId-gameTimestamp-authorId-isoTimestamp
        const timestampStr = isoTimestampMatch[1];
        timestamp = new Date(timestampStr);

        // Extract gameId (first part before first hyphen)
        const firstHyphenIndex = postId.indexOf('-');
        if (firstHyphenIndex !== -1) {
          gameId = postId.substring(0, firstHyphenIndex);

          // Extract authorId (everything between second hyphen and the ISO timestamp)
          const withoutGameId = postId.substring(firstHyphenIndex + 1);
          const secondHyphenIndex = withoutGameId.indexOf('-');
          if (secondHyphenIndex !== -1) {
            const afterGameTimestamp = withoutGameId.substring(secondHyphenIndex + 1);
            authorId = afterGameTimestamp.substring(0, afterGameTimestamp.lastIndexOf('-' + timestampStr));
          }
        }
      } else if (postId.startsWith('post-')) {
        // Format 2 or 3: GameEngine format
        const parts = postId.split('-');

        if (parts.length >= 3 && parts[1]) {
          // Try to extract timestamp from second part
          const timestampPart = parts[1];
          const timestampNum = parseInt(timestampPart, 10);

          if (!isNaN(timestampNum) && timestampNum > 1000000000000) {
            // Valid timestamp (milliseconds since epoch)
            timestamp = new Date(timestampNum);

            // Check if third part looks like an actor ID (not a decimal)
            if (parts.length >= 4 && parts[2] && !parts[2].includes('.')) {
              // Format 3: post-{timestamp}-{actorId}-{random}
              authorId = parts[2];
            }
            // Otherwise Format 2: post-{timestamp}-{random}
            // Keep default authorId = 'system'
          }
        }
      } else {
        // Unknown format, reject
        throw new BusinessLogicError('Invalid post ID format', 'INVALID_POST_ID_FORMAT');
      }

      // Ensure post exists (upsert pattern)
      await prisma.post.upsert({
        where: { id: postId },
        update: {},  // Don't update if exists
        create: {
          id: postId,
          content: '[Game-generated post]',  // Placeholder content
          authorId,
          gameId,
          timestamp,
        },
      });
    }

    // If parentCommentId provided, validate it exists and belongs to this post
    if (parentCommentId) {
      const parentComment = await prisma.comment.findUnique({
        where: { id: parentCommentId },
      });

      if (!parentComment) {
        throw new NotFoundError('Parent comment', parentCommentId);
      }

      if (parentComment.postId !== postId) {
        throw new BusinessLogicError('Parent comment does not belong to this post', 'PARENT_COMMENT_MISMATCH');
      }
    }

    // Get the post to find the authorId for notifications
    // Check if author is a User (not an Actor) - only Users can receive notifications
    const postRecord = await prisma.post.findUnique({
      where: { id: postId },
      select: { 
        id: true,
        authorId: true,
      },
    });

    // Create comment
    const comment = await prisma.comment.create({
      data: {
        content: content.trim(),
        postId,
        authorId: user.userId,
        parentCommentId: parentCommentId || null,
      },
      include: {
        author: {
          select: {
            id: true,
            displayName: true,
            username: true,
            profileImageUrl: true,
          },
        },
        _count: {
          select: {
            reactions: true,
            replies: true,
          },
        },
      },
    });

    // Create notifications
    if (parentCommentId) {
      // Reply to comment - notify the parent comment author
      // Comments are always authored by Users, so we can safely notify
      const parentComment = await prisma.comment.findUnique({
        where: { id: parentCommentId },
        select: { authorId: true },
      });
      if (parentComment && parentComment.authorId !== user.userId) {
        await notifyReplyToComment(
          parentComment.authorId,
          user.userId,
          postId,
          parentCommentId,
          comment.id
        );
      }
    } else {
      // Comment on post - notify the post author only if they're a User (not an Actor)
      // Check if authorId references a User (not an Actor)
      if (
        postRecord && 
        postRecord.authorId && 
        postRecord.authorId !== user.userId
      ) {
        // Check if the authorId references a User (not an Actor)
        const postAuthorUser = await prisma.user.findUnique({
          where: { id: postRecord.authorId },
          select: { id: true },
        });
        
        if (postAuthorUser) {
          await notifyCommentOnPost(
            postRecord.authorId,
            user.userId,
            postId,
            comment.id
          );
        }
      }
    }

  logger.info('Comment created successfully', { postId, userId: user.userId, commentId: comment.id, parentCommentId }, 'POST /api/posts/[id]/comments');

  return successResponse(
    {
      id: comment.id,
      content: comment.content,
      postId: comment.postId,
      authorId: comment.authorId,
      parentCommentId: comment.parentCommentId,
      createdAt: comment.createdAt,
      updatedAt: comment.updatedAt,
      author: comment.author,
      likeCount: comment._count.reactions,
      replyCount: comment._count.replies,
    },
    201
  );
});<|MERGE_RESOLUTION|>--- conflicted
+++ resolved
@@ -9,17 +9,9 @@
 import { CreateCommentSchema, IdParamSchema } from '@/lib/validation/schemas';
 import { logger } from '@/lib/logger';
 import { notifyCommentOnPost, notifyReplyToComment } from '@/lib/services/notification-service';
-<<<<<<< HEAD
-=======
 import { prisma } from '@/lib/database-service';
->>>>>>> e7e57bba
 import type { NextRequest } from 'next/server';
-import { prisma } from '@/lib/prisma';
-
-<<<<<<< HEAD
-
-=======
->>>>>>> e7e57bba
+
 /**
  * Build threaded comment structure recursively
  */
