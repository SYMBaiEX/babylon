--- conflicted
+++ resolved
@@ -217,11 +217,7 @@
                   type="text"
                   value={username}
                   onChange={(e) => setUsername(e.target.value)}
-<<<<<<< HEAD
                   disabled={Boolean(usernameChangeLimit && !usernameChangeLimit.canChange)}
-=======
-                  disabled={usernameChangeLimit ? !usernameChangeLimit.canChange : false}
->>>>>>> 4681c6ef
                   className="w-full px-3 py-2 bg-muted border border-border rounded-lg focus:outline-none focus:ring-2 focus:ring-[#1c9cf0] disabled:opacity-50 disabled:cursor-not-allowed"
                   placeholder="Enter your username"
                 />
