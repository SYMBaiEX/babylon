--- conflicted
+++ resolved
@@ -1,17 +1,15 @@
 'use client'
 
 /**
- * Registry Page - Redirects to Explore
+ * ERC8004 Registry Page
  * 
- * The registry functionality has been moved to the Explore page.
- * This page now redirects to /explore?tab=registry
+ * Comprehensive view of all entities in the Babylon ecosystem:
+ * - Users (with on-chain ERC8004 registration)
+ * - Agents (AI agents from Agent0 network)
+ * - Actors (NPCs from the game)
+ * - Apps (game platforms and services)
  */
 
-<<<<<<< HEAD
-import { useEffect } from 'react'
-import { useRouter } from 'next/navigation'
-import { BouncingLogo } from '@/components/shared/BouncingLogo'
-=======
 import { useState, useEffect } from 'react'
 import { Search, Users, Bot, Building2, UserCircle, ExternalLink, Shield, Wallet, TrendingUp, Activity, X, AlertCircle } from 'lucide-react'
 import { Avatar } from '@/components/shared/Avatar'
@@ -20,24 +18,404 @@
 import { cn } from '@/lib/utils'
 import Link from 'next/link'
 import { Skeleton } from '@/components/shared/Skeleton'
->>>>>>> 65001068
+
+interface RegistryEntity {
+  type: 'user' | 'actor' | 'agent' | 'app'
+  id: string
+  name: string
+  username?: string
+  bio?: string
+  description?: string
+  imageUrl?: string
+  walletAddress?: string
+  onChainRegistered?: boolean
+  nftTokenId?: number | null
+  agent0TokenId?: number | null
+  tokenId?: number
+  metadataCID?: string
+  mcpEndpoint?: string
+  a2aEndpoint?: string
+  balance?: string
+  reputationPoints?: number
+  tier?: string
+  role?: string
+  domain?: string[]
+  hasPool?: boolean
+  capabilities?: Record<string, unknown>
+  reputation?: {
+    trustScore: number
+    accuracyScore: number
+    totalBets: number
+    winningBets: number
+  }
+  stats?: {
+    positions?: number
+    comments?: number
+    reactions?: number
+    followers?: number
+    following?: number
+    pools?: number
+    trades?: number
+  }
+  createdAt?: string
+  registrationTxHash?: string
+  registrationTimestamp?: string
+}
+
+interface RegistryData {
+  users: RegistryEntity[]
+  actors: RegistryEntity[]
+  agents: RegistryEntity[]
+  apps: RegistryEntity[]
+  totals: {
+    users: number
+    actors: number
+    agents: number
+    apps: number
+    total: number
+  }
+}
 
 export default function RegistryPage() {
-  const router = useRouter()
+  const [data, setData] = useState<RegistryData | null>(null)
+  const [loading, setLoading] = useState(true)
+  const [error, setError] = useState<string | null>(null)
+  const [search, setSearch] = useState('')
+  const [onChainOnly, setOnChainOnly] = useState(false)
+  const [activeTab, setActiveTab] = useState<'all' | 'users' | 'actors' | 'agents' | 'apps'>('all')
 
   useEffect(() => {
-    router.replace('/explore?tab=registry')
-  }, [router])
+    fetchRegistry()
+  }, [onChainOnly])
+
+  // Debounced search
+  useEffect(() => {
+    const timer = setTimeout(() => {
+      fetchRegistry()
+    }, 300)
+    return () => clearTimeout(timer)
+  }, [search])
+
+  const fetchRegistry = async () => {
+    try {
+      setLoading(true)
+      setError(null)
+      const params = new URLSearchParams()
+      if (search) params.set('search', search)
+      if (onChainOnly) params.set('onChainOnly', 'true')
+      
+      const response = await fetch(`/api/registry/all?${params}`)
+      const result = await response.json()
+      
+      if (result.success && result.data) {
+        setData(result.data)
+      } else {
+        setError(result.error?.message || 'Failed to fetch registry data')
+      }
+    } catch (error) {
+      console.error('Failed to fetch registry:', error)
+      setError('Failed to connect to the registry')
+    } finally {
+      setLoading(false)
+    }
+  }
+
+  const renderBadge = (_type: string, label: string, icon: React.ReactNode, color: string) => {
+    return (
+      <span className={cn(
+        'inline-flex items-center gap-1 px-2 py-1 rounded-full text-xs font-semibold',
+        color
+      )}>
+        {icon}
+        {label}
+      </span>
+    )
+  }
+
+  const renderEntityCard = (entity: RegistryEntity) => {
+    const getBadgeColor = () => {
+      switch (entity.type) {
+        case 'user': return 'bg-blue-500/10 text-blue-500 border border-blue-500/20'
+        case 'actor': return 'bg-purple-500/10 text-purple-500 border border-purple-500/20'
+        case 'agent': return 'bg-green-500/10 text-green-500 border border-green-500/20'
+        case 'app': return 'bg-orange-500/10 text-orange-500 border border-orange-500/20'
+        default: return 'bg-muted text-muted-foreground'
+      }
+    }
+
+    const getProfileUrl = () => {
+      if (entity.type === 'user' && entity.username) {
+        return `/profile/${entity.username}`
+      }
+      return null
+    }
+
+    const profileUrl = getProfileUrl()
+
+    const cardContent = (
+      <>
+        <div className="p-4 border-b border-border bg-muted/30">
+          <div className="flex items-start gap-3">
+            <Avatar
+              src={entity.imageUrl}
+              name={entity.name}
+              size="lg"
+              className="flex-shrink-0"
+            />
+            <div className="flex-1 min-w-0">
+              <div className="flex items-start justify-between gap-2">
+                <div className="flex-1 min-w-0">
+                  <h3 className="font-bold text-lg truncate text-foreground">
+                    {entity.name}
+                  </h3>
+                  {entity.username && (
+                    <p className="text-sm text-muted-foreground">
+                      @{entity.username}
+                    </p>
+                  )}
+                </div>
+                <div className="flex-shrink-0">
+                  {entity.type === 'user' && renderBadge('user', 'User', <UserCircle className="h-3 w-3" />, getBadgeColor())}
+                  {entity.type === 'actor' && renderBadge('actor', 'Actor', <Users className="h-3 w-3" />, getBadgeColor())}
+                  {entity.type === 'agent' && renderBadge('agent', 'Agent', <Bot className="h-3 w-3" />, getBadgeColor())}
+                  {entity.type === 'app' && renderBadge('app', 'App', <Building2 className="h-3 w-3" />, getBadgeColor())}
+                </div>
+              </div>
+              
+              {(entity.bio || entity.description) && (
+                <p className="text-sm text-muted-foreground mt-2 line-clamp-2">
+                  {entity.bio || entity.description}
+                </p>
+              )}
+            </div>
+          </div>
+        </div>
+
+        {/* Content */}
+        <div className="p-4 space-y-3">
+          {/* On-chain status */}
+          {entity.onChainRegistered && (
+            <div className="flex items-center gap-2 text-sm bg-green-500/5 border border-green-500/20 rounded-lg p-2">
+              <Shield className="h-4 w-4 text-green-500 flex-shrink-0" />
+              <span className="text-green-500 font-medium flex-1">On-chain registered</span>
+              {entity.nftTokenId && (
+                <span className="text-xs font-mono bg-green-500/10 px-2 py-0.5 rounded">
+                  #{entity.nftTokenId}
+                </span>
+              )}
+            </div>
+          )}
+
+          {/* Agent0 registration */}
+          {entity.agent0TokenId && (
+            <div className="flex items-center gap-2 text-sm bg-blue-500/5 border border-blue-500/20 rounded-lg p-2">
+              <Bot className="h-4 w-4 text-blue-500 flex-shrink-0" />
+              <span className="text-blue-500 font-medium flex-1">Agent0 Token</span>
+              <span className="text-xs font-mono bg-blue-500/10 px-2 py-0.5 rounded">
+                #{entity.agent0TokenId}
+              </span>
+            </div>
+          )}
+
+          {/* Wallet address */}
+          {entity.walletAddress && (
+            <div className="flex items-center gap-2 text-sm">
+              <Wallet className="h-4 w-4 text-blue-400 flex-shrink-0" />
+              <code className="text-xs text-muted-foreground font-mono truncate flex-1">
+                {entity.walletAddress.slice(0, 6)}...{entity.walletAddress.slice(-4)}
+              </code>
+              <button
+                onClick={(e) => {
+                  e.preventDefault()
+                  navigator.clipboard.writeText(entity.walletAddress!)
+                }}
+                className="text-xs text-blue-500 hover:text-blue-400 transition-colors"
+              >
+                Copy
+              </button>
+            </div>
+          )}
+
+          {/* Balance & Reputation */}
+          <div className="grid grid-cols-2 gap-2">
+            {entity.balance && (
+              <div className="flex items-center gap-2 text-sm bg-emerald-500/5 border border-emerald-500/20 rounded-lg p-2">
+                <TrendingUp className="h-4 w-4 text-emerald-500 flex-shrink-0" />
+                <div className="flex-1 min-w-0">
+                  <div className="text-xs text-muted-foreground">Balance</div>
+                  <div className="font-semibold truncate text-foreground">
+                    {parseFloat(entity.balance).toLocaleString()} BAB
+                  </div>
+                </div>
+              </div>
+            )}
+            {entity.reputationPoints !== undefined && (
+              <div className="flex items-center gap-2 text-sm bg-purple-500/5 border border-purple-500/20 rounded-lg p-2">
+                <Activity className="h-4 w-4 text-purple-500 flex-shrink-0" />
+                <div className="flex-1 min-w-0">
+                  <div className="text-xs text-muted-foreground">Reputation</div>
+                  <div className="font-semibold truncate text-foreground">
+                    {entity.reputationPoints.toLocaleString()} pts
+                  </div>
+                </div>
+              </div>
+            )}
+          </div>
+
+          {/* Agent0 reputation */}
+          {entity.reputation && (
+            <div className="grid grid-cols-2 gap-2 pt-2 border-t border-border">
+              <div className="text-sm">
+                <div className="text-xs text-muted-foreground mb-1">Trust Score</div>
+                <div className="font-semibold text-foreground">{entity.reputation.trustScore.toFixed(2)}</div>
+              </div>
+              <div className="text-sm">
+                <div className="text-xs text-muted-foreground mb-1">Accuracy</div>
+                <div className="font-semibold text-foreground">{entity.reputation.accuracyScore.toFixed(2)}%</div>
+              </div>
+            </div>
+          )}
+
+          {/* Stats */}
+          {entity.stats && Object.keys(entity.stats).length > 0 && (
+            <div className="grid grid-cols-2 gap-2 pt-2 border-t border-border text-sm">
+              {entity.stats.followers !== undefined && (
+                <div>
+                  <span className="text-muted-foreground">Followers:</span>{' '}
+                  <span className="font-semibold text-foreground">{entity.stats.followers}</span>
+                </div>
+              )}
+              {entity.stats.positions !== undefined && (
+                <div>
+                  <span className="text-muted-foreground">Positions:</span>{' '}
+                  <span className="font-semibold text-foreground">{entity.stats.positions}</span>
+                </div>
+              )}
+              {entity.stats.pools !== undefined && (
+                <div>
+                  <span className="text-muted-foreground">Pools:</span>{' '}
+                  <span className="font-semibold text-foreground">{entity.stats.pools}</span>
+                </div>
+              )}
+              {entity.stats.trades !== undefined && (
+                <div>
+                  <span className="text-muted-foreground">Trades:</span>{' '}
+                  <span className="font-semibold text-foreground">{entity.stats.trades}</span>
+                </div>
+              )}
+            </div>
+          )}
+
+          {/* Tier for actors */}
+          {entity.tier && (
+            <div className="pt-2">
+              <span className="inline-block px-3 py-1 bg-amber-500/10 text-amber-500 border border-amber-500/20 rounded-full text-xs font-bold">
+                {entity.tier}
+              </span>
+            </div>
+          )}
+
+          {/* Domain tags for actors */}
+          {entity.domain && entity.domain.length > 0 && (
+            <div className="flex flex-wrap gap-1 pt-2">
+              {entity.domain.slice(0, 3).map((d: string) => (
+                <span key={d} className="px-2 py-1 bg-muted text-muted-foreground rounded text-xs">
+                  {d}
+                </span>
+              ))}
+              {entity.domain.length > 3 && (
+                <span className="px-2 py-1 bg-muted text-muted-foreground rounded text-xs">
+                  +{entity.domain.length - 3} more
+                </span>
+              )}
+            </div>
+          )}
+
+          {/* Endpoints for agents/apps */}
+          {(entity.a2aEndpoint || entity.mcpEndpoint) && (
+            <div className="space-y-1 pt-2 border-t border-border text-xs">
+              {entity.a2aEndpoint && (
+                <div className="flex items-center gap-2">
+                  <span className="text-muted-foreground font-medium">A2A:</span>
+                  <a 
+                    href={entity.a2aEndpoint} 
+                    target="_blank" 
+                    rel="noopener noreferrer"
+                    onClick={(e) => e.stopPropagation()}
+                    className="text-blue-500 hover:text-blue-400 flex items-center gap-1 truncate transition-colors"
+                  >
+                    <span className="truncate">{entity.a2aEndpoint}</span>
+                    <ExternalLink className="h-3 w-3 flex-shrink-0" />
+                  </a>
+                </div>
+              )}
+              {entity.mcpEndpoint && (
+                <div className="flex items-center gap-2">
+                  <span className="text-muted-foreground font-medium">MCP:</span>
+                  <a 
+                    href={entity.mcpEndpoint} 
+                    target="_blank" 
+                    rel="noopener noreferrer"
+                    onClick={(e) => e.stopPropagation()}
+                    className="text-blue-500 hover:text-blue-400 flex items-center gap-1 truncate transition-colors"
+                  >
+                    <span className="truncate">{entity.mcpEndpoint}</span>
+                    <ExternalLink className="h-3 w-3 flex-shrink-0" />
+                  </a>
+                </div>
+              )}
+            </div>
+          )}
+        </div>
+      </>
+    )
+
+    if (profileUrl) {
+      return (
+        <Link
+          key={entity.id}
+          href={profileUrl}
+          className={cn(
+            'block bg-card border border-border rounded-xl overflow-hidden transition-all duration-200',
+            'hover:shadow-lg hover:border-[#0066FF]/50 cursor-pointer'
+          )}
+        >
+          {cardContent}
+        </Link>
+      )
+    }
+
+    return (
+      <div
+        key={entity.id}
+        className="block bg-card border border-border rounded-xl overflow-hidden transition-all duration-200"
+      >
+        {cardContent}
+      </div>
+    )
+  }
+
+  const allEntities = data ? [
+    ...data.users,
+    ...data.actors,
+    ...data.agents,
+    ...data.apps
+  ] : []
+
+  const getActiveEntities = () => {
+    if (!data) return []
+    switch (activeTab) {
+      case 'users': return data.users
+      case 'actors': return data.actors
+      case 'agents': return data.agents
+      case 'apps': return data.apps
+      default: return allEntities
+    }
+  }
+
+  const activeEntities = getActiveEntities()
 
   return (
-<<<<<<< HEAD
-    <div className="flex items-center justify-center min-h-screen">
-            <div className="text-center">
-              <div className="mx-auto mb-4 flex justify-center">
-                <BouncingLogo size={48} />
-              </div>
-        <p className="text-muted-foreground">Redirecting to Explore...</p>
-=======
     <PageContainer>
       <div className="max-w-7xl mx-auto">
         {/* Header */}
@@ -223,8 +601,7 @@
             )}
           </>
         )}
->>>>>>> 65001068
       </div>
-    </div>
+    </PageContainer>
   )
 }