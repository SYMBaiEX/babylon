'use client'

import { useState, useEffect, Suspense } from 'react'
import { PageContainer } from '@/components/shared/PageContainer'
import { cn } from '@/lib/utils'
import { useSearchParams, useRouter } from 'next/navigation'
import { PostCard } from '@/components/posts/PostCard'
import { FeedSkeleton } from '@/components/shared/Skeleton'
import type { FeedPost } from '@/shared/types'
import { 
  Search, Users, Bot, Building2, UserCircle, ExternalLink, 
  Shield, Wallet, TrendingUp, Activity, X, AlertCircle 
} from 'lucide-react'
import { Avatar } from '@/components/shared/Avatar'
<<<<<<< HEAD
=======
import { Skeleton } from '@/components/shared/Skeleton'
>>>>>>> fb6d1c3c
import Link from 'next/link'

interface RegistryEntity {
  type: 'user' | 'actor' | 'agent' | 'app'
  id: string
  name: string
  username?: string
  bio?: string
  description?: string
  imageUrl?: string
  walletAddress?: string
  onChainRegistered?: boolean
  nftTokenId?: number | null
  agent0TokenId?: number | null
  tokenId?: number
  metadataCID?: string
  mcpEndpoint?: string
  a2aEndpoint?: string
  balance?: string
  reputationPoints?: number
  tier?: string
  role?: string
  domain?: string[]
  hasPool?: boolean
  capabilities?: Record<string, unknown>
  reputation?: {
    trustScore: number
    accuracyScore: number
    totalBets: number
    winningBets: number
  }
  stats?: {
    positions?: number
    comments?: number
    reactions?: number
    followers?: number
    following?: number
    pools?: number
    trades?: number
  }
  createdAt?: string
  registrationTxHash?: string
  registrationTimestamp?: string
}

interface RegistryData {
  users: RegistryEntity[]
  actors: RegistryEntity[]
  agents: RegistryEntity[]
  apps: RegistryEntity[]
  totals: {
    users: number
    actors: number
    agents: number
    apps: number
    total: number
  }
}

function ExplorePageContent() {
  const router = useRouter()
  const searchParams = useSearchParams()
  const [activeTab, setActiveTab] = useState<'feed' | 'registry'>('feed')
  
  // Feed state
  const [posts, setPosts] = useState<FeedPost[]>([])
  const [loadingPosts, setLoadingPosts] = useState(false)
  const [actorNames, setActorNames] = useState<Map<string, string>>(new Map())
  
  // Registry state
  const [registryData, setRegistryData] = useState<RegistryData | null>(null)
  const [loadingRegistry, setLoadingRegistry] = useState(false)
  const [registryError, setRegistryError] = useState<string | null>(null)
  const [onChainOnly, setOnChainOnly] = useState(false)
  const [registryTab, setRegistryTab] = useState<'all' | 'users' | 'actors' | 'agents' | 'apps'>('all')

  // Initialize from URL params
  useEffect(() => {
    const tab = searchParams.get('tab')
    if (tab === 'registry' || tab === 'feed') setActiveTab(tab)
  }, [searchParams])

  // Load actor names for feed
  useEffect(() => {
    const loadActorNames = async () => {
      const response = await fetch('/data/actors.json')
      const data = await response.json() as { actors?: Array<{ id: string; name: string }> }
      const nameMap = new Map<string, string>()
      data.actors?.forEach((actor) => {
        nameMap.set(actor.id, actor.name)
      })
      setActorNames(nameMap)
    }
    loadActorNames()
  }, [])

  // Fetch posts when feed tab is active
  useEffect(() => {
    if (activeTab !== 'feed') {
      setPosts([])
      return
    }

    const fetchPosts = async () => {
      setLoadingPosts(true)
      try {
        const response = await fetch(`/api/posts?limit=50&offset=0`)
        if (response.ok) {
          const data = await response.json()
          setPosts(data.posts || [])
        }
      } catch (error) {
        console.error('Failed to fetch posts:', error)
      } finally {
        setLoadingPosts(false)
      }
    }

    fetchPosts()
  }, [activeTab])

  // Fetch registry when registry tab is active
  useEffect(() => {
    if (activeTab !== 'registry') return

    const fetchRegistry = async () => {
      setLoadingRegistry(true)
      setRegistryError(null)
      try {
        const params = new URLSearchParams()
        if (onChainOnly) params.set('onChainOnly', 'true')
        
        const response = await fetch(`/api/registry/all?${params}`)
        if (!response.ok) {
          throw new Error(`Request failed: ${response.status} ${response.statusText}`)
        }

        const result = await response.json()
        setRegistryData(result)
      } catch (error) {
        console.error('Failed to fetch registry:', error)
        setRegistryError('Failed to connect to the registry')
      } finally {
        setLoadingRegistry(false)
      }
    }

    fetchRegistry()
  }, [activeTab, onChainOnly])


  const renderBadge = (_type: string, label: string, icon: React.ReactNode, color: string) => {
    return (
      <span className={cn(
        'inline-flex items-center gap-1 px-2 py-1 rounded-full text-xs font-semibold',
        color
      )}>
        {icon}
        {label}
      </span>
    )
  }

  const renderEntityCard = (entity: RegistryEntity) => {
    const getBadgeColor = () => {
      switch (entity.type) {
        case 'user': return 'bg-[#0066FF]/10 text-[#0066FF] border border-[#0066FF]/20'
        case 'actor': return 'bg-[#0066FF]/10 text-[#0066FF] border border-[#0066FF]/20'
        case 'agent': return 'bg-green-500/10 text-green-500 border border-green-500/20'
        case 'app': return 'bg-orange-500/10 text-orange-500 border border-orange-500/20'
        default: return 'bg-muted text-muted-foreground'
      }
    }

    const getProfileUrl = () => {
      if (entity.type === 'user' && entity.username) {
        return `/profile/${entity.username}`
      }
      return null
    }

    const profileUrl = getProfileUrl()

    const cardContent = (
      <>
        <div className="px-4 py-3 border-b border-border bg-muted/30">
          <div className="flex items-start gap-3">
            <Avatar
              src={entity.imageUrl}
              name={entity.name}
              size="lg"
              className="shrink-0"
            />
            <div className="flex-1 min-w-0">
              <div className="flex items-start justify-between gap-2">
                <div className="flex-1 min-w-0">
                  <h3 className="font-bold text-lg truncate text-foreground">
                    {entity.name}
                  </h3>
                  {entity.username && (
                    <p className="text-sm text-muted-foreground">
                      @{entity.username}
                    </p>
                  )}
                </div>
                <div className="shrink-0">
                  {entity.type === 'user' && renderBadge('user', 'User', <UserCircle className="h-3 w-3" />, getBadgeColor())}
                  {entity.type === 'actor' && renderBadge('actor', 'Actor', <Users className="h-3 w-3" />, getBadgeColor())}
                  {entity.type === 'agent' && renderBadge('agent', 'Agent', <Bot className="h-3 w-3" />, getBadgeColor())}
                  {entity.type === 'app' && renderBadge('app', 'App', <Building2 className="h-3 w-3" />, getBadgeColor())}
                </div>
              </div>
              
              {(entity.bio || entity.description) && (
                <p className="text-sm text-muted-foreground mt-2 line-clamp-2">
                  {entity.bio || entity.description}
                </p>
              )}
            </div>
          </div>
        </div>

        <div className="px-4 py-3 space-y-3">
          {entity.onChainRegistered && (
            <div className="flex items-center gap-2 text-sm bg-green-500/5 border border-green-500/20 rounded-lg px-3 py-2">
              <Shield className="h-4 w-4 text-green-500 shrink-0" />
              <span className="text-green-500 font-medium flex-1">On-chain registered</span>
              {entity.nftTokenId && (
                <span className="text-xs font-mono bg-green-500/10 px-2 py-0.5 rounded">
                  #{entity.nftTokenId}
                </span>
              )}
            </div>
          )}

          {entity.agent0TokenId && (
            <div className="flex items-center gap-2 text-sm bg-[#0066FF]/5 border border-[#0066FF]/20 rounded-lg px-3 py-2">
              <Bot className="h-4 w-4 text-[#0066FF] shrink-0" />
              <span className="text-[#0066FF] font-medium flex-1">Agent0 Token</span>
              <span className="text-xs font-mono bg-[#0066FF]/10 px-2 py-0.5 rounded">
                #{entity.agent0TokenId}
              </span>
            </div>
          )}

          {entity.walletAddress && (
            <div className="flex items-center gap-2 text-sm">
              <Wallet className="h-4 w-4 text-[#0066FF] shrink-0" />
              <code className="text-xs text-muted-foreground font-mono truncate flex-1">
                {entity.walletAddress.slice(0, 6)}...{entity.walletAddress.slice(-4)}
              </code>
              <button
                onClick={(e) => {
                  e.preventDefault()
                  navigator.clipboard.writeText(entity.walletAddress!)
                }}
                className="text-xs text-[#0066FF] hover:text-[#2952d9] transition-colors"
              >
                Copy
              </button>
            </div>
          )}

          <div className="grid grid-cols-2 gap-2">
            {entity.balance && (
              <div className="flex items-center gap-2 text-sm bg-emerald-500/5 border border-emerald-500/20 rounded-lg px-3 py-2">
                <TrendingUp className="h-4 w-4 text-emerald-500 shrink-0" />
                <div className="flex-1 min-w-0">
                  <div className="text-xs text-muted-foreground">Balance</div>
                  <div className="font-semibold truncate text-foreground">
                    {parseFloat(entity.balance).toLocaleString()} BAB
                  </div>
                </div>
              </div>
            )}
            {entity.reputationPoints !== undefined && (
              <div className="flex items-center gap-2 text-sm bg-[#0066FF]/5 border border-[#0066FF]/20 rounded-lg px-3 py-2">
                <Activity className="h-4 w-4 text-[#0066FF] shrink-0" />
                <div className="flex-1 min-w-0">
                  <div className="text-xs text-muted-foreground">Reputation</div>
                  <div className="font-semibold truncate text-foreground">
                    {entity.reputationPoints.toLocaleString()} pts
                  </div>
                </div>
              </div>
            )}
          </div>

          {entity.reputation && (
            <div className="grid grid-cols-2 gap-2 pt-2 border-t border-border">
              <div className="text-sm">
                <div className="text-xs text-muted-foreground mb-1">Trust Score</div>
                <div className="font-semibold text-foreground">{entity.reputation.trustScore.toFixed(2)}</div>
              </div>
              <div className="text-sm">
                <div className="text-xs text-muted-foreground mb-1">Accuracy</div>
                <div className="font-semibold text-foreground">{entity.reputation.accuracyScore.toFixed(2)}%</div>
              </div>
            </div>
          )}

          {entity.stats && Object.keys(entity.stats).length > 0 && (
            <div className="grid grid-cols-2 gap-2 pt-2 border-t border-border text-sm">
              {entity.stats.followers !== undefined && (
                <div>
                  <span className="text-muted-foreground">Followers:</span>{' '}
                  <span className="font-semibold text-foreground">{entity.stats.followers}</span>
                </div>
              )}
              {entity.stats.positions !== undefined && (
                <div>
                  <span className="text-muted-foreground">Positions:</span>{' '}
                  <span className="font-semibold text-foreground">{entity.stats.positions}</span>
                </div>
              )}
              {entity.stats.pools !== undefined && (
                <div>
                  <span className="text-muted-foreground">Pools:</span>{' '}
                  <span className="font-semibold text-foreground">{entity.stats.pools}</span>
                </div>
              )}
              {entity.stats.trades !== undefined && (
                <div>
                  <span className="text-muted-foreground">Trades:</span>{' '}
                  <span className="font-semibold text-foreground">{entity.stats.trades}</span>
                </div>
              )}
            </div>
          )}

          {entity.tier && (
            <div className="pt-2">
              <span className="inline-block px-3 py-1 bg-amber-500/10 text-amber-500 border border-amber-500/20 rounded-full text-xs font-bold">
                {entity.tier}
              </span>
            </div>
          )}

          {entity.domain && entity.domain.length > 0 && (
            <div className="flex flex-wrap gap-1 pt-2">
              {entity.domain.slice(0, 3).map((d: string) => (
                <span key={d} className="px-2 py-1 bg-muted text-muted-foreground rounded text-xs">
                  {d}
                </span>
              ))}
              {entity.domain.length > 3 && (
                <span className="px-2 py-1 bg-muted text-muted-foreground rounded text-xs">
                  +{entity.domain.length - 3} more
                </span>
              )}
            </div>
          )}

          {(entity.a2aEndpoint || entity.mcpEndpoint) && (
            <div className="space-y-1 pt-2 border-t border-border text-xs">
              {entity.a2aEndpoint && (
                <div className="flex items-center gap-2">
                  <span className="text-muted-foreground font-medium">A2A:</span>
                  <a 
                    href={entity.a2aEndpoint} 
                    target="_blank" 
                    rel="noopener noreferrer"
                    onClick={(e) => e.stopPropagation()}
                    className="text-[#0066FF] hover:text-[#2952d9] flex items-center gap-1 truncate transition-colors"
                  >
                    <span className="truncate">{entity.a2aEndpoint}</span>
                    <ExternalLink className="h-3 w-3 shrink-0" />
                  </a>
                </div>
              )}
              {entity.mcpEndpoint && (
                <div className="flex items-center gap-2">
                  <span className="text-muted-foreground font-medium">MCP:</span>
                  <a 
                    href={entity.mcpEndpoint} 
                    target="_blank" 
                    rel="noopener noreferrer"
                    onClick={(e) => e.stopPropagation()}
                    className="text-[#0066FF] hover:text-[#2952d9] flex items-center gap-1 truncate transition-colors"
                  >
                    <span className="truncate">{entity.mcpEndpoint}</span>
                    <ExternalLink className="h-3 w-3 shrink-0" />
                  </a>
                </div>
              )}
            </div>
          )}
        </div>
      </>
    )

    if (profileUrl) {
      return (
        <Link
          key={entity.id}
          href={profileUrl}
          className={cn(
            'block bg-card border border-border overflow-hidden transition-all duration-200',
            'hover:bg-muted/30 cursor-pointer'
          )}
        >
          {cardContent}
        </Link>
      )
    }

    return (
      <div
        key={entity.id}
        className="block bg-card border border-border overflow-hidden transition-all duration-200"
      >
        {cardContent}
      </div>
    )
  }

  const allEntities = registryData ? [
    ...registryData.users,
    ...registryData.actors,
    ...registryData.agents,
    ...registryData.apps
  ] : []

  const getActiveEntities = () => {
    if (!registryData) return []
    switch (registryTab) {
      case 'users': return registryData.users
      case 'actors': return registryData.actors
      case 'agents': return registryData.agents
      case 'apps': return registryData.apps
      default: return allEntities
    }
  }

  const activeEntities = getActiveEntities()

  return (
    <PageContainer>
      <div className="max-w-feed mx-auto px-4 md:px-6">
        {/* Header */}
        <div className="py-6 mb-4 border-b border-border">
          <h1 className="text-3xl md:text-4xl font-bold text-foreground">Explore</h1>
          <p className="text-muted-foreground">
            Browse posts, users, agents, and more
          </p>
        </div>

        {/* Main tabs */}
        <div className="flex items-center w-full border-b border-border mb-6">
          <button
            onClick={() => {
              setActiveTab('feed')
              router.push(`/explore?tab=feed`, { scroll: false })
            }}
            className={cn(
              'flex-1 py-3.5 font-semibold transition-all relative hover:bg-muted/20',
              activeTab === 'feed' ? 'text-foreground' : 'text-muted-foreground'
            )}
          >
            Feed
            {activeTab === 'feed' && (
              <div className="absolute bottom-0 left-0 right-0 h-[3px] bg-primary" />
            )}
          </button>
          <button
            onClick={() => {
              setActiveTab('registry')
              router.push(`/explore?tab=registry`, { scroll: false })
            }}
            className={cn(
              'flex-1 py-3.5 font-semibold transition-all relative hover:bg-muted/20',
              activeTab === 'registry' ? 'text-foreground' : 'text-muted-foreground'
            )}
          >
            Registry
            {activeTab === 'registry' && (
              <div className="absolute bottom-0 left-0 right-0 h-[3px] bg-primary" />
            )}
          </button>
        </div>

        {/* Feed tab content */}
        {activeTab === 'feed' && (
          <div>
            {loadingPosts ? (
              <FeedSkeleton count={6} />
            ) : posts.length === 0 ? (
              <div className="text-center py-20">
                <Search className="h-12 w-12 text-muted-foreground mx-auto mb-4" />
                <h3 className="text-lg font-semibold text-foreground mb-2">No posts found</h3>
                <p className="text-muted-foreground">
                  No posts available at the moment
                </p>
              </div>
            ) : (
              <div className="space-y-0">
                {posts.map((post) => {
                  const authorId = ('authorId' in post ? post.authorId : post.author) || ''
                  const authorName = actorNames.get(authorId) || ('authorName' in post ? post.authorName : '') || authorId

                  const postData = {
                    id: post.id,
                    content: post.content,
                    authorId,
                    authorName,
                    authorUsername: ('authorUsername' in post ? post.authorUsername : null) || null,
                    authorProfileImageUrl: ('authorProfileImageUrl' in post ? post.authorProfileImageUrl : null),
                    timestamp: post.timestamp,
                    likeCount: ('likeCount' in post ? (post.likeCount as number) : 0) || 0,
                    commentCount: ('commentCount' in post ? (post.commentCount as number) : 0) || 0,
                    shareCount: ('shareCount' in post ? (post.shareCount as number) : 0) || 0,
                    isLiked: ('isLiked' in post ? (post.isLiked as boolean) : false) || false,
                    isShared: ('isShared' in post ? (post.isShared as boolean) : false) || false,
                  }

                  return (
                    <PostCard
                      key={post.id}
                      post={postData}
                      onClick={() => router.push(`/post/${post.id}`)}
                    />
                  )
                })}
              </div>
            )}
          </div>
        )}

        {/* Registry tab content */}
        {activeTab === 'registry' && (
          <div>
            {/* Registry filters */}
            {registryData && (
              <div className="mb-6">
                {/* Registry tabs and On-chain filter */}
                <div className="flex flex-wrap items-center gap-2">
                  <button
                    onClick={() => setRegistryTab('all')}
                    className={cn(
                      'px-4 py-3 rounded-lg font-semibold transition-all duration-200 whitespace-nowrap',
                      registryTab === 'all'
                        ? 'bg-primary text-primary-foreground'
                        : 'bg-muted text-muted-foreground hover:bg-muted/80'
                    )}
                  >
                    All ({registryData.totals.total})
                  </button>
                  <button
                    onClick={() => setRegistryTab('users')}
                    className={cn(
                      'flex items-center gap-2 px-4 py-3 rounded-lg font-semibold transition-all duration-200 whitespace-nowrap',
                      registryTab === 'users'
                        ? 'bg-primary text-primary-foreground'
                        : 'bg-muted text-muted-foreground hover:bg-muted/80'
                    )}
                  >
                    <UserCircle className="h-4 w-4" />
                    Users ({registryData.totals.users})
                  </button>
                  <button
                    onClick={() => setRegistryTab('actors')}
                    className={cn(
                      'flex items-center gap-2 px-4 py-3 rounded-lg font-semibold transition-all duration-200 whitespace-nowrap',
                      registryTab === 'actors'
                        ? 'bg-primary text-primary-foreground'
                        : 'bg-muted text-muted-foreground hover:bg-muted/80'
                    )}
                  >
                    <Users className="h-4 w-4" />
                    Actors ({registryData.totals.actors})
                  </button>
                  <button
                    onClick={() => setRegistryTab('agents')}
                    className={cn(
                      'flex items-center gap-2 px-4 py-3 rounded-lg font-semibold transition-all duration-200 whitespace-nowrap',
                      registryTab === 'agents'
                        ? 'bg-primary text-primary-foreground'
                        : 'bg-muted text-muted-foreground hover:bg-muted/80'
                    )}
                  >
                    <Bot className="h-4 w-4" />
                    Agents ({registryData.totals.agents})
                  </button>
                  <button
                    onClick={() => setRegistryTab('apps')}
                    className={cn(
                      'flex items-center gap-2 px-4 py-3 rounded-lg font-semibold transition-all duration-200 whitespace-nowrap',
                      registryTab === 'apps'
                        ? 'bg-primary text-primary-foreground'
                        : 'bg-muted text-muted-foreground hover:bg-muted/80'
                    )}
                  >
                    <Building2 className="h-4 w-4" />
                    Apps ({registryData.totals.apps})
                  </button>
                  
                  {/* On-chain Only filter */}
                  <div className="ml-auto">
                    <button
                      onClick={() => setOnChainOnly(!onChainOnly)}
                      className={cn(
                        'flex items-center gap-2 px-4 py-2 rounded-full font-semibold transition-all duration-200 whitespace-nowrap',
                        onChainOnly
                          ? 'bg-primary text-primary-foreground hover:bg-primary/90'
                          : 'bg-muted text-muted-foreground hover:bg-muted/80 border border-border'
                      )}
                    >
                      <Shield className="h-4 w-4" />
                      On-chain Only
                      {onChainOnly && <X className="h-4 w-4" />}
                    </button>
                  </div>
                </div>
              </div>
            )}

            {/* Loading state */}
            {loadingRegistry && (
              <div className="flex items-center justify-center py-20">
<<<<<<< HEAD
                <div className="text-center">
                  <p className="text-muted-foreground">Loading registry data...</p>
=======
                <div className="text-center space-y-4 w-full max-w-2xl">
                  <Skeleton className="h-8 w-48 mx-auto" />
                  <div className="grid grid-cols-1 md:grid-cols-2 lg:grid-cols-3 gap-4">
                    <Skeleton className="h-48 w-full" />
                    <Skeleton className="h-48 w-full" />
                    <Skeleton className="h-48 w-full" />
                  </div>
>>>>>>> fb6d1c3c
                </div>
              </div>
            )}

            {/* Error state */}
            {registryError && !loadingRegistry && (
              <div className="flex items-center justify-center py-20">
                <div className="text-center max-w-md">
                  <AlertCircle className="h-12 w-12 text-red-500 mx-auto mb-4" />
                  <h3 className="text-lg font-semibold text-foreground mb-2">Failed to load registry</h3>
                  <p className="text-muted-foreground mb-4">{registryError}</p>
                </div>
              </div>
            )}

            {/* Entity grid */}
            {!loadingRegistry && !registryError && registryData && (
              <>
                {activeEntities.length > 0 ? (
                  <div className="grid grid-cols-1 md:grid-cols-2 lg:grid-cols-3 gap-4">
                    {activeEntities.map(entity => renderEntityCard(entity))}
                  </div>
                ) : (
                  <div className="text-center py-20">
                    <Search className="h-12 w-12 text-muted-foreground mx-auto mb-4" />
                    <h3 className="text-lg font-semibold text-foreground mb-2">No entities found</h3>
                    <p className="text-muted-foreground">
                      Try adjusting your filters
                    </p>
                  </div>
                )}
              </>
            )}
          </div>
        )}
      </div>
    </PageContainer>
  )
}

export default function ExplorePage() {
  return (
    <Suspense fallback={<FeedSkeleton />}>
      <ExplorePageContent />
    </Suspense>
  )
}
<|MERGE_RESOLUTION|>--- conflicted
+++ resolved
@@ -2,6 +2,7 @@
 
 import { useState, useEffect, Suspense } from 'react'
 import { PageContainer } from '@/components/shared/PageContainer'
+import { EntitySearchAutocomplete } from '@/components/explore/EntitySearchAutocomplete'
 import { cn } from '@/lib/utils'
 import { useSearchParams, useRouter } from 'next/navigation'
 import { PostCard } from '@/components/posts/PostCard'
@@ -12,10 +13,7 @@
   Shield, Wallet, TrendingUp, Activity, X, AlertCircle 
 } from 'lucide-react'
 import { Avatar } from '@/components/shared/Avatar'
-<<<<<<< HEAD
-=======
 import { Skeleton } from '@/components/shared/Skeleton'
->>>>>>> fb6d1c3c
 import Link from 'next/link'
 
 interface RegistryEntity {
@@ -79,6 +77,8 @@
   const router = useRouter()
   const searchParams = useSearchParams()
   const [activeTab, setActiveTab] = useState<'feed' | 'registry'>('feed')
+  const [searchQuery, setSearchQuery] = useState('')
+  const [activeSearchQuery, setActiveSearchQuery] = useState('') // The actual query used for filtering
   
   // Feed state
   const [posts, setPosts] = useState<FeedPost[]>([])
@@ -94,7 +94,16 @@
 
   // Initialize from URL params
   useEffect(() => {
+    const q = searchParams.get('q')
     const tab = searchParams.get('tab')
+    if (q) {
+      setSearchQuery(q)
+      setActiveSearchQuery(q) // Set active query from URL
+    } else {
+      // Clear search queries when no query param
+      setSearchQuery('')
+      setActiveSearchQuery('')
+    }
     if (tab === 'registry' || tab === 'feed') setActiveTab(tab)
   }, [searchParams])
 
@@ -112,9 +121,9 @@
     loadActorNames()
   }, [])
 
-  // Fetch posts when feed tab is active
+  // Fetch posts when active search query changes (for feed tab)
   useEffect(() => {
-    if (activeTab !== 'feed') {
+    if (activeTab !== 'feed' || !activeSearchQuery.trim()) {
       setPosts([])
       return
     }
@@ -135,9 +144,10 @@
     }
 
     fetchPosts()
-  }, [activeTab])
-
-  // Fetch registry when registry tab is active
+  }, [activeSearchQuery, activeTab])
+
+  // Fetch registry when active search query changes (for registry tab)
+  // Also triggers on initial load when activeTab is 'registry'
   useEffect(() => {
     if (activeTab !== 'registry') return
 
@@ -146,6 +156,7 @@
       setRegistryError(null)
       try {
         const params = new URLSearchParams()
+        if (activeSearchQuery.trim()) params.set('search', activeSearchQuery)
         if (onChainOnly) params.set('onChainOnly', 'true')
         
         const response = await fetch(`/api/registry/all?${params}`)
@@ -163,9 +174,29 @@
       }
     }
 
-    fetchRegistry()
-  }, [activeTab, onChainOnly])
-
+    // Fetch immediately if no search query, with debounce if there is
+    if (activeSearchQuery.trim()) {
+      const timer = setTimeout(fetchRegistry, 300)
+      return () => clearTimeout(timer)
+    } else {
+      fetchRegistry()
+      return undefined
+    }
+  }, [activeSearchQuery, activeTab, onChainOnly])
+
+  // Filter posts based on active search query
+  const filteredPosts = posts.filter((post) => {
+    if (!activeSearchQuery.trim()) return true
+    const query = activeSearchQuery.toLowerCase()
+    const postContent = String(post.content)
+    const authorField = ('authorId' in post ? String(post.authorId) : ('author' in post ? String(post.author) : ''))
+    const postAuthorName = String(post.authorName)
+    return (
+      postContent.toLowerCase().includes(query) ||
+      authorField.toLowerCase().includes(query) ||
+      postAuthorName.toLowerCase().includes(query)
+    )
+  })
 
   const renderBadge = (_type: string, label: string, icon: React.ReactNode, color: string) => {
     return (
@@ -182,8 +213,8 @@
   const renderEntityCard = (entity: RegistryEntity) => {
     const getBadgeColor = () => {
       switch (entity.type) {
-        case 'user': return 'bg-[#0066FF]/10 text-[#0066FF] border border-[#0066FF]/20'
-        case 'actor': return 'bg-[#0066FF]/10 text-[#0066FF] border border-[#0066FF]/20'
+        case 'user': return 'bg-blue-500/10 text-blue-500 border border-blue-500/20'
+        case 'actor': return 'bg-purple-500/10 text-purple-500 border border-purple-500/20'
         case 'agent': return 'bg-green-500/10 text-green-500 border border-green-500/20'
         case 'app': return 'bg-orange-500/10 text-orange-500 border border-orange-500/20'
         default: return 'bg-muted text-muted-foreground'
@@ -201,13 +232,13 @@
 
     const cardContent = (
       <>
-        <div className="px-4 py-3 border-b border-border bg-muted/30">
+        <div className="p-4 border-b border-border bg-muted/30">
           <div className="flex items-start gap-3">
             <Avatar
               src={entity.imageUrl}
               name={entity.name}
               size="lg"
-              className="shrink-0"
+              className="flex-shrink-0"
             />
             <div className="flex-1 min-w-0">
               <div className="flex items-start justify-between gap-2">
@@ -221,7 +252,7 @@
                     </p>
                   )}
                 </div>
-                <div className="shrink-0">
+                <div className="flex-shrink-0">
                   {entity.type === 'user' && renderBadge('user', 'User', <UserCircle className="h-3 w-3" />, getBadgeColor())}
                   {entity.type === 'actor' && renderBadge('actor', 'Actor', <Users className="h-3 w-3" />, getBadgeColor())}
                   {entity.type === 'agent' && renderBadge('agent', 'Agent', <Bot className="h-3 w-3" />, getBadgeColor())}
@@ -238,10 +269,10 @@
           </div>
         </div>
 
-        <div className="px-4 py-3 space-y-3">
+        <div className="p-4 space-y-3">
           {entity.onChainRegistered && (
-            <div className="flex items-center gap-2 text-sm bg-green-500/5 border border-green-500/20 rounded-lg px-3 py-2">
-              <Shield className="h-4 w-4 text-green-500 shrink-0" />
+            <div className="flex items-center gap-2 text-sm bg-green-500/5 border border-green-500/20 rounded-lg p-2">
+              <Shield className="h-4 w-4 text-green-500 flex-shrink-0" />
               <span className="text-green-500 font-medium flex-1">On-chain registered</span>
               {entity.nftTokenId && (
                 <span className="text-xs font-mono bg-green-500/10 px-2 py-0.5 rounded">
@@ -252,10 +283,10 @@
           )}
 
           {entity.agent0TokenId && (
-            <div className="flex items-center gap-2 text-sm bg-[#0066FF]/5 border border-[#0066FF]/20 rounded-lg px-3 py-2">
-              <Bot className="h-4 w-4 text-[#0066FF] shrink-0" />
-              <span className="text-[#0066FF] font-medium flex-1">Agent0 Token</span>
-              <span className="text-xs font-mono bg-[#0066FF]/10 px-2 py-0.5 rounded">
+            <div className="flex items-center gap-2 text-sm bg-blue-500/5 border border-blue-500/20 rounded-lg p-2">
+              <Bot className="h-4 w-4 text-blue-500 flex-shrink-0" />
+              <span className="text-blue-500 font-medium flex-1">Agent0 Token</span>
+              <span className="text-xs font-mono bg-blue-500/10 px-2 py-0.5 rounded">
                 #{entity.agent0TokenId}
               </span>
             </div>
@@ -263,7 +294,7 @@
 
           {entity.walletAddress && (
             <div className="flex items-center gap-2 text-sm">
-              <Wallet className="h-4 w-4 text-[#0066FF] shrink-0" />
+              <Wallet className="h-4 w-4 text-blue-400 flex-shrink-0" />
               <code className="text-xs text-muted-foreground font-mono truncate flex-1">
                 {entity.walletAddress.slice(0, 6)}...{entity.walletAddress.slice(-4)}
               </code>
@@ -272,7 +303,7 @@
                   e.preventDefault()
                   navigator.clipboard.writeText(entity.walletAddress!)
                 }}
-                className="text-xs text-[#0066FF] hover:text-[#2952d9] transition-colors"
+                className="text-xs text-blue-500 hover:text-blue-400 transition-colors"
               >
                 Copy
               </button>
@@ -281,8 +312,8 @@
 
           <div className="grid grid-cols-2 gap-2">
             {entity.balance && (
-              <div className="flex items-center gap-2 text-sm bg-emerald-500/5 border border-emerald-500/20 rounded-lg px-3 py-2">
-                <TrendingUp className="h-4 w-4 text-emerald-500 shrink-0" />
+              <div className="flex items-center gap-2 text-sm bg-emerald-500/5 border border-emerald-500/20 rounded-lg p-2">
+                <TrendingUp className="h-4 w-4 text-emerald-500 flex-shrink-0" />
                 <div className="flex-1 min-w-0">
                   <div className="text-xs text-muted-foreground">Balance</div>
                   <div className="font-semibold truncate text-foreground">
@@ -292,8 +323,8 @@
               </div>
             )}
             {entity.reputationPoints !== undefined && (
-              <div className="flex items-center gap-2 text-sm bg-[#0066FF]/5 border border-[#0066FF]/20 rounded-lg px-3 py-2">
-                <Activity className="h-4 w-4 text-[#0066FF] shrink-0" />
+              <div className="flex items-center gap-2 text-sm bg-purple-500/5 border border-purple-500/20 rounded-lg p-2">
+                <Activity className="h-4 w-4 text-purple-500 flex-shrink-0" />
                 <div className="flex-1 min-w-0">
                   <div className="text-xs text-muted-foreground">Reputation</div>
                   <div className="font-semibold truncate text-foreground">
@@ -379,10 +410,10 @@
                     target="_blank" 
                     rel="noopener noreferrer"
                     onClick={(e) => e.stopPropagation()}
-                    className="text-[#0066FF] hover:text-[#2952d9] flex items-center gap-1 truncate transition-colors"
+                    className="text-blue-500 hover:text-blue-400 flex items-center gap-1 truncate transition-colors"
                   >
                     <span className="truncate">{entity.a2aEndpoint}</span>
-                    <ExternalLink className="h-3 w-3 shrink-0" />
+                    <ExternalLink className="h-3 w-3 flex-shrink-0" />
                   </a>
                 </div>
               )}
@@ -394,10 +425,10 @@
                     target="_blank" 
                     rel="noopener noreferrer"
                     onClick={(e) => e.stopPropagation()}
-                    className="text-[#0066FF] hover:text-[#2952d9] flex items-center gap-1 truncate transition-colors"
+                    className="text-blue-500 hover:text-blue-400 flex items-center gap-1 truncate transition-colors"
                   >
                     <span className="truncate">{entity.mcpEndpoint}</span>
-                    <ExternalLink className="h-3 w-3 shrink-0" />
+                    <ExternalLink className="h-3 w-3 flex-shrink-0" />
                   </a>
                 </div>
               )}
@@ -413,8 +444,8 @@
           key={entity.id}
           href={profileUrl}
           className={cn(
-            'block bg-card border border-border overflow-hidden transition-all duration-200',
-            'hover:bg-muted/30 cursor-pointer'
+            'block bg-card border border-border rounded-xl overflow-hidden transition-all duration-200',
+            'hover:shadow-lg hover:border-[#0066FF]/50 cursor-pointer'
           )}
         >
           {cardContent}
@@ -425,7 +456,7 @@
     return (
       <div
         key={entity.id}
-        className="block bg-card border border-border overflow-hidden transition-all duration-200"
+        className="block bg-card border border-border rounded-xl overflow-hidden transition-all duration-200"
       >
         {cardContent}
       </div>
@@ -454,65 +485,80 @@
 
   return (
     <PageContainer>
-      <div className="max-w-feed mx-auto px-4 md:px-6">
+      <div className="max-w-7xl mx-auto">
         {/* Header */}
-        <div className="py-6 mb-4 border-b border-border">
-          <h1 className="text-3xl md:text-4xl font-bold text-foreground">Explore</h1>
-          <p className="text-muted-foreground">
-            Browse posts, users, agents, and more
+        <div className="mb-6">
+          <h1 className="text-4xl font-bold mb-2 text-foreground">Explore</h1>
+          <p className="text-muted-foreground text-lg">
+            Search for posts, users, agents, and more
           </p>
         </div>
 
+        {/* Search bar */}
+        <div className="mb-6">
+          <EntitySearchAutocomplete
+            value={searchQuery}
+            onChange={setSearchQuery}
+            placeholder="Search..."
+          />
+        </div>
+
         {/* Main tabs */}
-        <div className="flex items-center w-full border-b border-border mb-6">
+        <div className="flex gap-2 mb-6 border-b border-border">
           <button
             onClick={() => {
               setActiveTab('feed')
-              router.push(`/explore?tab=feed`, { scroll: false })
+              router.push(`/explore?q=${encodeURIComponent(searchQuery)}&tab=feed`, { scroll: false })
             }}
             className={cn(
-              'flex-1 py-3.5 font-semibold transition-all relative hover:bg-muted/20',
-              activeTab === 'feed' ? 'text-foreground' : 'text-muted-foreground'
+              'px-6 py-3 font-semibold transition-all duration-200 border-b-2',
+              activeTab === 'feed'
+                ? 'border-[#0066FF] text-[#0066FF]'
+                : 'border-transparent text-muted-foreground hover:text-foreground'
             )}
           >
             Feed
-            {activeTab === 'feed' && (
-              <div className="absolute bottom-0 left-0 right-0 h-[3px] bg-primary" />
-            )}
           </button>
           <button
             onClick={() => {
               setActiveTab('registry')
-              router.push(`/explore?tab=registry`, { scroll: false })
+              router.push(`/explore?q=${encodeURIComponent(searchQuery)}&tab=registry`, { scroll: false })
             }}
             className={cn(
-              'flex-1 py-3.5 font-semibold transition-all relative hover:bg-muted/20',
-              activeTab === 'registry' ? 'text-foreground' : 'text-muted-foreground'
+              'px-6 py-3 font-semibold transition-all duration-200 border-b-2',
+              activeTab === 'registry'
+                ? 'border-[#0066FF] text-[#0066FF]'
+                : 'border-transparent text-muted-foreground hover:text-foreground'
             )}
           >
             Registry
-            {activeTab === 'registry' && (
-              <div className="absolute bottom-0 left-0 right-0 h-[3px] bg-primary" />
-            )}
           </button>
         </div>
 
         {/* Feed tab content */}
         {activeTab === 'feed' && (
           <div>
-            {loadingPosts ? (
+            {!activeSearchQuery.trim() ? (
+              <div className="text-center py-20">
+                <Search className="h-12 w-12 text-muted-foreground mx-auto mb-4" />
+                <h3 className="text-lg font-semibold text-foreground mb-2">Search for something</h3>
+                <p className="text-muted-foreground">
+                  Enter a search query to find posts
+                </p>
+              </div>
+            ) : loadingPosts ? (
               <FeedSkeleton count={6} />
-            ) : posts.length === 0 ? (
+            ) : filteredPosts.length === 0 ? (
               <div className="text-center py-20">
                 <Search className="h-12 w-12 text-muted-foreground mx-auto mb-4" />
                 <h3 className="text-lg font-semibold text-foreground mb-2">No posts found</h3>
                 <p className="text-muted-foreground">
-                  No posts available at the moment
+                  No posts match &quot;{activeSearchQuery}&quot;
                 </p>
               </div>
             ) : (
               <div className="space-y-0">
-                {posts.map((post) => {
+                {filteredPosts.map((post) => {
                   const authorId = ('authorId' in post ? post.authorId : post.author) || ''
                   const authorName = actorNames.get(authorId) || ('authorName' in post ? post.authorName : '') || authorId
 
@@ -547,17 +593,53 @@
         {/* Registry tab content */}
         {activeTab === 'registry' && (
           <div>
-            {/* Registry filters */}
+            {/* Registry stats and filters */}
             {registryData && (
               <div className="mb-6">
+                {/* Stats overview */}
+                <div className="grid grid-cols-2 md:grid-cols-5 gap-4 mb-4">
+                  <div className="bg-card border border-border rounded-xl p-4">
+                    <div className="text-sm text-muted-foreground mb-1">Total</div>
+                    <div className="text-3xl font-bold text-foreground">{registryData.totals.total}</div>
+                  </div>
+                  <div className="bg-card border border-border rounded-xl p-4">
+                    <div className="flex items-center gap-1 text-sm text-muted-foreground mb-1">
+                      <UserCircle className="h-4 w-4" />
+                      <span>Users</span>
+                    </div>
+                    <div className="text-3xl font-bold text-foreground">{registryData.totals.users}</div>
+                  </div>
+                  <div className="bg-card border border-border rounded-xl p-4">
+                    <div className="flex items-center gap-1 text-sm text-muted-foreground mb-1">
+                      <Users className="h-4 w-4" />
+                      <span>Actors</span>
+                    </div>
+                    <div className="text-3xl font-bold text-foreground">{registryData.totals.actors}</div>
+                  </div>
+                  <div className="bg-card border border-border rounded-xl p-4">
+                    <div className="flex items-center gap-1 text-sm text-muted-foreground mb-1">
+                      <Bot className="h-4 w-4" />
+                      <span>Agents</span>
+                    </div>
+                    <div className="text-3xl font-bold text-foreground">{registryData.totals.agents}</div>
+                  </div>
+                  <div className="bg-card border border-border rounded-xl p-4">
+                    <div className="flex items-center gap-1 text-sm text-muted-foreground mb-1">
+                      <Building2 className="h-4 w-4" />
+                      <span>Apps</span>
+                    </div>
+                    <div className="text-3xl font-bold text-foreground">{registryData.totals.apps}</div>
+                  </div>
+                </div>
+
                 {/* Registry tabs and On-chain filter */}
                 <div className="flex flex-wrap items-center gap-2">
                   <button
                     onClick={() => setRegistryTab('all')}
                     className={cn(
-                      'px-4 py-3 rounded-lg font-semibold transition-all duration-200 whitespace-nowrap',
+                      'px-4 py-2 rounded-lg font-semibold transition-all duration-200 whitespace-nowrap',
                       registryTab === 'all'
-                        ? 'bg-primary text-primary-foreground'
+                        ? 'bg-[#0066FF] text-white'
                         : 'bg-muted text-muted-foreground hover:bg-muted/80'
                     )}
                   >
@@ -566,9 +648,9 @@
                   <button
                     onClick={() => setRegistryTab('users')}
                     className={cn(
-                      'flex items-center gap-2 px-4 py-3 rounded-lg font-semibold transition-all duration-200 whitespace-nowrap',
+                      'flex items-center gap-2 px-4 py-2 rounded-lg font-semibold transition-all duration-200 whitespace-nowrap',
                       registryTab === 'users'
-                        ? 'bg-primary text-primary-foreground'
+                        ? 'bg-[#0066FF] text-white'
                         : 'bg-muted text-muted-foreground hover:bg-muted/80'
                     )}
                   >
@@ -578,9 +660,9 @@
                   <button
                     onClick={() => setRegistryTab('actors')}
                     className={cn(
-                      'flex items-center gap-2 px-4 py-3 rounded-lg font-semibold transition-all duration-200 whitespace-nowrap',
+                      'flex items-center gap-2 px-4 py-2 rounded-lg font-semibold transition-all duration-200 whitespace-nowrap',
                       registryTab === 'actors'
-                        ? 'bg-primary text-primary-foreground'
+                        ? 'bg-[#0066FF] text-white'
                         : 'bg-muted text-muted-foreground hover:bg-muted/80'
                     )}
                   >
@@ -590,9 +672,9 @@
                   <button
                     onClick={() => setRegistryTab('agents')}
                     className={cn(
-                      'flex items-center gap-2 px-4 py-3 rounded-lg font-semibold transition-all duration-200 whitespace-nowrap',
+                      'flex items-center gap-2 px-4 py-2 rounded-lg font-semibold transition-all duration-200 whitespace-nowrap',
                       registryTab === 'agents'
-                        ? 'bg-primary text-primary-foreground'
+                        ? 'bg-[#0066FF] text-white'
                         : 'bg-muted text-muted-foreground hover:bg-muted/80'
                     )}
                   >
@@ -602,9 +684,9 @@
                   <button
                     onClick={() => setRegistryTab('apps')}
                     className={cn(
-                      'flex items-center gap-2 px-4 py-3 rounded-lg font-semibold transition-all duration-200 whitespace-nowrap',
+                      'flex items-center gap-2 px-4 py-2 rounded-lg font-semibold transition-all duration-200 whitespace-nowrap',
                       registryTab === 'apps'
-                        ? 'bg-primary text-primary-foreground'
+                        ? 'bg-[#0066FF] text-white'
                         : 'bg-muted text-muted-foreground hover:bg-muted/80'
                     )}
                   >
@@ -619,7 +701,7 @@
                       className={cn(
                         'flex items-center gap-2 px-4 py-2 rounded-full font-semibold transition-all duration-200 whitespace-nowrap',
                         onChainOnly
-                          ? 'bg-primary text-primary-foreground hover:bg-primary/90'
+                          ? 'bg-[#0066FF] text-white hover:bg-[#0052CC]'
                           : 'bg-muted text-muted-foreground hover:bg-muted/80 border border-border'
                       )}
                     >
@@ -635,10 +717,6 @@
             {/* Loading state */}
             {loadingRegistry && (
               <div className="flex items-center justify-center py-20">
-<<<<<<< HEAD
-                <div className="text-center">
-                  <p className="text-muted-foreground">Loading registry data...</p>
-=======
                 <div className="text-center space-y-4 w-full max-w-2xl">
                   <Skeleton className="h-8 w-48 mx-auto" />
                   <div className="grid grid-cols-1 md:grid-cols-2 lg:grid-cols-3 gap-4">
@@ -646,7 +724,6 @@
                     <Skeleton className="h-48 w-full" />
                     <Skeleton className="h-48 w-full" />
                   </div>
->>>>>>> fb6d1c3c
                 </div>
               </div>
             )}
@@ -674,7 +751,7 @@
                     <Search className="h-12 w-12 text-muted-foreground mx-auto mb-4" />
                     <h3 className="text-lg font-semibold text-foreground mb-2">No entities found</h3>
                     <p className="text-muted-foreground">
-                      Try adjusting your filters
+                      Try adjusting your search or filters
                     </p>
                   </div>
                 )}
