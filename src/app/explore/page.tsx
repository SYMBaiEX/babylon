'use client'

import { useState, useEffect, Suspense } from 'react'
import { PageContainer } from '@/components/shared/PageContainer'
import { EntitySearchAutocomplete } from '@/components/explore/EntitySearchAutocomplete'
import { cn } from '@/lib/utils'
import { useSearchParams, useRouter } from 'next/navigation'
import { PostCard } from '@/components/posts/PostCard'
import { FeedSkeleton } from '@/components/shared/Skeleton'
import type { FeedPost } from '@/shared/types'
import { 
  Search, Users, Bot, Building2, UserCircle, ExternalLink, 
  Shield, Wallet, TrendingUp, Activity, X, AlertCircle 
} from 'lucide-react'
import { Avatar } from '@/components/shared/Avatar'
<<<<<<< HEAD
import { Skeleton } from '@/components/shared/Skeleton'
=======
>>>>>>> 496c712b
import Link from 'next/link'

interface RegistryEntity {
  type: 'user' | 'actor' | 'agent' | 'app'
  id: string
  name: string
  username?: string
  bio?: string
  description?: string
  imageUrl?: string
  walletAddress?: string
  onChainRegistered?: boolean
  nftTokenId?: number | null
  agent0TokenId?: number | null
  tokenId?: number
  metadataCID?: string
  mcpEndpoint?: string
  a2aEndpoint?: string
  balance?: string
  reputationPoints?: number
  tier?: string
  role?: string
  domain?: string[]
  hasPool?: boolean
  capabilities?: Record<string, unknown>
  reputation?: {
    trustScore: number
    accuracyScore: number
    totalBets: number
    winningBets: number
  }
  stats?: {
    positions?: number
    comments?: number
    reactions?: number
    followers?: number
    following?: number
    pools?: number
    trades?: number
  }
  createdAt?: string
  registrationTxHash?: string
  registrationTimestamp?: string
}

interface RegistryData {
  users: RegistryEntity[]
  actors: RegistryEntity[]
  agents: RegistryEntity[]
  apps: RegistryEntity[]
  totals: {
    users: number
    actors: number
    agents: number
    apps: number
    total: number
  }
}

function ExplorePageContent() {
  const router = useRouter()
  const searchParams = useSearchParams()
  const [activeTab, setActiveTab] = useState<'feed' | 'registry'>('feed')
  const [searchQuery, setSearchQuery] = useState('')
  const [activeSearchQuery, setActiveSearchQuery] = useState('') // The actual query used for filtering
  
  // Feed state
  const [posts, setPosts] = useState<FeedPost[]>([])
  const [loadingPosts, setLoadingPosts] = useState(false)
  const [actorNames, setActorNames] = useState<Map<string, string>>(new Map())
  
  // Registry state
  const [registryData, setRegistryData] = useState<RegistryData | null>(null)
  const [loadingRegistry, setLoadingRegistry] = useState(false)
  const [registryError, setRegistryError] = useState<string | null>(null)
  const [onChainOnly, setOnChainOnly] = useState(false)
  const [registryTab, setRegistryTab] = useState<'all' | 'users' | 'actors' | 'agents' | 'apps'>('all')

  // Initialize from URL params
  useEffect(() => {
    const q = searchParams.get('q')
    const tab = searchParams.get('tab')
    if (q) {
      setSearchQuery(q)
      setActiveSearchQuery(q) // Set active query from URL
    } else {
      // Clear search queries when no query param
      setSearchQuery('')
      setActiveSearchQuery('')
    }
    if (tab === 'registry' || tab === 'feed') setActiveTab(tab)
  }, [searchParams])

  // Load actor names for feed
  useEffect(() => {
    const loadActorNames = async () => {
      const response = await fetch('/data/actors.json')
      const data = await response.json() as { actors?: Array<{ id: string; name: string }> }
      const nameMap = new Map<string, string>()
      data.actors?.forEach((actor) => {
        nameMap.set(actor.id, actor.name)
      })
      setActorNames(nameMap)
    }
    loadActorNames()
  }, [])

  // Fetch posts when active search query changes (for feed tab)
  useEffect(() => {
    if (activeTab !== 'feed' || !activeSearchQuery.trim()) {
      setPosts([])
      return
    }

    const fetchPosts = async () => {
      setLoadingPosts(true)
      try {
        const response = await fetch(`/api/posts?limit=50&offset=0`)
        if (response.ok) {
          const data = await response.json()
          setPosts(data.posts || [])
        }
      } catch (error) {
        console.error('Failed to fetch posts:', error)
      } finally {
        setLoadingPosts(false)
      }
    }

    fetchPosts()
  }, [activeSearchQuery, activeTab])

  // Fetch registry when active search query changes (for registry tab)
  // Also triggers on initial load when activeTab is 'registry'
  useEffect(() => {
    if (activeTab !== 'registry') return

    const fetchRegistry = async () => {
      setLoadingRegistry(true)
      setRegistryError(null)
      try {
        const params = new URLSearchParams()
        if (activeSearchQuery.trim()) params.set('search', activeSearchQuery)
        if (onChainOnly) params.set('onChainOnly', 'true')
        
        const response = await fetch(`/api/registry/all?${params}`)
        if (!response.ok) {
          throw new Error(`Request failed: ${response.status} ${response.statusText}`)
        }

        const result = await response.json()
        setRegistryData(result)
      } catch (error) {
        console.error('Failed to fetch registry:', error)
        setRegistryError('Failed to connect to the registry')
      } finally {
        setLoadingRegistry(false)
      }
    }

    // Fetch immediately if no search query, with debounce if there is
    if (activeSearchQuery.trim()) {
      const timer = setTimeout(fetchRegistry, 300)
      return () => clearTimeout(timer)
    } else {
      fetchRegistry()
      return undefined
    }
  }, [activeSearchQuery, activeTab, onChainOnly])

  // Filter posts based on active search query
  const filteredPosts = posts.filter((post) => {
    if (!activeSearchQuery.trim()) return true
    const query = activeSearchQuery.toLowerCase()
    const postContent = String(post.content)
    const authorField = ('authorId' in post ? String(post.authorId) : ('author' in post ? String(post.author) : ''))
    const postAuthorName = String(post.authorName)
    return (
      postContent.toLowerCase().includes(query) ||
      authorField.toLowerCase().includes(query) ||
      postAuthorName.toLowerCase().includes(query)
    )
  })

  const renderBadge = (_type: string, label: string, icon: React.ReactNode, color: string) => {
    return (
      <span className={cn(
        'inline-flex items-center gap-1 px-2 py-1 rounded-full text-xs font-semibold',
        color
      )}>
        {icon}
        {label}
      </span>
    )
  }

  const renderEntityCard = (entity: RegistryEntity) => {
    const getBadgeColor = () => {
      switch (entity.type) {
        case 'user': return 'bg-blue-500/10 text-blue-500 border border-blue-500/20'
        case 'actor': return 'bg-purple-500/10 text-purple-500 border border-purple-500/20'
        case 'agent': return 'bg-green-500/10 text-green-500 border border-green-500/20'
        case 'app': return 'bg-orange-500/10 text-orange-500 border border-orange-500/20'
        default: return 'bg-muted text-muted-foreground'
      }
    }

    const getProfileUrl = () => {
      if (entity.type === 'user' && entity.username) {
        return `/profile/${entity.username}`
      }
      return null
    }

    const profileUrl = getProfileUrl()

    const cardContent = (
      <>
        <div className="px-4 py-3 border-b border-border bg-muted/30">
          <div className="flex items-start gap-3">
            <Avatar
              src={entity.imageUrl}
              name={entity.name}
              size="lg"
              className="shrink-0"
            />
            <div className="flex-1 min-w-0">
              <div className="flex items-start justify-between gap-2">
                <div className="flex-1 min-w-0">
                  <h3 className="font-bold text-lg truncate text-foreground">
                    {entity.name}
                  </h3>
                  {entity.username && (
                    <p className="text-sm text-muted-foreground">
                      @{entity.username}
                    </p>
                  )}
                </div>
                <div className="shrink-0">
                  {entity.type === 'user' && renderBadge('user', 'User', <UserCircle className="h-3 w-3" />, getBadgeColor())}
                  {entity.type === 'actor' && renderBadge('actor', 'Actor', <Users className="h-3 w-3" />, getBadgeColor())}
                  {entity.type === 'agent' && renderBadge('agent', 'Agent', <Bot className="h-3 w-3" />, getBadgeColor())}
                  {entity.type === 'app' && renderBadge('app', 'App', <Building2 className="h-3 w-3" />, getBadgeColor())}
                </div>
              </div>
              
              {(entity.bio || entity.description) && (
                <p className="text-sm text-muted-foreground mt-2 line-clamp-2">
                  {entity.bio || entity.description}
                </p>
              )}
            </div>
          </div>
        </div>

        <div className="px-4 py-3 space-y-3">
          {entity.onChainRegistered && (
            <div className="flex items-center gap-2 text-sm bg-green-500/5 border border-green-500/20 rounded-xl px-3 py-2">
              <Shield className="h-4 w-4 text-green-500 shrink-0" />
              <span className="text-green-500 font-medium flex-1">On-chain registered</span>
              {entity.nftTokenId && (
                <span className="text-xs font-mono bg-green-500/10 px-2 py-0.5 rounded-lg">
                  #{entity.nftTokenId}
                </span>
              )}
            </div>
          )}

          {entity.agent0TokenId && (
            <div className="flex items-center gap-2 text-sm bg-blue-500/5 border border-blue-500/20 rounded-xl px-3 py-2">
              <Bot className="h-4 w-4 text-blue-500 shrink-0" />
              <span className="text-blue-500 font-medium flex-1">Agent0 Token</span>
              <span className="text-xs font-mono bg-blue-500/10 px-2 py-0.5 rounded-lg">
                #{entity.agent0TokenId}
              </span>
            </div>
          )}

          {entity.walletAddress && (
            <div className="flex items-center gap-2 text-sm">
              <Wallet className="h-4 w-4 text-blue-400 shrink-0" />
              <code className="text-xs text-muted-foreground font-mono truncate flex-1">
                {entity.walletAddress.slice(0, 6)}...{entity.walletAddress.slice(-4)}
              </code>
              <button
                onClick={(e) => {
                  e.preventDefault()
                  navigator.clipboard.writeText(entity.walletAddress!)
                }}
                className="text-xs text-blue-500 hover:text-blue-400 transition-colors"
              >
                Copy
              </button>
            </div>
          )}

          <div className="grid grid-cols-2 gap-2">
            {entity.balance && (
              <div className="flex items-center gap-2 text-sm bg-emerald-500/5 border border-emerald-500/20 rounded-xl px-3 py-2">
                <TrendingUp className="h-4 w-4 text-emerald-500 shrink-0" />
                <div className="flex-1 min-w-0">
                  <div className="text-xs text-muted-foreground">Balance</div>
                  <div className="font-semibold truncate text-foreground">
                    {parseFloat(entity.balance).toLocaleString()} BAB
                  </div>
                </div>
              </div>
            )}
            {entity.reputationPoints !== undefined && (
              <div className="flex items-center gap-2 text-sm bg-purple-500/5 border border-purple-500/20 rounded-xl px-3 py-2">
                <Activity className="h-4 w-4 text-purple-500 shrink-0" />
                <div className="flex-1 min-w-0">
                  <div className="text-xs text-muted-foreground">Reputation</div>
                  <div className="font-semibold truncate text-foreground">
                    {entity.reputationPoints.toLocaleString()} pts
                  </div>
                </div>
              </div>
            )}
          </div>

          {entity.reputation && (
            <div className="grid grid-cols-2 gap-2 pt-2 border-t border-border">
              <div className="text-sm">
                <div className="text-xs text-muted-foreground mb-1">Trust Score</div>
                <div className="font-semibold text-foreground">{entity.reputation.trustScore.toFixed(2)}</div>
              </div>
              <div className="text-sm">
                <div className="text-xs text-muted-foreground mb-1">Accuracy</div>
                <div className="font-semibold text-foreground">{entity.reputation.accuracyScore.toFixed(2)}%</div>
              </div>
            </div>
          )}

          {entity.stats && Object.keys(entity.stats).length > 0 && (
            <div className="grid grid-cols-2 gap-2 pt-2 border-t border-border text-sm">
              {entity.stats.followers !== undefined && (
                <div>
                  <span className="text-muted-foreground">Followers:</span>{' '}
                  <span className="font-semibold text-foreground">{entity.stats.followers}</span>
                </div>
              )}
              {entity.stats.positions !== undefined && (
                <div>
                  <span className="text-muted-foreground">Positions:</span>{' '}
                  <span className="font-semibold text-foreground">{entity.stats.positions}</span>
                </div>
              )}
              {entity.stats.pools !== undefined && (
                <div>
                  <span className="text-muted-foreground">Pools:</span>{' '}
                  <span className="font-semibold text-foreground">{entity.stats.pools}</span>
                </div>
              )}
              {entity.stats.trades !== undefined && (
                <div>
                  <span className="text-muted-foreground">Trades:</span>{' '}
                  <span className="font-semibold text-foreground">{entity.stats.trades}</span>
                </div>
              )}
            </div>
          )}

          {entity.tier && (
            <div className="pt-2">
              <span className="inline-block px-3 py-1 bg-amber-500/10 text-amber-500 border border-amber-500/20 rounded-full text-xs font-bold">
                {entity.tier}
              </span>
            </div>
          )}

          {entity.domain && entity.domain.length > 0 && (
            <div className="flex flex-wrap gap-1 pt-2">
              {entity.domain.slice(0, 3).map((d: string) => (
                <span key={d} className="px-2 py-1 bg-muted text-muted-foreground rounded-lg text-xs">
                  {d}
                </span>
              ))}
              {entity.domain.length > 3 && (
                <span className="px-2 py-1 bg-muted text-muted-foreground rounded-lg text-xs">
                  +{entity.domain.length - 3} more
                </span>
              )}
            </div>
          )}

          {(entity.a2aEndpoint || entity.mcpEndpoint) && (
            <div className="space-y-1 pt-2 border-t border-border text-xs">
              {entity.a2aEndpoint && (
                <div className="flex items-center gap-2">
                  <span className="text-muted-foreground font-medium">A2A:</span>
                  <a 
                    href={entity.a2aEndpoint} 
                    target="_blank" 
                    rel="noopener noreferrer"
                    onClick={(e) => e.stopPropagation()}
                    className="text-blue-500 hover:text-blue-400 flex items-center gap-1 truncate transition-colors"
                  >
                    <span className="truncate">{entity.a2aEndpoint}</span>
                    <ExternalLink className="h-3 w-3 shrink-0" />
                  </a>
                </div>
              )}
              {entity.mcpEndpoint && (
                <div className="flex items-center gap-2">
                  <span className="text-muted-foreground font-medium">MCP:</span>
                  <a 
                    href={entity.mcpEndpoint} 
                    target="_blank" 
                    rel="noopener noreferrer"
                    onClick={(e) => e.stopPropagation()}
                    className="text-blue-500 hover:text-blue-400 flex items-center gap-1 truncate transition-colors"
                  >
                    <span className="truncate">{entity.mcpEndpoint}</span>
                    <ExternalLink className="h-3 w-3 shrink-0" />
                  </a>
                </div>
              )}
            </div>
          )}
        </div>
      </>
    )

    if (profileUrl) {
      return (
        <Link
          key={entity.id}
          href={profileUrl}
          className={cn(
            'block bg-card border border-border rounded-2xl overflow-hidden transition-all duration-200',
            'hover:shadow-lg hover:border-primary/50 cursor-pointer'
          )}
        >
          {cardContent}
        </Link>
      )
    }

    return (
      <div
        key={entity.id}
        className="block bg-card border border-border rounded-2xl overflow-hidden transition-all duration-200"
      >
        {cardContent}
      </div>
    )
  }

  const allEntities = registryData ? [
    ...registryData.users,
    ...registryData.actors,
    ...registryData.agents,
    ...registryData.apps
  ] : []

  const getActiveEntities = () => {
    if (!registryData) return []
    switch (registryTab) {
      case 'users': return registryData.users
      case 'actors': return registryData.actors
      case 'agents': return registryData.agents
      case 'apps': return registryData.apps
      default: return allEntities
    }
  }

  const activeEntities = getActiveEntities()

  return (
    <PageContainer>
      <div className="max-w-7xl mx-auto">
        {/* Header */}
        <div className="mb-6">
          <h1 className="text-4xl font-bold mb-2 text-foreground">Explore</h1>
          <p className="text-muted-foreground text-lg">
            Search for posts, users, agents, and more
          </p>
        </div>

        {/* Search bar */}
        <div className="mb-6">
          <EntitySearchAutocomplete
            value={searchQuery}
            onChange={setSearchQuery}
            placeholder="Search..."
          />
        </div>

        {/* Main tabs */}
        <div className="flex gap-2 mb-6">
          <button
            onClick={() => {
              setActiveTab('feed')
              router.push(`/explore?q=${encodeURIComponent(searchQuery)}&tab=feed`, { scroll: false })
            }}
            className={cn(
              'px-6 py-3 font-semibold transition-all duration-200 rounded-lg',
              activeTab === 'feed'
                ? 'bg-primary text-primary-foreground'
                : 'bg-muted text-muted-foreground hover:bg-muted/80'
            )}
          >
            Feed
          </button>
          <button
            onClick={() => {
              setActiveTab('registry')
              router.push(`/explore?q=${encodeURIComponent(searchQuery)}&tab=registry`, { scroll: false })
            }}
            className={cn(
              'px-6 py-3 font-semibold transition-all duration-200 rounded-lg',
              activeTab === 'registry'
                ? 'bg-primary text-primary-foreground'
                : 'bg-muted text-muted-foreground hover:bg-muted/80'
            )}
          >
            Registry
          </button>
        </div>

        {/* Feed tab content */}
        {activeTab === 'feed' && (
          <div>
            {!activeSearchQuery.trim() ? (
              <div className="text-center py-20">
                <Search className="h-12 w-12 text-muted-foreground mx-auto mb-4" />
                <h3 className="text-lg font-semibold text-foreground mb-2">Search for something</h3>
                <p className="text-muted-foreground">
                  Enter a search query to find posts
                </p>
              </div>
            ) : loadingPosts ? (
              <FeedSkeleton count={6} />
            ) : filteredPosts.length === 0 ? (
              <div className="text-center py-20">
                <Search className="h-12 w-12 text-muted-foreground mx-auto mb-4" />
                <h3 className="text-lg font-semibold text-foreground mb-2">No posts found</h3>
                <p className="text-muted-foreground">
                  No posts match &quot;{activeSearchQuery}&quot;
                </p>
              </div>
            ) : (
              <div className="space-y-0">
                {filteredPosts.map((post) => {
                  const authorId = ('authorId' in post ? post.authorId : post.author) || ''
                  const authorName = actorNames.get(authorId) || ('authorName' in post ? post.authorName : '') || authorId

                  const postData = {
                    id: post.id,
                    content: post.content,
                    authorId,
                    authorName,
                    authorUsername: ('authorUsername' in post ? post.authorUsername : null) || null,
                    authorProfileImageUrl: ('authorProfileImageUrl' in post ? post.authorProfileImageUrl : null),
                    timestamp: post.timestamp,
                    likeCount: ('likeCount' in post ? (post.likeCount as number) : 0) || 0,
                    commentCount: ('commentCount' in post ? (post.commentCount as number) : 0) || 0,
                    shareCount: ('shareCount' in post ? (post.shareCount as number) : 0) || 0,
                    isLiked: ('isLiked' in post ? (post.isLiked as boolean) : false) || false,
                    isShared: ('isShared' in post ? (post.isShared as boolean) : false) || false,
                  }

                  return (
                    <PostCard
                      key={post.id}
                      post={postData}
                      onClick={() => router.push(`/post/${post.id}`)}
                    />
                  )
                })}
              </div>
            )}
          </div>
        )}

        {/* Registry tab content */}
        {activeTab === 'registry' && (
          <div>
            {/* Registry stats and filters */}
            {registryData && (
              <div className="mb-6">
                {/* Stats overview */}
                <div className="grid grid-cols-2 md:grid-cols-5 gap-4 mb-4">
                  <div className="bg-card border border-border rounded-2xl px-4 py-3">
                    <div className="text-sm text-muted-foreground mb-1">Total</div>
                    <div className="text-3xl font-bold text-foreground">{registryData.totals.total}</div>
                  </div>
                  <div className="bg-card border border-border rounded-2xl px-4 py-3">
                    <div className="flex items-center gap-1 text-sm text-muted-foreground mb-1">
                      <UserCircle className="h-4 w-4" />
                      <span>Users</span>
                    </div>
                    <div className="text-3xl font-bold text-foreground">{registryData.totals.users}</div>
                  </div>
                  <div className="bg-card border border-border rounded-2xl px-4 py-3">
                    <div className="flex items-center gap-1 text-sm text-muted-foreground mb-1">
                      <Users className="h-4 w-4" />
                      <span>Actors</span>
                    </div>
                    <div className="text-3xl font-bold text-foreground">{registryData.totals.actors}</div>
                  </div>
                  <div className="bg-card border border-border rounded-2xl px-4 py-3">
                    <div className="flex items-center gap-1 text-sm text-muted-foreground mb-1">
                      <Bot className="h-4 w-4" />
                      <span>Agents</span>
                    </div>
                    <div className="text-3xl font-bold text-foreground">{registryData.totals.agents}</div>
                  </div>
                  <div className="bg-card border border-border rounded-2xl px-4 py-3">
                    <div className="flex items-center gap-1 text-sm text-muted-foreground mb-1">
                      <Building2 className="h-4 w-4" />
                      <span>Apps</span>
                    </div>
                    <div className="text-3xl font-bold text-foreground">{registryData.totals.apps}</div>
                  </div>
                </div>

                {/* Registry tabs and On-chain filter */}
                <div className="flex flex-wrap items-center gap-2">
                  <button
                    onClick={() => setRegistryTab('all')}
                    className={cn(
                      'px-4 py-3 rounded-lg font-semibold transition-all duration-200 whitespace-nowrap',
                      registryTab === 'all'
                        ? 'bg-primary text-primary-foreground'
                        : 'bg-muted text-muted-foreground hover:bg-muted/80'
                    )}
                  >
                    All ({registryData.totals.total})
                  </button>
                  <button
                    onClick={() => setRegistryTab('users')}
                    className={cn(
                      'flex items-center gap-2 px-4 py-3 rounded-lg font-semibold transition-all duration-200 whitespace-nowrap',
                      registryTab === 'users'
                        ? 'bg-primary text-primary-foreground'
                        : 'bg-muted text-muted-foreground hover:bg-muted/80'
                    )}
                  >
                    <UserCircle className="h-4 w-4" />
                    Users ({registryData.totals.users})
                  </button>
                  <button
                    onClick={() => setRegistryTab('actors')}
                    className={cn(
                      'flex items-center gap-2 px-4 py-3 rounded-lg font-semibold transition-all duration-200 whitespace-nowrap',
                      registryTab === 'actors'
                        ? 'bg-primary text-primary-foreground'
                        : 'bg-muted text-muted-foreground hover:bg-muted/80'
                    )}
                  >
                    <Users className="h-4 w-4" />
                    Actors ({registryData.totals.actors})
                  </button>
                  <button
                    onClick={() => setRegistryTab('agents')}
                    className={cn(
                      'flex items-center gap-2 px-4 py-3 rounded-lg font-semibold transition-all duration-200 whitespace-nowrap',
                      registryTab === 'agents'
                        ? 'bg-primary text-primary-foreground'
                        : 'bg-muted text-muted-foreground hover:bg-muted/80'
                    )}
                  >
                    <Bot className="h-4 w-4" />
                    Agents ({registryData.totals.agents})
                  </button>
                  <button
                    onClick={() => setRegistryTab('apps')}
                    className={cn(
                      'flex items-center gap-2 px-4 py-3 rounded-lg font-semibold transition-all duration-200 whitespace-nowrap',
                      registryTab === 'apps'
                        ? 'bg-primary text-primary-foreground'
                        : 'bg-muted text-muted-foreground hover:bg-muted/80'
                    )}
                  >
                    <Building2 className="h-4 w-4" />
                    Apps ({registryData.totals.apps})
                  </button>
                  
                  {/* On-chain Only filter */}
                  <div className="ml-auto">
                    <button
                      onClick={() => setOnChainOnly(!onChainOnly)}
                      className={cn(
                        'flex items-center gap-2 px-4 py-2 rounded-full font-semibold transition-all duration-200 whitespace-nowrap',
                        onChainOnly
                          ? 'bg-primary text-primary-foreground hover:bg-primary/90'
                          : 'bg-muted text-muted-foreground hover:bg-muted/80 border border-border'
                      )}
                    >
                      <Shield className="h-4 w-4" />
                      On-chain Only
                      {onChainOnly && <X className="h-4 w-4" />}
                    </button>
                  </div>
                </div>
              </div>
            )}

            {/* Loading state */}
            {loadingRegistry && (
              <div className="flex items-center justify-center py-20">
<<<<<<< HEAD
                <div className="text-center space-y-4 w-full max-w-2xl">
                  <Skeleton className="h-8 w-48 mx-auto" />
                  <div className="grid grid-cols-1 md:grid-cols-2 lg:grid-cols-3 gap-4">
                    <Skeleton className="h-48 w-full" />
                    <Skeleton className="h-48 w-full" />
                    <Skeleton className="h-48 w-full" />
                  </div>
=======
                <div className="text-center">
                  <p className="text-muted-foreground">Loading registry data...</p>
>>>>>>> 496c712b
                </div>
              </div>
            )}

            {/* Error state */}
            {registryError && !loadingRegistry && (
              <div className="flex items-center justify-center py-20">
                <div className="text-center max-w-md">
                  <AlertCircle className="h-12 w-12 text-red-500 mx-auto mb-4" />
                  <h3 className="text-lg font-semibold text-foreground mb-2">Failed to load registry</h3>
                  <p className="text-muted-foreground mb-4">{registryError}</p>
                </div>
              </div>
            )}

            {/* Entity grid */}
            {!loadingRegistry && !registryError && registryData && (
              <>
                {activeEntities.length > 0 ? (
                  <div className="grid grid-cols-1 md:grid-cols-2 lg:grid-cols-3 gap-4">
                    {activeEntities.map(entity => renderEntityCard(entity))}
                  </div>
                ) : (
                  <div className="text-center py-20">
                    <Search className="h-12 w-12 text-muted-foreground mx-auto mb-4" />
                    <h3 className="text-lg font-semibold text-foreground mb-2">No entities found</h3>
                    <p className="text-muted-foreground">
                      Try adjusting your search or filters
                    </p>
                  </div>
                )}
              </>
            )}
          </div>
        )}
      </div>
    </PageContainer>
  )
}

export default function ExplorePage() {
  return (
    <Suspense fallback={<FeedSkeleton />}>
      <ExplorePageContent />
    </Suspense>
  )
}
<|MERGE_RESOLUTION|>--- conflicted
+++ resolved
@@ -13,10 +13,6 @@
   Shield, Wallet, TrendingUp, Activity, X, AlertCircle 
 } from 'lucide-react'
 import { Avatar } from '@/components/shared/Avatar'
-<<<<<<< HEAD
-import { Skeleton } from '@/components/shared/Skeleton'
-=======
->>>>>>> 496c712b
 import Link from 'next/link'
 
 interface RegistryEntity {
@@ -720,18 +716,8 @@
             {/* Loading state */}
             {loadingRegistry && (
               <div className="flex items-center justify-center py-20">
-<<<<<<< HEAD
-                <div className="text-center space-y-4 w-full max-w-2xl">
-                  <Skeleton className="h-8 w-48 mx-auto" />
-                  <div className="grid grid-cols-1 md:grid-cols-2 lg:grid-cols-3 gap-4">
-                    <Skeleton className="h-48 w-full" />
-                    <Skeleton className="h-48 w-full" />
-                    <Skeleton className="h-48 w-full" />
-                  </div>
-=======
                 <div className="text-center">
                   <p className="text-muted-foreground">Loading registry data...</p>
->>>>>>> 496c712b
                 </div>
               </div>
             )}
