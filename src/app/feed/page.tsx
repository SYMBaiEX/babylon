--- conflicted
+++ resolved
@@ -134,34 +134,6 @@
 
   const fetchLatestPosts = useCallback(async (requestCursor: string | null, append = false, skipLoadingState = false) => {
     if (tab !== 'latest') return
-<<<<<<< HEAD
-    if (!skipLoadingState) {
-      if (append) setLoadingMore(true)
-      else setLoading(true)
-    }
-
-    try {
-      const response = await fetch(`/api/posts?limit=${PAGE_SIZE}&offset=${requestOffset}`)
-      if (!response.ok) {
-        if (append) setHasMore(false)
-        if (!skipLoadingState) {
-          if (append) setLoadingMore(false)
-          else setLoading(false)
-        }
-        return
-      }
-
-      const data = await response.json()
-      const newPosts = data.posts as FeedPost[]
-      const total = data.total as number | undefined
-
-    // CRITICAL: Check for duplicates BEFORE any setState
-    // Use ref to get current posts (not stale closure)
-    const currentPosts = postsRef.current
-    const existingPostIds = new Set(currentPosts.map(p => p.id))
-    const duplicateCount = newPosts.filter(post => existingPostIds.has(post.id)).length
-=======
->>>>>>> 09fefb60
     
     // Guard against concurrent fetches (use ref for synchronous check)
     if (append && loadingMoreRef.current) {
@@ -230,6 +202,13 @@
 
       // Update hasMore based on API response
       setHasMore(hasMoreFromAPI && newPosts.length > 0)
+    } catch (err) {
+      console.error('Failed to fetch latest posts:', err)
+      if (append) setHasMore(false)
+      if (!skipLoadingState) {
+        if (append) setLoadingMore(false)
+        else setLoading(false)
+      }
     } finally {
       // Always reset loading states in finally block
       if (append) {
@@ -237,14 +216,6 @@
         loadingMoreRef.current = false
       } else if (!skipLoadingState) {
         setLoading(false)
-      }
-    }
-    } catch (err) {
-      console.error('Failed to fetch latest posts:', err)
-      if (append) setHasMore(false)
-      if (!skipLoadingState) {
-        if (append) setLoadingMore(false)
-        else setLoading(false)
       }
     }
   }, [tab])
@@ -338,17 +309,10 @@
           headers['Authorization'] = `Bearer ${token}`
         }
 
-<<<<<<< HEAD
         const response = await fetch(
           `/api/posts?following=true&userId=${user.id}&limit=${PAGE_SIZE}&offset=0`,
           { headers }
         )
-=======
-      const response = await fetch(
-        `/api/posts?following=true&userId=${user.id}&limit=${PAGE_SIZE}`,
-        { headers }
-      )
->>>>>>> 09fefb60
 
         if (!response.ok) {
           throw new Error('Failed to fetch following posts')
