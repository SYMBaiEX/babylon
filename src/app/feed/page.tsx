--- conflicted
+++ resolved
@@ -88,14 +88,6 @@
     fetchFollowingPosts()
   }, [tab])
 
-<<<<<<< HEAD
-  // Filter by search query
-  const filteredPosts = useMemo(() => {
-    const sourcePosts = tab === 'following' ? followingPosts : posts
-    
-    // Ensure we always return an array
-    if (!Array.isArray(sourcePosts)) return []
-=======
   // Compute timeline-visible posts from game (mirrors viewer FeedView)
   const timelinePosts = useMemo(() => {
     if (!startTime || !currentDate || allGames.length === 0) return [] as Array<{
@@ -105,7 +97,6 @@
       authorName: string
       timestamp: string
     }>
->>>>>>> 8eb45dab
 
     const items: Array<{ id: string; content: string; authorId: string; authorName: string; timestamp: string; timestampMs: number }>= []
 
@@ -139,15 +130,9 @@
   const filteredPosts = useMemo(() => {
     if (!searchQuery.trim()) return basePosts
     const query = searchQuery.toLowerCase()
-<<<<<<< HEAD
-    return sourcePosts.filter((post: any) =>
-      post.content?.toLowerCase().includes(query) ||
-      post.authorId?.toLowerCase().includes(query)
-=======
     return basePosts.filter((post: any) =>
       (post.content || '').toLowerCase().includes(query) ||
       (post.authorId || '').toLowerCase().includes(query)
->>>>>>> 8eb45dab
     )
   }, [basePosts, searchQuery])
 
@@ -214,8 +199,6 @@
               </p>
             </div>
           </div>
-<<<<<<< HEAD
-=======
         ) : filteredPosts.length === 0 && !searchQuery ? (
           // Game loaded but no visible posts yet
           <div className="max-w-2xl mx-auto p-8 text-center">
@@ -237,7 +220,6 @@
               </Link>
             </div>
           </div>
->>>>>>> 8eb45dab
         ) : filteredPosts.length === 0 && searchQuery ? (
           // No search results
           <div className="max-w-2xl mx-auto p-8 text-center">
