'use client'

import { CreatePostModal } from '@/components/posts/CreatePostModal'
import { PostCard } from '@/components/posts/PostCard'
import { FeedToggle } from '@/components/shared/FeedToggle'
import { InviteFriendsBanner } from '@/components/shared/InviteFriendsBanner'
import { PageContainer } from '@/components/shared/PageContainer'
import { PullToRefreshIndicator } from '@/components/shared/PullToRefreshIndicator'
import { FeedSkeleton } from '@/components/shared/Skeleton'
import { WidgetSidebar } from '@/components/shared/WidgetSidebar'
import { useWidgetRefresh } from '@/contexts/WidgetRefreshContext'
import { useAuth } from '@/hooks/useAuth'
import { useErrorToasts } from '@/hooks/useErrorToasts'
import { usePullToRefresh } from '@/hooks/usePullToRefresh'
import { cn } from '@/lib/utils'
import type { FeedPost } from '@/shared/types'
import { useAuthStore } from '@/stores/authStore'
import { useGameStore } from '@/stores/gameStore'
import { Plus } from 'lucide-react'
import { useRouter } from 'next/navigation'
import { useCallback, useEffect, useMemo, useRef, useState, Suspense } from 'react'

const PAGE_SIZE = 20

function FeedPageContent() {
  const router = useRouter()
  const { authenticated } = useAuth()
  const { user } = useAuthStore()
  const { refreshAll: refreshWidgets } = useWidgetRefresh()
  const [tab, setTab] = useState<'latest' | 'following'>('latest')
  const [posts, setPosts] = useState<FeedPost[]>([])
  const [loading, setLoading] = useState(true)
  const [loadingMore, setLoadingMore] = useState(false)
  const [hasMore, setHasMore] = useState(true)
  const [offset, setOffset] = useState(0)
  
  const [followingPosts, setFollowingPosts] = useState<FeedPost[]>([])
  const [loadingFollowing, setLoadingFollowing] = useState(false)
  const loadMoreRef = useRef<HTMLDivElement | null>(null)
  const [actorNames, setActorNames] = useState<Map<string, string>>(new Map())
  const [bannerDismissed, setBannerDismissed] = useState(false)
  const [showCreateModal, setShowCreateModal] = useState(false)
  
  // Track locally created posts (optimistic UI)
  const [localPosts, setLocalPosts] = useState<FeedPost[]>([])
  
  // Smart banner frequency based on user referrals
  const calculateBannerInterval = () => {
    if (!user) return Math.floor(Math.random() * 51) + 50
    
    const referralCount = user.referralCount ?? 0
    
    // Check if recently dismissed (within 7 days)
    const dismissKey = `banner_dismiss_time_${user.id}`
    const lastDismiss = typeof window !== 'undefined' ? localStorage.getItem(dismissKey) : null
    if (lastDismiss) {
      const daysSinceDismiss = (Date.now() - parseInt(lastDismiss)) / 86400000
      if (daysSinceDismiss < 7) {
        return 999999 // Don't show for 7 days after dismiss
      }
    }
    
    // Frequency based on referrals
    if (referralCount === 0) {
      // No referrals: show more frequently (30-50 posts)
      return Math.floor(Math.random() * 21) + 30
    } else if (referralCount < 5) {
      // Few referrals: normal frequency (50-80 posts)
      return Math.floor(Math.random() * 31) + 50
    } else if (referralCount < 10) {
      // Some referrals: less frequent (80-120 posts)
      return Math.floor(Math.random() * 41) + 80
    } else {
      // Many referrals: rarely (150-200 posts)
      return Math.floor(Math.random() * 51) + 150
    }
  }
  
  const bannerInterval = useRef(calculateBannerInterval())

  // Game timeline state (viewer-style)
  const { allGames, startTime, currentTimeMs } = useGameStore()
  const currentDate = startTime ? new Date(startTime + currentTimeMs) : null

  // Enable error toast notifications
  useErrorToasts()

  useEffect(() => {
    const loadActorNames = async () => {
      const response = await fetch('/data/actors.json')
      const data = await response.json() as { actors?: Array<{ id: string; name: string }> }
      const nameMap = new Map<string, string>()
      data.actors?.forEach((actor) => {
        nameMap.set(actor.id, actor.name)
      })
      setActorNames(nameMap)
    }
    loadActorNames()
  }, [])

  const fetchLatestPosts = useCallback(async (requestOffset: number, append = false, skipLoadingState = false) => {
    if (tab !== 'latest') return

    if (!skipLoadingState) {
      if (append) setLoadingMore(true)
      else setLoading(true)
    }

    const response = await fetch(`/api/posts?limit=${PAGE_SIZE}&offset=${requestOffset}`)
    if (!response.ok) {
      if (append) setHasMore(false)
      return
    }

    const data = await response.json()
    const newPosts = data.posts as FeedPost[]
    const total = data.total as number | undefined

    let uniqueAdded = 0

    setPosts(prev => {
      const prevSize = prev.length
      const combined = append ? [...prev, ...newPosts] : [...newPosts, ...prev]
      const unique = new Map<string, FeedPost>()
      combined.forEach(post => {
        unique.set(post.id, post)
      })

      const deduped = Array.from(unique.values()).sort((a, b) => {
        const aTime = new Date(a.timestamp ?? 0).getTime()
        const bTime = new Date(b.timestamp ?? 0).getTime()
        return bTime - aTime
      })

      uniqueAdded = deduped.length - prevSize
      setOffset(deduped.length)
      return deduped
    })
    
    // Clear local posts when refreshing (not appending) as they should now be in the API response
    if (!append) {
      setLocalPosts(prev => {
        // Remove any local posts that are now in the API response
        const newPostIds = new Set(newPosts.map(p => p.id))
        const fiveMinutesAgo = Date.now() - 5 * 60 * 1000
        
        return prev.filter(localPost => {
          // Remove if post is in API response
          if (newPostIds.has(localPost.id)) return false
          
          // Remove if post is older than 5 minutes (likely failed to save)
          const postTime = new Date(localPost.timestamp).getTime()
          if (postTime < fiveMinutesAgo) return false
          
          return true
        })
      })
    }

    if (append && uniqueAdded === 0) {
      setHasMore(false)
      return
    }

    const moreAvailable =
      newPosts.length === PAGE_SIZE &&
      (total === undefined || requestOffset + newPosts.length < total)

    if (!append && newPosts.length === 0 && requestOffset === 0) {
      setHasMore(false)
    } else {
      setHasMore(moreAvailable)
    }

    if (!skipLoadingState) {
      if (append) setLoadingMore(false)
      else setLoading(false)
    }
  }, [tab])

  const handleRefresh = useCallback(async () => {
    if (tab !== 'latest') return
    // Use skipLoadingState=true since pull-to-refresh shows its own loading indicator
    await fetchLatestPosts(0, false, true)
    // Also refresh widgets
    refreshWidgets()
  }, [tab, fetchLatestPosts, refreshWidgets])

  // Pull-to-refresh hook
  const {
    pullDistance,
    isRefreshing,
    containerRef: scrollContainerRef,
  } = usePullToRefresh({
    onRefresh: handleRefresh,
    enabled: tab === 'latest',
  })

  // Initial load and reset when switching to latest tab
  useEffect(() => {
    if (tab === 'latest') {
      setOffset(0)
      setHasMore(true)
      fetchLatestPosts(0, false)
    }
  }, [tab, fetchLatestPosts])

  // Infinite scroll observer for latest tab
  useEffect(() => {
    if (tab !== 'latest') return

    const target = loadMoreRef.current
    if (!target) return

    const observer = new IntersectionObserver(
      (entries) => {
        const entry = entries[0]
        if (
          entry?.isIntersecting &&
          hasMore &&
          !loading &&
          !loadingMore
        ) {
          void fetchLatestPosts(offset, true)
        }
      },
      { rootMargin: '200px' }
    )

    observer.observe(target)
    return () => {
      observer.disconnect()
    }
  }, [tab, hasMore, loading, loadingMore, offset, fetchLatestPosts])

  useEffect(() => {
    const fetchFollowingPosts = async () => {
      if (tab !== 'following') return
      if (!authenticated || !user) {
        setFollowingPosts([])
        setLoadingFollowing(false)
        return
      }

      setLoadingFollowing(true)
      
      const token = typeof window !== 'undefined' ? window.__privyAccessToken : null

      const headers: HeadersInit = {
        'Content-Type': 'application/json',
      }

      if (token) {
        headers['Authorization'] = `Bearer ${token}`
      }

      const response = await fetch(
        `/api/posts?following=true&userId=${user.id}&limit=${PAGE_SIZE}&offset=0`,
        { headers }
      )

      const data = await response.json()
      setFollowingPosts(data.posts as FeedPost[])
      setLoadingFollowing(false)
    }

    fetchFollowingPosts()
  }, [tab, authenticated, user])

  // Compute timeline-visible posts from game (mirrors viewer FeedView)
  const timelinePosts = useMemo(() => {
    if (!startTime || !currentDate || allGames.length === 0) return [] as FeedPost[]

    const items: Array<{ id: string; content: string; author: string; authorId: string; authorName: string; timestamp: string; timestampMs: number }>= []

    allGames.forEach((g) => {
      g.timeline?.forEach((day) => {
        day.feedPosts?.forEach((post) => {
          const ts = new Date(post.timestamp).getTime()
          items.push({
            id: `game-${g.id}-${post.timestamp}`,
            content: post.content,
            author: post.author, // Required by FeedPost interface
            authorId: post.author,
            authorName: post.authorName,
            timestamp: post.timestamp,
            timestampMs: ts,
          })
        })
      })
    })

    const currentAbs = startTime + currentTimeMs
    return items
      .filter((p) => p.timestampMs <= currentAbs)
      .sort((a, b) => b.timestampMs - a.timestampMs)
      .map(({ timestampMs: _timestampMs, ...rest }) => {
        // Explicitly exclude timestampMs from the result
        return rest as FeedPost
      })
  }, [allGames, startTime, currentTimeMs])

  // Choose data source: always use API posts for latest tab (GameEngine persists to database)
  // For following tab, use followingPosts
  // Only use timelinePosts if we have no API posts (fallback for viewer mode)
  const apiPosts = (tab === 'following') 
    ? followingPosts 
    : (posts.length > 0 ? posts : (startTime && allGames.length > 0 ? timelinePosts : posts))
  
  // Combine local posts (optimistic UI) with API posts, deduplicating by ID
  const basePosts = useMemo(() => {
    if (tab !== 'latest') return apiPosts
    
    // Efficient deduplication using Map (O(n) instead of O(n²))
    // Local posts come first to ensure they appear at the top
    const postMap = new Map<string, FeedPost>()
    
    // Add local posts first (they take priority)
    localPosts.forEach(post => postMap.set(post.id, post))
    
    // Add API posts (will not override local posts with same ID)
    apiPosts.forEach(post => {
      if (!postMap.has(post.id)) {
        postMap.set(post.id, post)
      }
    })
    
    // Convert back to array and sort by timestamp
    return Array.from(postMap.values()).sort((a, b) => {
      const aTime = new Date(a.timestamp ?? 0).getTime()
      const bTime = new Date(b.timestamp ?? 0).getTime()
      return bTime - aTime
    })
  }, [tab, localPosts, apiPosts])

  // Removed early loading return to prevent layout shifts - loading state is handled inline

  return (
    <PageContainer noPadding className="flex flex-col min-h-screen w-full overflow-visible">
      {/* Mobile/Tablet: Header with tabs and search */}
      <div className="sticky top-0 z-10 bg-background shadow-sm flex-shrink-0 lg:hidden">
        <div className="flex items-center justify-between gap-2 px-3 sm:px-4 py-2">
          {/* Tabs */}
          <FeedToggle activeTab={tab} onTabChange={setTab} />
        </div>
      </div>

      {/* Desktop: Multi-column layout with scrollable feed */}
      <div className="hidden lg:flex flex-1 min-h-0">
        {/* Left: Feed area - aligned with sidebar, full width */}
        <div className="flex-1 flex flex-col min-w-0 border-l border-r border-[rgba(120,120,120,0.5)]">
          {/* Desktop: Top bar with tabs and post button */}
          <div className="sticky top-0 z-10 bg-background shadow-sm flex-shrink-0">
            <div className="px-6 py-4">
              {/* Top row: Tabs */}
              <div className="flex items-center justify-between mb-3">
                <FeedToggle activeTab={tab} onTabChange={setTab} />
              </div>
            </div>
          </div>

          {/* Feed content - Scrollable container with pull-to-refresh */}
          <div 
            ref={scrollContainerRef}
            className="flex-1 bg-background overflow-y-auto overflow-x-hidden"
          >
            <div className="w-full max-w-[700px] mx-auto">
              {/* Pull to refresh indicator (desktop) */}
              <PullToRefreshIndicator
                pullDistance={pullDistance}
                isRefreshing={isRefreshing}
              />
            </div>
            
<<<<<<< HEAD
            {            (loading || (tab === 'following' && loadingFollowing)) ? (
              <div className="w-full max-w-feed mx-auto px-4 md:px-6">
=======
            {(loading || (tab === 'following' && loadingFollowing)) ? (
              <div className="w-full max-w-[700px] mx-auto px-6">
>>>>>>> 377a8677
                <FeedSkeleton count={6} />
              </div>
            ) : basePosts.length === 0 && tab === 'latest' ? (
                // No posts yet
                <div className="w-full p-4 sm:p-8 text-center">
                  <div className="text-muted-foreground py-8 sm:py-12">
                    <h2 className="text-lg sm:text-2xl font-bold mb-2 text-foreground">No Posts Yet</h2>
                    <p className="mb-4 text-sm sm:text-base">
                      Engine is generating posts...
                    </p>
                    <div className="text-xs sm:text-sm text-muted-foreground space-y-2">
                      <p>Check terminal for tick logs.</p>
                      <p>Posts appear within 60 seconds.</p>
                    </div>
                  </div>
                </div>
              ) : basePosts.length === 0 && tab === 'following' ? (
                // Following tab with no followed profiles
                <div className="w-full p-4 sm:p-8 text-center">
                  <div className="text-muted-foreground py-8 sm:py-12">
                    <h2 className="font-semibold mb-2 text-foreground">👥 Not Following Anyone Yet</h2>
                    <p className="mb-4 text-sm sm:text-base">
                      {loadingFollowing
                        ? 'Loading following...'
                        : 'Follow profiles to see their posts here. Visit a profile and click the Follow button.'}
                    </p>
                  </div>
                </div>
              ) : basePosts.length === 0 ? (
                // Game loaded but no visible posts yet
                <div className="w-full p-4 sm:p-8 text-center">
                <div className="text-muted-foreground py-8 sm:py-12">
                  <h2 className="text-lg sm:text-xl font-semibold mb-2 text-foreground">⏱️ No Posts Yet</h2>
                  <p className="mb-4 text-sm sm:text-base">
                    Game is running in the background via realtime-daemon. Content will appear here as it&apos;s generated.
                  </p>
                </div>
                </div>
              ) : (
              // Show posts - centered container
              <div className="w-full px-6 space-y-0 max-w-[700px] mx-auto">
                {basePosts.map((post, i: number) => {
                    // Handle both FeedPost (from game store) and API post shapes
                    // API posts have authorId, FeedPost has author (both are author IDs)
                    const authorId = ('authorId' in post ? post.authorId : post.author) || ''
                    // Get actual actor name from loaded data, fallback to authorName or ID
                    const authorName = actorNames.get(authorId) || ('authorName' in post ? post.authorName : '') || authorId

                    // Show banner at the random interval (if not dismissed)
                    const showBannerAfterThisPost = !bannerDismissed && i === bannerInterval.current - 1

                    const postData = {
                      id: post.id,
                      content: post.content,
                      authorId,
                      authorName,
                      authorUsername: ('authorUsername' in post ? post.authorUsername : null) || null,
                      authorProfileImageUrl: ('authorProfileImageUrl' in post ? post.authorProfileImageUrl : null),
                      timestamp: post.timestamp,
                      likeCount: ('likeCount' in post ? (post.likeCount as number) : 0) || 0,
                      commentCount: ('commentCount' in post ? (post.commentCount as number) : 0) || 0,
                      shareCount: ('shareCount' in post ? (post.shareCount as number) : 0) || 0,
                      isLiked: ('isLiked' in post ? (post.isLiked as boolean) : false) || false,
                      isShared: ('isShared' in post ? (post.isShared as boolean) : false) || false,
                    }

                    return (
                      <div key={`post-wrapper-${post.id}-${i}`}>
                        <PostCard
                          post={postData}
                          onClick={() => router.push(`/post/${post.id}`)}
                        />
                        {showBannerAfterThisPost && (
                          <InviteFriendsBanner 
                            onDismiss={() => {
                              setBannerDismissed(true)
                              // Recalculate interval for next load
                              bannerInterval.current = calculateBannerInterval()
                            }}
                          />
                        )}
                      </div>
                    )
                  })}
                  {tab === 'latest' && (
                    <>
                      <div ref={loadMoreRef} className="h-1 w-full" />
                      {loadingMore && (
                        <div className="py-4 text-center text-sm text-muted-foreground">
                          Loading more posts...
                        </div>
                      )}
                      {!loadingMore && !hasMore && posts.length > 0 && (
                        <div className="py-4 text-center text-xs text-muted-foreground">
                          You&apos;re all caught up.
                        </div>
                      )}
                  </>
                )}
              </div>
            )}
          </div>
        </div>

        {/* Right: Widget panels - only on desktop (xl+) */}
        <WidgetSidebar />
      </div>

      {/* Mobile/Tablet: Feed area */}
      <div 
        ref={scrollContainerRef}
        className="flex lg:hidden flex-1 overflow-y-auto overflow-x-hidden bg-background w-full"
      >
        <div className="w-full">
          {/* Pull to refresh indicator */}
          <PullToRefreshIndicator
            pullDistance={pullDistance}
            isRefreshing={isRefreshing}
          />
          
          {(loading || (tab === 'following' && loadingFollowing)) ? (
            <div className="w-full px-4">
              <FeedSkeleton count={5} />
            </div>
            ) : basePosts.length === 0 && tab === 'latest' ? (
            // No posts yet
            <div className="w-full p-4 sm:p-8 text-center">
              <div className="text-muted-foreground py-8 sm:py-12">
                <h2 className="text-xl sm:text-2xl font-bold mb-2 text-foreground">No Posts Yet</h2>
                <p className="mb-4 text-sm sm:text-base">
                  Engine is generating posts...
                </p>
                <div className="text-xs sm:text-sm text-muted-foreground space-y-2">
                  <p>Check terminal for tick logs.</p>
                  <p>Posts appear within 60 seconds.</p>
                </div>
              </div>
            </div>
          ) : basePosts.length === 0 && tab === 'following' ? (
            // Following tab with no followed profiles
            <div className="w-full p-4 sm:p-8 text-center">
              <div className="text-muted-foreground py-8 sm:py-12">
                <h2 className="text-lg sm:text-xl font-semibold mb-2 text-foreground">👥 Not Following Anyone Yet</h2>
                <p className="mb-4 text-sm sm:text-base">
                  {loadingFollowing
                    ? 'Loading following...'
                    : 'Follow profiles to see their posts here. Visit a profile and click the Follow button.'}
                </p>
              </div>
            </div>
          ) : basePosts.length === 0 ? (
            // Game loaded but no visible posts yet
            <div className="w-full p-4 sm:p-8 text-center">
              <div className="text-muted-foreground py-8 sm:py-12">
                <h2 className="text-lg sm:text-xl font-semibold mb-2 text-foreground">⏱️ No Posts Yet</h2>
                <p className="mb-4 text-sm sm:text-base">
                  Game is running in the background via realtime-daemon. Content will appear here as it&apos;s generated.
                </p>
              </div>
            </div>
          ) : (
            // Show posts
            <div className="w-full px-4">
              {basePosts.map((post, i: number) => {
              // Handle both FeedPost (from game store) and API post shapes
              // API posts have authorId, FeedPost has author (both are author IDs)
              const authorId = ('authorId' in post ? post.authorId : post.author) || ''
              // Get actual actor name from loaded data, fallback to authorName or ID
              const authorName = actorNames.get(authorId) || ('authorName' in post ? post.authorName : '') || authorId

              // Show banner at the random interval (if not dismissed)
              const showBannerAfterThisPost = !bannerDismissed && i === bannerInterval.current - 1

              const postData = {
                id: post.id,
                content: post.content,
                authorId,
                authorName,
                authorUsername: ('authorUsername' in post ? post.authorUsername : null) || null,
                authorProfileImageUrl: ('authorProfileImageUrl' in post ? post.authorProfileImageUrl : null),
                timestamp: post.timestamp,
                likeCount: ('likeCount' in post ? (post.likeCount as number) : 0) || 0,
                commentCount: ('commentCount' in post ? (post.commentCount as number) : 0) || 0,
                shareCount: ('shareCount' in post ? (post.shareCount as number) : 0) || 0,
                isLiked: ('isLiked' in post ? (post.isLiked as boolean) : false) || false,
                isShared: ('isShared' in post ? (post.isShared as boolean) : false) || false,
              }

              return (
                <div key={`post-wrapper-${post.id}-${i}`}>
                  <PostCard
                    post={postData}
                    onClick={() => router.push(`/post/${post.id}`)}
                  />
                  {showBannerAfterThisPost && (
                    <InviteFriendsBanner 
                      onDismiss={() => {
                        setBannerDismissed(true)
                        // Recalculate interval for next load
                        bannerInterval.current = calculateBannerInterval()
                      }}
                    />
                  )}
                </div>
                )
              })}
              {tab === 'latest' && (
                <>
                  <div ref={loadMoreRef} className="h-1 w-full" />
                  {loadingMore && (
                    <div className="py-4 text-center text-sm text-muted-foreground">
                      Loading more posts...
                    </div>
                  )}
                  {!loadingMore && !hasMore && posts.length > 0 && (
                    <div className="py-4 text-center text-xs text-muted-foreground">
                      You&apos;re all caught up.
                    </div>
                  )}
                </>
              )}
            </div>
          )}
        </div>
      </div>

      {/* Floating Post Button - Bottom Right */}
      {authenticated && (
        <button
          onClick={() => setShowCreateModal(true)}
          className={cn(
            'fixed bottom-20 right-4 md:bottom-6 md:right-6 z-[100]',
            'flex items-center justify-center gap-2',
            'bg-[#0066FF] hover:bg-[#2952d9]',
            'text-white font-semibold',
            'rounded-full',
            'transition-all duration-200',
            'shadow-lg hover:shadow-xl hover:scale-105',
            'w-14 h-14 md:w-16 md:h-16'
          )}
          aria-label="Create Post"
        >
          <Plus className="w-6 h-6 md:w-7 md:h-7" />
        </button>
      )}

      {/* Create Post Modal */}
      <CreatePostModal
        isOpen={showCreateModal}
        onClose={() => setShowCreateModal(false)}
        onPostCreated={(newPost) => {
          // Add post optimistically to the top of the feed
          const optimisticPost: FeedPost = {
            id: newPost.id,
            content: newPost.content,
            author: newPost.authorId,
            authorId: newPost.authorId,
            authorName: newPost.authorName,
            authorUsername: newPost.authorUsername || undefined,
            authorProfileImageUrl: newPost.authorProfileImageUrl || undefined,
            timestamp: newPost.timestamp,
            likeCount: 0,
            commentCount: 0,
            shareCount: 0,
            isLiked: false,
            isShared: false,
          }
          
          setLocalPosts(prev => [optimisticPost, ...prev])
          setShowCreateModal(false)

          // If not on feed page, navigate to it
          if (window.location.pathname !== '/feed') {
            router.push('/feed')
          }
        }}
      />
    </PageContainer>
  )
}

// Export the feed page content directly (WidgetRefreshProvider is now in root Providers)
export default function FeedPage() {
  return (
    <Suspense fallback={<FeedSkeleton />}>
      <FeedPageContent />
    </Suspense>
  )
}<|MERGE_RESOLUTION|>--- conflicted
+++ resolved
@@ -372,13 +372,8 @@
               />
             </div>
             
-<<<<<<< HEAD
-            {            (loading || (tab === 'following' && loadingFollowing)) ? (
-              <div className="w-full max-w-feed mx-auto px-4 md:px-6">
-=======
             {(loading || (tab === 'following' && loadingFollowing)) ? (
               <div className="w-full max-w-[700px] mx-auto px-6">
->>>>>>> 377a8677
                 <FeedSkeleton count={6} />
               </div>
             ) : basePosts.length === 0 && tab === 'latest' ? (
