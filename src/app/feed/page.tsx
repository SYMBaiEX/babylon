--- conflicted
+++ resolved
@@ -11,7 +11,6 @@
 import { InviteFriendsBanner } from '@/components/shared/InviteFriendsBanner'
 import { WidgetSidebar } from '@/components/shared/WidgetSidebar'
 import { CreatePostModal } from '@/components/posts/CreatePostModal'
-import { CommentModal } from '@/components/interactions/CommentModal'
 import { cn } from '@/lib/utils'
 import { useErrorToasts } from '@/hooks/useErrorToasts'
 import { useAuth } from '@/hooks/useAuth'
@@ -48,28 +47,10 @@
   const [actorNames, setActorNames] = useState<Map<string, string>>(new Map())
   const [bannerDismissed, setBannerDismissed] = useState(false)
   const [showCreateModal, setShowCreateModal] = useState(false)
-<<<<<<< HEAD
-  const [commentModalOpen, setCommentModalOpen] = useState(false)
-  const [commentModalPost, setCommentModalPost] = useState<{
-    id: string
-    content: string
-    authorId: string
-    authorName: string
-    authorUsername?: string | null
-    authorProfileImageUrl?: string | null
-    timestamp: string
-    likeCount: number
-    commentCount: number
-    shareCount: number
-    isLiked: boolean
-    isShared: boolean
-  } | null>(null)
-=======
   const [isRefreshing, setIsRefreshing] = useState(false)
   const [pullDistance, setPullDistance] = useState(0)
   const touchStartY = useRef<number>(0)
   const scrollContainerRef = useRef<HTMLDivElement | null>(null)
->>>>>>> 4681c6ef
   
   // Smart banner frequency based on user referrals
   const calculateBannerInterval = () => {
@@ -552,16 +533,8 @@
                   </div>
                 </div>
               ) : (
-<<<<<<< HEAD
                 // Show posts - full width
                 <div className="w-full px-6 space-y-0 max-w-[700px] mx-auto">
-=======
-                // Show posts - fluid width that scales with screen size
-                <div className={cn(
-                  "w-full pl-6 space-y-0",
-                  "pr-8 max-w-[65%] ml-4 mr-auto"
-                )}>
->>>>>>> 4681c6ef
                   {filteredPosts.map((post, i: number) => {
                     // Handle both FeedPost (from game store) and API post shapes
                     // API posts have authorId, FeedPost has author (both are author IDs)
@@ -577,31 +550,21 @@
                       content: post.content,
                       authorId,
                       authorName,
-                      authorUsername: ('authorUsername' in post ? post.authorUsername : null),
+                      authorUsername: ('authorUsername' in post ? post.authorUsername : null) || null,
                       authorProfileImageUrl: ('authorProfileImageUrl' in post ? post.authorProfileImageUrl : null),
                       timestamp: post.timestamp,
-                      likeCount: 0,
-                      commentCount: 0,
-                      shareCount: 0,
-                      isLiked: false,
-                      isShared: false,
+                      likeCount: ('likeCount' in post ? (post.likeCount as number) : 0) || 0,
+                      commentCount: ('commentCount' in post ? (post.commentCount as number) : 0) || 0,
+                      shareCount: ('shareCount' in post ? (post.shareCount as number) : 0) || 0,
+                      isLiked: ('isLiked' in post ? (post.isLiked as boolean) : false) || false,
+                      isShared: ('isShared' in post ? (post.isShared as boolean) : false) || false,
                     }
 
                     return (
                       <div key={`post-wrapper-${post.id}-${i}`}>
                         <PostCard
                           post={postData}
-<<<<<<< HEAD
                           onClick={() => router.push(`/post/${post.id}`)}
-                          onCommentClick={() => {
-                            setCommentModalPost(postData)
-                            setCommentModalOpen(true)
-=======
-                          onClick={() => {
-                            // Navigate to post detail page
-                            router.push(`/post/${post.id}`)
->>>>>>> 4681c6ef
-                          }}
                         />
                         {showBannerAfterThisPost && (
                           <InviteFriendsBanner 
@@ -632,11 +595,6 @@
                   )}
                 </div>
               )}
-<<<<<<< HEAD
-=======
-            </div>
-
->>>>>>> 4681c6ef
           </div>
         </div>
 
@@ -767,16 +725,6 @@
                 content: post.content,
                 authorId,
                 authorName,
-<<<<<<< HEAD
-                authorUsername: ('authorUsername' in post ? post.authorUsername : null),
-                authorProfileImageUrl: ('authorProfileImageUrl' in post ? post.authorProfileImageUrl : null),
-                timestamp: post.timestamp,
-                likeCount: 0,
-                commentCount: 0,
-                shareCount: 0,
-                isLiked: false,
-                isShared: false,
-=======
                 authorUsername: ('authorUsername' in post ? post.authorUsername : null) || null,
                 timestamp: post.timestamp,
                 likeCount: ('likeCount' in post ? (post.likeCount as number) : 0) || 0,
@@ -784,24 +732,13 @@
                 shareCount: ('shareCount' in post ? (post.shareCount as number) : 0) || 0,
                 isLiked: ('isLiked' in post ? (post.isLiked as boolean) : false) || false,
                 isShared: ('isShared' in post ? (post.isShared as boolean) : false) || false,
->>>>>>> 4681c6ef
               }
 
               return (
                 <div key={`post-wrapper-${post.id}-${i}`}>
                   <PostCard
                     post={postData}
-<<<<<<< HEAD
                     onClick={() => router.push(`/post/${post.id}`)}
-                    onCommentClick={() => {
-                      setCommentModalPost(postData)
-                      setCommentModalOpen(true)
-=======
-                    onClick={() => {
-                      // Navigate to post detail page (like Twitter)
-                      router.push(`/post/${post.id}`)
->>>>>>> 4681c6ef
-                    }}
                   />
                   {showBannerAfterThisPost && (
                     <InviteFriendsBanner 
@@ -850,16 +787,6 @@
           }
         }}
       />
-
-      {/* Comment Modal */}
-      <CommentModal
-        isOpen={commentModalOpen}
-        onClose={() => {
-          setCommentModalOpen(false)
-          setCommentModalPost(null)
-        }}
-        post={commentModalPost}
-      />
     </PageContainer>
   )
 }