--- conflicted
+++ resolved
@@ -145,7 +145,12 @@
   ): string {
     const scenariosList = scenarios
       .map(
-        s => `\nScenario ${s.id}: ${s.title}\n${s.description}\nActors: ${s.mainActors.join(', ')}\n${s.involvedOrganizations?.length ? `Organizations: ${s.involvedOrganizations.join(', ')}` : ''}\n`
+        s => `
+Scenario ${s.id}: ${s.title}
+${s.description}
+Actors: ${s.mainActors.join(', ')}
+${s.involvedOrganizations?.length ? `Organizations: ${s.involvedOrganizations.join(', ')}` : ''}
+`
       )
       .join('\n');
 
@@ -161,16 +166,6 @@
       .map(o => `- ${o.name}: ${o.description}`)
       .join('\n');
 
-<<<<<<< HEAD
-    return loadPrompt('game/question-generation', {
-      scenariosList,
-      actorsList,
-      orgsList,
-      recentContext,
-      activeQuestionsContext,
-      numToGenerate: numToGenerate.toString()
-    });
-=======
     return `You are generating prediction market questions for a satirical game.
 
 CONTEXT:
@@ -226,7 +221,6 @@
 }
 
 Generate ${numToGenerate} questions now:`;
->>>>>>> 2bb20f2d
   }
 
   /**
@@ -275,36 +269,26 @@
         ? `Recent events: ${relatedEvents.map(e => e.description).join('; ')}`
         : 'No prior events';
 
-    // Build actor context for involved parties
-    const involvedActors = actors
-      .filter(a => a.role === 'main' || a.role === 'supporting')
-      .slice(0, 5)
-      .map(a => `${a.name} (${a.description})`)
-      .join(', ');
-
-    // Build organization context for involved companies
-    const involvedOrgs = organizations
-      .filter(o => o.type === 'company')
-      .slice(0, 5)
-      .map(o => `${o.name}`)
-      .join(', ');
-
-    const contextInfo =
-      involvedActors || involvedOrgs
-        ? `\n\nKEY ACTORS: ${involvedActors || 'None'}\nKEY COMPANIES: ${involvedOrgs || 'None'}`
-        : '';
-
-    const outcomeContext = question.outcome 
-      ? 'PROVES it happened/succeeded' 
-      : 'PROVES it failed/was cancelled/did not happen';
-
-    const prompt = loadPrompt('game/question-resolution-validation', {
-      questionText: question.text,
-      outcome: question.outcome ? 'YES' : 'NO',
-      eventHistory,
-      contextInfo,
-      outcomeContext
-    });
+    const prompt = `You are generating a resolution event for a prediction market question.
+
+QUESTION: ${question.text}
+PREDETERMINED OUTCOME: ${question.outcome ? 'YES' : 'NO'}
+HISTORY: ${eventHistory}
+
+Generate a definitive resolution event that PROVES the ${question.outcome ? 'YES' : 'NO'} outcome.
+
+Requirements:
+- Must be concrete and observable
+- Must definitively resolve the question
+- ${question.outcome ? 'PROVES it happened/succeeded' : 'PROVES it failed/was cancelled/did not happen'}
+- One sentence, max 150 characters
+- Satirical but plausible
+
+Respond with JSON:
+{
+  "event": "Your resolution event description",
+  "type": "announcement"
+}`;
 
     try {
       const response = await this.llm.generateJSON<{ event: string; type: string }>(
