/**
 * Babylon Question Manager
 * 
 * Manages the lifecycle of prediction market questions:
 * - Creates new questions daily (1-3 per day)
 * - Tracks active questions (max 20)
 * - Resolves questions when resolutionDate is reached (24h-7d from creation)
 * - Ensures events are relevant to active questions
 * 
 * Question lifecycle:
 * 1. Created with resolutionDate between 24h-7d in the future
 * 2. Status: 'active' - appears in markets, events generated around it
 * 3. Status: 'resolved' - outcome determined, no longer tradable
 * 4. Status: 'cancelled' - removed without resolution (rare)
 */

import type { Question, Scenario, SelectedActor, Organization, DayTimeline } from '@/shared/types';
import type { BabylonLLMClient } from '../generator/llm/openai-client';
import { loadPrompt } from '../prompts/loader';

export interface QuestionCreationParams {
  currentDate: string; // ISO date
  scenarios: Scenario[];
  actors: SelectedActor[];
  organizations: Organization[];
  activeQuestions: Question[]; // Current active questions
  recentEvents: DayTimeline[]; // Recent game history
  nextQuestionId: number; // Next available question ID
}

export class QuestionManager {
  private llm: BabylonLLMClient;

  constructor(llm: BabylonLLMClient) {
    this.llm = llm;
  }

  /**
   * Generate new questions for the day (1-3 questions)
   * Returns questions with status='active', resolutionDate set between 24h-7d
   */
  async generateDailyQuestions(params: QuestionCreationParams): Promise<Question[]> {
    const {
      currentDate,
      scenarios,
      actors,
      organizations,
      activeQuestions,
      recentEvents,
      nextQuestionId,
    } = params;

    // Don't generate if we're at max capacity (20 questions)
    if (activeQuestions.length >= 20) {
      console.log('   ⚠️  Max 20 questions reached, skipping generation');
      return [];
    }

    // Generate 1-3 new questions
    const numToGenerate = Math.min(
      Math.floor(Math.random() * 3) + 1, // 1-3 questions
      20 - activeQuestions.length // Don't exceed max
    );

    const currentDateObj = new Date(currentDate);

    // Build context from recent events
    const recentContext = recentEvents.length > 0
      ? `\n\nRECENT EVENTS (Last ${recentEvents.length} days):\n${recentEvents
          .slice(-5)
          .map(day => `Day ${day.day}: ${day.events.map(e => e.description).join('; ')}`)
          .join('\n')}`
      : '';

    // Build context from active questions
    const activeQuestionsContext = activeQuestions.length > 0
      ? `\n\nCURRENT ACTIVE QUESTIONS (${activeQuestions.length}/20):\n${activeQuestions
          .map(q => `- ${q.text} (resolves ${q.resolutionDate})`)
          .join('\n')}`
      : '\n\nNo active questions yet.';

    const prompt = this.buildQuestionGenerationPrompt(
      scenarios,
      actors,
      organizations,
      recentContext,
      activeQuestionsContext,
      numToGenerate
    );

    try {
      const response = await this.llm.generateJSON<{
        questions: Array<{
          text: string;
          scenario: number;
          daysUntilResolution: number; // 1-7 days
          expectedOutcome: boolean;
        }>;
      }>(prompt, undefined, {
        temperature: 0.9,
        maxTokens: 8000,
      });

      if (!response.questions || response.questions.length === 0) {
        console.log('   ⚠️  LLM returned no questions');
        return [];
      }

      // Convert to Question objects with dates and IDs
      const questions: Question[] = response.questions.slice(0, numToGenerate).map((q, index) => {
        const resolutionDate = new Date(currentDateObj);
        resolutionDate.setDate(
          resolutionDate.getDate() + Math.max(1, Math.min(7, q.daysUntilResolution || 3))
        );

        return {
          id: nextQuestionId + index,
          text: q.text,
          scenario: q.scenario || 1,
          outcome: q.expectedOutcome,
          rank: 1,
          createdDate: currentDate,
          resolutionDate: resolutionDate.toISOString().split('T')[0]!,
          status: 'active',
        };
      });

      return questions;
    } catch (error) {
      console.error('   ❌ Failed to generate questions:', error);
      return [];
    }
  }

  /**
   * Build LLM prompt for question generation
   */
  private buildQuestionGenerationPrompt(
    scenarios: Scenario[],
    actors: SelectedActor[],
    organizations: Organization[],
    recentContext: string,
    activeQuestionsContext: string,
    numToGenerate: number
  ): string {
    const scenariosList = scenarios
      .map(
        s => `\nScenario ${s.id}: ${s.title}\n${s.description}\nActors: ${s.mainActors.join(', ')}\n${s.involvedOrganizations?.length ? `Organizations: ${s.involvedOrganizations.join(', ')}` : ''}\n`
      )
      .join('\n');

    const actorsList = actors
      .filter(a => a.role === 'main' || a.role === 'supporting')
      .slice(0, 20)
      .map(a => `- ${a.name}: ${a.description}`)
      .join('\n');

    const orgsList = organizations
      .filter(o => o.type === 'company')
      .slice(0, 15)
      .map(o => `- ${o.name}: ${o.description}`)
      .join('\n');

<<<<<<< HEAD
    return `You are generating prediction market questions for a satirical game.

CONTEXT:
${scenariosList}

KEY ACTORS:
${actorsList}

KEY COMPANIES:
${orgsList}

${recentContext}
${activeQuestionsContext}

TASK:
Generate ${numToGenerate} NEW prediction market questions that:

REQUIREMENTS:
✅ Must be about FUTURE events (not past events)
✅ Must be clear YES/NO questions
✅ Must be specific and measurable
✅ Must be satirical and entertaining
✅ Should involve major actors or companies
✅ Should build on recent events (if any)
✅ Should NOT duplicate existing active questions
✅ Can be about: product launches, scandals, mergers, feuds, announcements, market movements

QUESTION TYPES (examples):
- "Will [ACTOR] and [ACTOR] have a public feud?"
- "Will [COMPANY] stock price reach $X?"
- "Will [ACTOR] announce [PRODUCT/EVENT]?"
- "Will [SCANDAL] force [ACTOR] to resign?"
- "Will [COMPANY] acquire [COMPANY]?"

RESOLUTION TIME:
Each question should resolve between 1-7 days from now:
- 1-2 days: Fast-moving drama (feuds, announcements)
- 3-5 days: Medium developments (product launches, investigations)
- 6-7 days: Slower outcomes (market movements, long-term deals)

OUTPUT FORMAT:
Respond with JSON:
{
  "questions": [
    {
      "text": "Will Mork Zorkorborg announce new metaverse legs?",
      "scenario": 1,
      "daysUntilResolution": 3,
      "expectedOutcome": true
    },
    ...
  ]
}

Generate ${numToGenerate} questions now:`;
=======
    return loadPrompt('game/question-generation', {
      scenariosList,
      actorsList,
      orgsList,
      recentContext,
      activeQuestionsContext,
      numToGenerate: numToGenerate.toString()
    });
>>>>>>> 8eb45dab
  }

  /**
   * Check for questions that should be resolved today
   * Returns questions where resolutionDate <= currentDate
   */
  getQuestionsToResolve(activeQuestions: Question[], currentDate: string): Question[] {
    const currentDateObj = new Date(currentDate);

    return activeQuestions.filter(q => {
      if (!q.resolutionDate) return false;
      const resolutionDateObj = new Date(q.resolutionDate);
      return resolutionDateObj <= currentDateObj;
    });
  }

  /**
   * Resolve a question - mark as resolved and set final outcome
   */
  resolveQuestion(question: Question, outcome: boolean): Question {
    return {
      ...question,
      status: 'resolved',
      resolvedOutcome: outcome,
    };
  }

  /**
   * Generate resolution events for questions being resolved today
   * These are dramatic events that definitively prove the outcome
   */
  async generateResolutionEvent(
    question: Question,
    actors: SelectedActor[],
    organizations: Organization[],
    recentEvents: DayTimeline[]
  ): Promise<string> {
    // Get context from recent events related to this question
    const relatedEvents = recentEvents
      .flatMap(day => day.events)
      .filter(e => e.relatedQuestion === question.id)
      .slice(-3);

    const eventHistory =
      relatedEvents.length > 0
        ? `Recent events: ${relatedEvents.map(e => e.description).join('; ')}`
        : 'No prior events';

    // Build actor context for involved parties
    const involvedActors = actors
      .filter(a => a.role === 'main' || a.role === 'supporting')
      .slice(0, 5)
      .map(a => `${a.name} (${a.description})`)
      .join(', ');

    // Build organization context for involved companies
    const involvedOrgs = organizations
      .filter(o => o.type === 'company')
      .slice(0, 5)
      .map(o => `${o.name}`)
      .join(', ');

    const contextInfo =
      involvedActors || involvedOrgs
        ? `\n\nKEY ACTORS: ${involvedActors || 'None'}\nKEY COMPANIES: ${involvedOrgs || 'None'}`
        : '';

    const outcomeContext = question.outcome 
      ? 'PROVES it happened/succeeded' 
      : 'PROVES it failed/was cancelled/did not happen';

    const prompt = loadPrompt('game/question-resolution-validation', {
      questionText: question.text,
      outcome: question.outcome ? 'YES' : 'NO',
      eventHistory,
      contextInfo,
      outcomeContext
    });

    try {
      const response = await this.llm.generateJSON<{ event: string; type: string }>(
        prompt,
        undefined,
        { temperature: 0.7, maxTokens: 5000 }
      );

      return response.event || `Resolution: ${question.text} outcome is ${question.outcome ? 'YES' : 'NO'}`;
    } catch (error) {
      console.error('Failed to generate resolution event:', error);
      return `Resolution: ${question.text} outcome is ${question.outcome ? 'YES' : 'NO'}`;
    }
  }

  /**
   * Get all active questions
   */
  getActiveQuestions(questions: Question[]): Question[] {
    return questions.filter(q => q.status === 'active');
  }

  /**
   * Get all resolved questions
   */
  getResolvedQuestions(questions: Question[]): Question[] {
    return questions.filter(q => q.status === 'resolved');
  }

  /**
   * Calculate how many days until a question resolves
   */
  getDaysUntilResolution(question: Question, currentDate: string): number {
    if (!question.resolutionDate) return 999;

    const current = new Date(currentDate);
    const resolution = new Date(question.resolutionDate);
    const diffTime = resolution.getTime() - current.getTime();
    const diffDays = Math.ceil(diffTime / (1000 * 60 * 60 * 24));

    return Math.max(0, diffDays);
  }
}

<|MERGE_RESOLUTION|>--- conflicted
+++ resolved
@@ -161,63 +161,6 @@
       .map(o => `- ${o.name}: ${o.description}`)
       .join('\n');
 
-<<<<<<< HEAD
-    return `You are generating prediction market questions for a satirical game.
-
-CONTEXT:
-${scenariosList}
-
-KEY ACTORS:
-${actorsList}
-
-KEY COMPANIES:
-${orgsList}
-
-${recentContext}
-${activeQuestionsContext}
-
-TASK:
-Generate ${numToGenerate} NEW prediction market questions that:
-
-REQUIREMENTS:
-✅ Must be about FUTURE events (not past events)
-✅ Must be clear YES/NO questions
-✅ Must be specific and measurable
-✅ Must be satirical and entertaining
-✅ Should involve major actors or companies
-✅ Should build on recent events (if any)
-✅ Should NOT duplicate existing active questions
-✅ Can be about: product launches, scandals, mergers, feuds, announcements, market movements
-
-QUESTION TYPES (examples):
-- "Will [ACTOR] and [ACTOR] have a public feud?"
-- "Will [COMPANY] stock price reach $X?"
-- "Will [ACTOR] announce [PRODUCT/EVENT]?"
-- "Will [SCANDAL] force [ACTOR] to resign?"
-- "Will [COMPANY] acquire [COMPANY]?"
-
-RESOLUTION TIME:
-Each question should resolve between 1-7 days from now:
-- 1-2 days: Fast-moving drama (feuds, announcements)
-- 3-5 days: Medium developments (product launches, investigations)
-- 6-7 days: Slower outcomes (market movements, long-term deals)
-
-OUTPUT FORMAT:
-Respond with JSON:
-{
-  "questions": [
-    {
-      "text": "Will Mork Zorkorborg announce new metaverse legs?",
-      "scenario": 1,
-      "daysUntilResolution": 3,
-      "expectedOutcome": true
-    },
-    ...
-  ]
-}
-
-Generate ${numToGenerate} questions now:`;
-=======
     return loadPrompt('game/question-generation', {
       scenariosList,
       actorsList,
@@ -226,7 +169,6 @@
       activeQuestionsContext,
       numToGenerate: numToGenerate.toString()
     });
->>>>>>> 8eb45dab
   }
 
   /**
