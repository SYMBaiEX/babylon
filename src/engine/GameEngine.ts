--- conflicted
+++ resolved
@@ -13,43 +13,39 @@
  * - Satirical LLM-generated group chat names
  */
 
+import { logger } from '@/lib/logger';
+import { ActorSocialActions } from '@/lib/services/ActorSocialActions';
+import { broadcastChatMessage } from '@/lib/sse/event-broadcaster';
+import { broadcastToChannelSafe as broadcastToChannel } from '@/lib/websocket-utils';
+import type {
+  Actor,
+  ActorConnection,
+  ActorsDatabase,
+  ActorTier,
+  ChatMessage,
+  FeedPost,
+  GroupChat,
+  Organization,
+  PriceUpdate,
+  Question,
+  Scenario,
+  SelectedActor,
+  WorldEvent,
+} from '@/shared/types';
+import { shuffleArray, toQuestionIdNumber, toQuestionIdNumberOrNull } from '@/shared/utils';
+import type { JsonValue } from '@/types/common';
+import { Prisma } from '@prisma/client';
 import { EventEmitter } from 'events';
-import { readFileSync, writeFileSync, existsSync, mkdirSync } from 'fs';
+import { existsSync, mkdirSync, readFileSync, writeFileSync } from 'fs';
 import { join } from 'path';
-import { Prisma } from '@prisma/client';
-import { FeedGenerator } from './FeedGenerator';
-import { QuestionManager } from './QuestionManager';
-import { PriceEngine } from './PriceEngine';
-import { PerpetualsEngine } from './PerpetualsEngine';
-import { A2AGameIntegration, type A2AGameConfig } from './A2AGameIntegration';
 import { BabylonLLMClient } from '../generator/llm/openai-client';
-import { shuffleArray, toQuestionIdNumber, toQuestionIdNumberOrNull } from '@/shared/utils';
 import { db } from '../lib/database-service';
 import { ReputationService } from '../lib/services/reputation-service';
-import { logger } from '@/lib/logger';
-<<<<<<< HEAD
-import { broadcastToChannelSafe as broadcastToChannel } from '@/lib/websocket-utils';
-=======
-import { broadcastToChannel } from '@/app/api/ws/chat/route';
-import { broadcastChatMessage } from '@/lib/sse/event-broadcaster';
->>>>>>> e7e57bba
-import { ActorSocialActions } from '@/lib/services/ActorSocialActions';
-import type {
-  SelectedActor,
-  Actor,
-  ActorTier,
-  Organization,
-  Question,
-  FeedPost,
-  PriceUpdate,
-  ActorConnection,
-  Scenario,
-  GroupChat,
-  WorldEvent,
-  ActorsDatabase,
-  ChatMessage,
-} from '@/shared/types';
-import type { JsonValue } from '@/types/common';
+import { A2AGameIntegration, type A2AGameConfig } from './A2AGameIntegration';
+import { FeedGenerator } from './FeedGenerator';
+import { PerpetualsEngine } from './PerpetualsEngine';
+import { PriceEngine } from './PriceEngine';
+import { QuestionManager } from './QuestionManager';
 
 interface GameConfig {
   tickIntervalMs?: number;
