/**
 * Babylon Game Engine
 * 
 * Core simulation engine that generates prediction markets, events, posts, and group chat discussions.
 * 
 * KEY FEATURES:
 * - Events are specific to prediction questions
 * - Posts use LLM to generate real content about events
 * - Time-aware: clue strength increases as resolution approaches
 * - Resolution events definitively prove outcomes
 * - Group chats discuss active predictions with insider perspectives
 * - Friend-of-friends group membership model
 * - Satirical LLM-generated group chat names
 */

import { EventEmitter } from 'events';
import { readFileSync, writeFileSync, existsSync, mkdirSync } from 'fs';
import { join } from 'path';
import { Prisma } from '.prisma/client';
import { FeedGenerator } from './FeedGenerator';
import { QuestionManager } from './QuestionManager';
import { PriceEngine } from './PriceEngine';
import { PerpetualsEngine } from './PerpetualsEngine';
import { A2AGameIntegration, type A2AGameConfig } from './A2AGameIntegration';
import { BabylonLLMClient } from '../generator/llm/openai-client';
import { shuffleArray, toQuestionIdNumber, toQuestionIdNumberOrNull } from '@/shared/utils';
import { db } from '../lib/database-service';
import { ReputationService } from '../lib/services/reputation-service';
import { logger } from '@/lib/logger';
import { broadcastToChannel } from '@/app/api/ws/chat/route';
import { ActorSocialActions } from '@/services/ActorSocialActions';
import type {
  SelectedActor,
  Actor,
  ActorTier,
  Organization,
  Question,
  FeedPost,
  PriceUpdate,
  ActorConnection,
  Scenario,
  GroupChat,
  WorldEvent,
  ActorsDatabase,
  ChatMessage,
} from '@/shared/types';
import type { JsonValue } from '@/types/common';

interface GameConfig {
  tickIntervalMs?: number;
  postsPerTick?: number;
  historyDays?: number;
  savePath?: string;
  a2a?: A2AGameConfig;
}

interface Tick {
  timestamp: string;
  posts: FeedPost[];
  priceUpdates: PriceUpdate[];
  events: WorldEvent[];
  groupChatMessages: Record<string, ChatMessage[]>;
  questionsResolved: number;
  questionsCreated: number;
}

export class GameEngine extends EventEmitter {
  private config: Required<GameConfig>;
  private llm: BabylonLLMClient;
  private feedGenerator: FeedGenerator;
  private questionManager: QuestionManager;
  private priceEngine: PriceEngine;
  private perpsEngine: PerpetualsEngine;
  private a2aIntegration: A2AGameIntegration;

  private actors: SelectedActor[] = [];
  private organizations: Organization[] = [];
  private scenarios: Scenario[] = [];
  private questions: Question[] = [];
  private connections: ActorConnection[] = [];
  private groupChats: GroupChat[] = [];

  private recentTicks: Tick[] = [];
  private isRunning = false;
  private initialized = false;
  private intervalId?: NodeJS.Timeout;
  private fundingIntervalId?: NodeJS.Timeout;
  private dailySnapshotIntervalId?: NodeJS.Timeout;
  private luckMood: Map<string, { luck: string; mood: number }> = new Map();
  private lastDailySnapshot: string = new Date().toISOString().split('T')[0]!;

  private static readonly GAME_START_DATE = new Date('2025-10-01T00:00:00Z');
  private static readonly GAME_ID = 'babylon';

  constructor(config?: GameConfig) {
    super();

    this.config = {
      tickIntervalMs: config?.tickIntervalMs || 60000,
      postsPerTick: config?.postsPerTick || 15,
      historyDays: config?.historyDays || 30,
      savePath: config?.savePath || join(process.cwd(), 'games', 'babylon'),
      a2a: config?.a2a ?? { enabled: false },
    };

    this.llm = new BabylonLLMClient();
    this.feedGenerator = new FeedGenerator(this.llm);
    this.questionManager = new QuestionManager(this.llm);
    this.priceEngine = new PriceEngine(Date.now());
    this.perpsEngine = new PerpetualsEngine();
    this.a2aIntegration = new A2AGameIntegration(this.config.a2a);
  }

  async initialize(): Promise<void> {
    if (this.initialized) return;
    
    logger.info('INITIALIZING GAME ENGINE', undefined, 'GameEngine');

    const actorsPath = join(process.cwd(), 'public/data/actors.json');
    const actorsData = JSON.parse(readFileSync(actorsPath, 'utf-8')) as ActorsDatabase;

    logger.info('Loading actors...', undefined, 'GameEngine');
    this.actors = this.selectAllActors(actorsData.actors);
    logger.info(`Loaded ${this.actors.length} actors`, { actorCount: this.actors.length }, 'GameEngine');

    logger.info('Initializing organizations and prices...', undefined, 'GameEngine');
    this.organizations = actorsData.organizations;
    this.priceEngine.initializeCompanies(this.organizations);
    this.perpsEngine.initializeMarkets(this.organizations);
    const companies = this.organizations.filter(o => o.type === 'company');
    logger.info(`Initialized ${companies.length} company prices`, { companyCount: companies.length }, 'GameEngine');

    await this.syncDatabaseState();

    logger.info('Generating scenarios...', undefined, 'GameEngine');
    this.scenarios = await this.generateScenarios();
    logger.info(`Generated ${this.scenarios.length} scenarios`, { scenarioCount: this.scenarios.length }, 'GameEngine');

    logger.info('Creating connections...', undefined, 'GameEngine');
    this.connections = this.generateConnections();
    logger.info(`Generated ${this.connections.length} relationships`, { connectionCount: this.connections.length }, 'GameEngine');

    logger.info('Creating group chats...', undefined, 'GameEngine');
    this.groupChats = await this.createGroupChats();
    logger.info(`Created ${this.groupChats.length} group chats`, { groupChatCount: this.groupChats.length }, 'GameEngine');

    // Persist group chats to database
    await this.syncGroupChatsToDatabase();

    this.initializeLuckMood();
    this.feedGenerator.setOrganizations(this.organizations);

    await this.loadHistory();

    if (this.questions.length === 0) {
      logger.info('Generating initial questions...', undefined, 'GameEngine');
      const newQuestions = await this.generateQuestions(5);
      this.questions.push(...newQuestions);
      logger.info(`Generated ${newQuestions.length} questions`, { questionCount: newQuestions.length }, 'GameEngine');
    }

    // Initialize A2A integration
    await this.a2aIntegration.initialize();

    const activeQuestions = this.questions.filter(q => q.status === 'active').length;
    const a2aStatus = this.a2aIntegration.getStatus();
    this.initialized = true;
    logger.info('ENGINE READY', {
      activeQuestions,
      a2aEnabled: a2aStatus.enabled,
      a2aPort: this.config.a2a?.port || 8080
    }, 'GameEngine');
  }

  start(): void {
    if (this.isRunning) return;

    logger.info('STARTING ENGINE', undefined, 'GameEngine');
    this.isRunning = true;

    this.tick().catch(error => {
      const errorMessage = error instanceof Error ? error.message : String(error);
      logger.error(`Tick error: ${errorMessage}`, { error }, 'GameEngine');
    });
    this.intervalId = setInterval(() => {
      this.tick().catch(error => {
        const errorMessage = error instanceof Error ? error.message : String(error);
        logger.error(`Tick error: ${errorMessage}`, { error }, 'GameEngine');
      });
    }, this.config.tickIntervalMs);

    this.fundingIntervalId = setInterval(() => {
      this.perpsEngine.processFunding();
    }, 8 * 60 * 60 * 1000);

    this.dailySnapshotIntervalId = setInterval(() => {
      this.checkDailySnapshot();
    }, 60 * 1000);

    this.emit('started');
  }

  async stop(): Promise<void> {
    if (!this.isRunning) return;

    if (this.intervalId) clearInterval(this.intervalId);
    if (this.fundingIntervalId) clearInterval(this.fundingIntervalId);
    if (this.dailySnapshotIntervalId) clearInterval(this.dailySnapshotIntervalId);

    this.isRunning = false;
    this.saveState();

    // Shutdown A2A integration
    await this.a2aIntegration.shutdown();

    this.emit('stopped');
  }

  /**
   * Main tick: Generate content driven by active questions
   */
  private async tick(): Promise<void> {
    const timestamp = new Date().toISOString();
    const currentDate = timestamp.split('T')[0]!;
    
    logger.debug(`Generating tick at ${timestamp}`, { timestamp }, 'GameEngine');

    try {
      // Step 1: Resolve expired questions with resolution events
      const activeQuestions = this.questions.filter(q => q.status === 'active');
      const toResolve = this.questionManager.getQuestionsToResolve(activeQuestions, currentDate);
      
      const resolutionEvents: WorldEvent[] = [];
      if (toResolve.length > 0) {
        logger.info(`Resolving ${toResolve.length} questions`, { count: toResolve.length }, 'GameEngine');
        for (const question of toResolve) {
          // Generate definitive resolution event
          const resolutionEvent: WorldEvent = await this.generateResolutionEvent(question);
          resolutionEvents.push(resolutionEvent);

          const resolved = this.questionManager.resolveQuestion(question, question.outcome);
          const index = this.questions.findIndex(q => q.id === question.id);
          if (index >= 0) {
            this.questions[index] = resolved;
          }

          // Update on-chain reputation for all users who had positions
          logger.info(`Updating on-chain reputation for market ${question.id}`, { questionId: question.id }, 'GameEngine');
          try {
            const reputationUpdates = await ReputationService.updateReputationForResolvedMarket({
              marketId: question.id.toString(),
              outcome: question.outcome,
            });

            const winners = reputationUpdates.filter(u => u.change > 0).length;
            const losers = reputationUpdates.filter(u => u.change < 0).length;
            const errors = reputationUpdates.filter(u => u.error).length;

            logger.info(`Reputation updated: ${winners} winners (+10), ${losers} losers (-5)${errors > 0 ? `, ${errors} errors` : ''}`, {
              winners,
              losers,
              errors,
              questionId: question.id
            }, 'GameEngine');
          } catch (error) {
            const errorMessage = error instanceof Error ? error.message : String(error);
            logger.error(`Failed to update reputation for market ${question.id}: ${errorMessage}`, { error, questionId: question.id }, 'GameEngine');
            // Don't fail the entire tick if reputation update fails
          }
        }
      }

      // Step 2: Create new questions
      const currentActive = this.questions.filter(q => q.status === 'active').length;
      let questionsCreated = 0;
      
      if (currentActive < 15) {
        const toCreate = Math.min(3, 20 - currentActive);
        const newQuestions = await this.generateQuestions(toCreate);
        this.questions.push(...newQuestions);
        questionsCreated = newQuestions.length;
        logger.info(`Created ${questionsCreated} new questions`, { count: questionsCreated }, 'GameEngine');
        
        // Broadcast new questions to markets and upcoming-events channels
        if (questionsCreated > 0) {
          try {
            broadcastToChannel('markets', {
              type: 'new_questions',
              count: questionsCreated,
              timestamp: timestamp,
            });
            broadcastToChannel('upcoming-events', {
              type: 'new_questions',
              count: questionsCreated,
              timestamp: timestamp,
            });
          } catch (error) {
            logger.debug('Could not broadcast new questions:', error, 'GameEngine');
          }
        }
      }

      // Step 3: Generate events for active questions
      const events = await this.generateQuestionDrivenEvents(activeQuestions, resolutionEvents);
      
      // Broadcast significant events to breaking-news channel
      if (events.length > 0) {
        try {
          const significantEvents = events.filter(e => 
            e.visibility === 'public' && 
            (e.type.toLowerCase().includes('announcement') || 
             e.type.toLowerCase().includes('development') || 
             e.type.toLowerCase().includes('scandal') ||
             e.type.toLowerCase().includes('deal'))
          );
          for (const event of significantEvents) {
            // Create properly typed event data for broadcast
            // WorldEvent.description is always a string according to the type definition
            const eventDescription = typeof event.description === 'string' 
              ? event.description 
              : '';
            
            const broadcastEvent: Record<string, JsonValue> = {
              type: 'new_event',
              event: {
                id: event.id,
                type: event.type,
<<<<<<< HEAD
                description: String(event.description || ''),
                ...(event.relatedQuestion != null && { relatedQuestion: event.relatedQuestion }), 
=======
                description: eventDescription,
                relatedQuestion: event.relatedQuestion ?? null,
>>>>>>> 4681c6ef
                timestamp: timestamp,
              }
            };
            
            broadcastToChannel('breaking-news', broadcastEvent);
          }
        } catch (error) {
          logger.debug('Could not broadcast events:', error, 'GameEngine');
        }
      }
      
      // Step 4: Update prices based on events
      const priceUpdates = await this.updatePrices(events);
      if (priceUpdates.length > 0) {
        logger.debug(`${priceUpdates.length} price updates`, { count: priceUpdates.length }, 'GameEngine');
        
        const priceMap = new Map<string, number>();
        this.organizations.forEach(org => {
          if (org.type === 'company' && org.currentPrice) {
            priceMap.set(org.id, org.currentPrice);
          }
        });
        this.perpsEngine.updatePositions(priceMap);
        
        // Broadcast price updates to markets channel
        try {
          broadcastToChannel('markets', {
            type: 'price_update',
            count: priceUpdates.length,
            timestamp: timestamp,
          });
        } catch (error) {
          logger.debug('Could not broadcast price updates:', error, 'GameEngine');
        }
      }

      // Step 5: Generate posts using LLM
      const posts = await this.generateLLMPosts(events, activeQuestions);
      logger.info(`Generated ${posts.length} LLM posts`, { count: posts.length }, 'GameEngine');

      // Step 6: Generate group chat messages about questions
      const groupChatMessages = await this.generateGroupChatDiscussions(activeQuestions, events);

      const tick: Tick = {
        timestamp,
        posts,
        priceUpdates,
        events,
        groupChatMessages,
        questionsResolved: toResolve.length,
        questionsCreated,
      };

      this.recentTicks.push(tick);
      
      const maxTicks = this.config.historyDays * 24 * 60;
      if (this.recentTicks.length > maxTicks) {
        this.recentTicks = this.recentTicks.slice(-maxTicks);
      }

      // Persist tick data FIRST (before broadcasting) to ensure posts are in database
      await this.persistTickData(tick).catch(error => {
        const errorMessage = error instanceof Error ? error.message : String(error);
        logger.error(`Failed to persist tick data: ${errorMessage}`, { error }, 'GameEngine');
      });

      // Broadcast new posts to feed channel AFTER persistence
      // This ensures posts are available in the database when feed refreshes
      if (posts.length > 0) {
        try {
<<<<<<< HEAD
          const { broadcastToChannel } = await import('@/lib/sse/event-broadcaster');
=======
>>>>>>> 4681c6ef
          for (const post of posts) {
            broadcastToChannel('feed', {
              type: 'new_post',
              post: {
                id: post.id,
                content: post.content,
                authorId: post.author,
                timestamp: post.timestamp || timestamp,
              }
            });
          }
          logger.debug(`Broadcasted ${posts.length} posts to feed channel`, { count: posts.length }, 'GameEngine');
        } catch (error) {
          logger.debug('Could not broadcast posts:', error, 'GameEngine');
        }
      }

      // Broadcast group chat messages to their respective chats
      if (Object.keys(groupChatMessages).length > 0) {
        try {
          const { broadcastChatMessage } = await import('@/lib/sse/event-broadcaster');
          for (const [chatId, messages] of Object.entries(groupChatMessages)) {
            for (const msg of messages) {
              broadcastChatMessage(chatId, {
                id: `${chatId}-${Date.now()}-${Math.random().toString(36).substr(2, 9)}`,
                chatId: chatId,
                senderId: msg.from,
                content: msg.message,
                createdAt: msg.timestamp,
                isGameChat: true,
              });
            }
          }
          logger.debug(`Broadcasted ${Object.values(groupChatMessages).flat().length} group chat messages`, undefined, 'GameEngine');
        } catch (error) {
          logger.debug('Could not broadcast group chat messages:', error, 'GameEngine');
        }
      }

      this.emit('tick', tick);

      // Broadcast market data to A2A agents
      if (this.a2aIntegration.getStatus().enabled) {
        this.a2aIntegration.broadcastMarketData(this.questions, priceUpdates);

        // Broadcast significant events
        for (const event of events) {
          this.a2aIntegration.broadcastGameEvent({
            type: event.type,
            description: event.description,
            relatedQuestion: event.relatedQuestion ?? undefined,
            timestamp: Date.now(),
          });
        }
      }

      if (this.recentTicks.length % 10 === 0) {
        this.saveState();
      }

      // Process random social actions (invites/DMs) every 5 ticks (every ~5 minutes)
      if (this.recentTicks.length % 5 === 0) {
        try {
<<<<<<< HEAD
          const { ActorSocialActions } = await import('@/lib/services/ActorSocialActions');
=======
>>>>>>> 4681c6ef
          await ActorSocialActions.processRandomSocialActions();
        } catch (error) {
          logger.warn('Failed to process social actions:', error, 'GameEngine');
        }
      }

    } catch (error) {
      const errorMessage = error instanceof Error ? error.message : String(error);
      logger.error(`Error in tick: ${errorMessage}`, { error }, 'GameEngine');
      this.emit('error', error);
    }
  }

  /**
   * Generate events that build toward question outcomes
   * Events are specific, dramatic, and hint at the predetermined outcome
   */
  private async generateQuestionDrivenEvents(
    activeQuestions: Question[],
    resolutionEvents: WorldEvent[]
  ): Promise<WorldEvent[]> {
    const events: WorldEvent[] = [...resolutionEvents];
    
    // Generate 2-4 events per tick
    const eventCount = 2 + Math.floor(Math.random() * 3);
    
    for (let i = 0; i < eventCount && activeQuestions.length > 0; i++) {
      const question = activeQuestions[Math.floor(Math.random() * activeQuestions.length)]!;
      
      // Calculate urgency based on days until resolution
      const daysUntilResolution = this.getDaysUntilResolution(question);
      const urgency = daysUntilResolution <= 1 ? 'critical' : daysUntilResolution <= 3 ? 'high' : 'normal';
      
      // Generate event using LLM
      const event = await this.generateEventForQuestion(question, urgency);
      events.push(event);
    }

    return events;
  }

  /**
   * Generate a specific event for a question using LLM
   */
  private async generateEventForQuestion(
    question: Question,
    urgency: 'normal' | 'high' | 'critical'
  ): Promise<WorldEvent> {
    const scenario = this.scenarios.find(s => s.id === question.scenario);
    const involvedActors = scenario
      ? this.actors.filter(a => scenario.mainActors.includes(a.id)).slice(0, 3)
      : shuffleArray(this.actors.filter(a => a.role === 'main')).slice(0, 3);

    const daysLeft = this.getDaysUntilResolution(question);
    const shouldPointToOutcome = urgency === 'critical' || (urgency === 'high' && Math.random() > 0.3);
    const currentDay = this.getGameDayNumber(new Date());

    const prompt = `Generate a SPECIFIC event for this prediction market question:

QUESTION: ${question.text}
PREDETERMINED OUTCOME: ${question.outcome ? 'YES' : 'NO'}
DAYS UNTIL RESOLUTION: ${daysLeft}
URGENCY: ${urgency}

INVOLVED ACTORS: ${involvedActors.map(a => `${a.name} (${a.description})`).join(', ')}

REQUIREMENTS:
- Event must be SPECIFIC and OBSERVABLE
- ${urgency === 'critical' ? 'Event must CLEARLY point toward the outcome' : urgency === 'high' ? 'Event should hint strongly at the outcome' : 'Event can be ambiguous or early development'}
- ${shouldPointToOutcome ? `Event should support the ${question.outcome ? 'YES' : 'NO'} outcome` : 'Event can be neutral or misleading'}
- Use actor names and be dramatic
- One sentence, max 150 characters
- Satirical tone

OUTPUT JSON:
{
  "description": "Your event here",
  "type": "announcement|scandal|deal|conflict|revelation"
}`;

    try {
      const response = await this.llm.generateJSON<{
        description: string;
        type: string;
      }>(prompt, undefined, { temperature: 0.8, maxTokens: 500 });

      return {
        id: `event-${Date.now()}-${Math.random()}`,
        day: currentDay,
        type: (response.type as WorldEvent['type']) || 'announcement',
        actors: involvedActors.map(a => a.id),
        description: response.description || `Development in: ${question.text}`,
        relatedQuestion: toQuestionIdNumberOrNull(question.id),
        pointsToward: shouldPointToOutcome ? (question.outcome ? 'YES' : 'NO') : null,
        visibility: 'public',
      };
    } catch (eventGenerationError) {
      const errorMessage = eventGenerationError instanceof Error ? eventGenerationError.message : 'Failed to generate event';
      logger.error(`Failed to generate event: ${errorMessage}`, { error: eventGenerationError, questionId: question.id }, 'GameEngine');
      
      // Fallback to template-based event
      return {
        id: `event-${Date.now()}-${Math.random()}`,
        day: currentDay,
        type: 'announcement',
        actors: involvedActors.map(a => a.id),
        description: `${involvedActors[0]?.name || 'Someone'} makes move regarding: ${question.text}`,
        relatedQuestion: toQuestionIdNumberOrNull(question.id),
        pointsToward: shouldPointToOutcome ? (question.outcome ? 'YES' : 'NO') : null,
        visibility: 'public',
      };
    }
  }

  /**
   * Generate resolution event when question resolves
   */
  private async generateResolutionEvent(question: Question): Promise<WorldEvent> {
    const scenario = this.scenarios.find(s => s.id === question.scenario);
    const involvedActors = scenario
      ? this.actors.filter(a => scenario.mainActors.includes(a.id)).slice(0, 2)
      : shuffleArray(this.actors.filter(a => a.role === 'main')).slice(0, 2);

    const currentDay = this.getGameDayNumber(new Date());

    const prompt = `Generate a DEFINITIVE resolution event for this prediction market:

QUESTION: ${question.text}
FINAL OUTCOME: ${question.outcome ? 'YES' : 'NO'}

REQUIREMENT:
- Event must DEFINITIVELY PROVE the ${question.outcome ? 'YES' : 'NO'} outcome
- Must be concrete and observable
- ${question.outcome ? 'Clearly shows it HAPPENED/SUCCEEDED' : 'Clearly shows it FAILED/WAS CANCELLED/DID NOT HAPPEN'}
- Use specific details and actor names
- One sentence, max 150 characters
- Dramatic and satirical

OUTPUT JSON:
{
  "description": "Your resolution event",
  "type": "announcement|scandal|revelation"
}`;

    try {
      const response = await this.llm.generateJSON<{
        description: string;
        type: string;
      }>(prompt, undefined, { temperature: 0.7, maxTokens: 500 });

      return {
        id: `resolution-${Date.now()}`,
        day: currentDay,
        type: (response.type as WorldEvent['type']) || 'announcement',
        actors: involvedActors.map(a => a.id),
        description: response.description,
        relatedQuestion: toQuestionIdNumberOrNull(question.id),
        pointsToward: question.outcome ? 'YES' : 'NO',
        visibility: 'public',
      };
    } catch (resolutionError) {
      const errorMessage = resolutionError instanceof Error ? resolutionError.message : 'Failed to generate resolution event';
      logger.error(`Failed to generate resolution event: ${errorMessage}`, { error: resolutionError, questionId: question.id }, 'GameEngine');
      
      return {
        id: `resolution-${Date.now()}`,
        day: currentDay,
        type: 'announcement',
        actors: involvedActors.map(a => a.id),
        description: `RESOLUTION: ${question.text} - Outcome is ${question.outcome ? 'YES' : 'NO'}`,
        relatedQuestion: toQuestionIdNumberOrNull(question.id),
        pointsToward: question.outcome ? 'YES' : 'NO',
        visibility: 'public',
      };
    }
  }

  /**
   * Generate posts using LLM about events
   * Posts are specific, reference questions, and provide clues
   */
  private async generateLLMPosts(
    events: WorldEvent[],
    activeQuestions: Question[]
  ): Promise<FeedPost[]> {
    const posts: FeedPost[] = [];
    const numPosts = this.config.postsPerTick;
    
    // For each event, generate 3-5 posts from different perspectives
    for (const event of events.slice(0, Math.ceil(numPosts / 4))) {
      const question = activeQuestions.find(q => q.id === event.relatedQuestion);
      if (!question) continue;

      const daysLeft = this.getDaysUntilResolution(question);
      const clueStrength = this.calculateClueStrength(daysLeft);
      
      // Select diverse actors to comment
      const commentingActors = this.selectActorsForEvent(event, 3);
      
      for (const actor of commentingActors) {
        try {
          const post = await this.generateActorPostAboutEvent(
            actor,
            event,
            question,
            clueStrength
          );
          posts.push(post);
          
          if (posts.length >= numPosts) break;
        } catch (postGenerationError) {
          // Skip this post if LLM fails, continue to next
          const errorMessage = postGenerationError instanceof Error ? postGenerationError.message : 'Failed to generate post'
          logger.warn('Failed to generate post, skipping', { error: errorMessage, actorId: actor.id, eventId: event.id }, 'GameEngine')
          continue;
        }
      }
      
      if (posts.length >= numPosts) break;
    }

    // Fill remaining quota with ambient posts
    while (posts.length < numPosts) {
      const question = activeQuestions[Math.floor(Math.random() * activeQuestions.length)];
      if (!question) break;

      const actor = shuffleArray(this.actors)[0];
      if (!actor) break;

      const post = await this.generateAmbientPostAboutQuestion(actor, question);
      if (post) { // Only add if LLM succeeded
        posts.push(post);
      } else {
        break; // Stop trying if LLM is failing
      }
    }

    return posts;
  }

  /**
   * Generate actor post about an event using LLM
   */
  private async generateActorPostAboutEvent(
    actor: SelectedActor,
    event: WorldEvent,
    question: Question,
    clueStrength: number
  ): Promise<FeedPost> {
    const prompt = `You are ${actor.name}. ${actor.description || ''}

EVENT: ${event.description}
RELATED QUESTION: ${question.text}
THIS EVENT ${event.pointsToward === 'YES' ? 'supports YES' : event.pointsToward === 'NO' ? 'supports NO' : 'is ambiguous'}

Write a social media post (max 280 chars) reacting to this event.
${actor.personality ? `Your personality: ${actor.personality}` : ''}
${actor.postStyle ? `Your style: ${actor.postStyle}` : ''}

The post should:
- React to the EVENT specifically
- ${clueStrength > 0.7 ? 'Provide clear insight about the outcome' : clueStrength > 0.4 ? 'Give subtle hints' : 'Be speculative'}
- Match your personality
- Be satirical and entertaining

OUTPUT JSON:
{
  "post": "your post here",
  "sentiment": -1 to 1,
  "clueStrength": 0 to 1,
  "pointsToward": true/false/null
}`;

    try {
      const response = await this.llm.generateJSON<{
        post: string;
        sentiment: number;
        clueStrength: number;
        pointsToward: boolean | null;
      }>(prompt, undefined, { temperature: 0.9, maxTokens: 1000 });

      // Strict validation
      if (!response.post || typeof response.post !== 'string') {
        throw new Error('Invalid LLM response for post');
      }

      return {
        id: `post-${Date.now()}-${Math.random()}`,
        day: Math.floor(Date.now() / (1000 * 60 * 60 * 24)),
        timestamp: new Date().toISOString(),
        type: 'post',
        content: response.post,
        author: actor.id,
        authorName: actor.name,
        sentiment: response.sentiment || 0,
        clueStrength: response.clueStrength || clueStrength,
        pointsToward: response.pointsToward ?? (event.pointsToward === 'YES'),
        relatedEvent: event.id,
      };
    } catch (error) {
      const errorMessage = error instanceof Error ? error.message : String(error);
      logger.error(`Failed to generate LLM post: ${errorMessage}`, { error, actorId: actor.id, eventId: event.id }, 'GameEngine');
      throw error; // Propagate error instead of fallback
    }
  }

  /**
   * Generate ambient post about question using LLM
   */
  private async generateAmbientPostAboutQuestion(
    actor: SelectedActor,
    question: Question
  ): Promise<FeedPost | null> {
    const daysLeft = this.getDaysUntilResolution(question);
    const clueStrength = this.calculateClueStrength(daysLeft);

    const prompt = `You are ${actor.name}. ${actor.description || ''}

ACTIVE QUESTION: ${question.text}
DAYS LEFT: ${daysLeft}

Write a social media post (max 280 chars) speculating about this question.
${actor.postStyle ? `Your style: ${actor.postStyle}` : ''}

OUTPUT JSON:
{
  "post": "your speculation here"
}`;

    try {
      const response = await this.llm.generateJSON<{ post: string }>(
        prompt,
        undefined,
        { temperature: 0.9, maxTokens: 500 }
      );

      // Strict validation
      if (!response.post || typeof response.post !== 'string') {
        return null;
      }

      return {
        id: `post-${Date.now()}-${Math.random()}`,
        day: Math.floor(Date.now() / (1000 * 60 * 60 * 24)),
        timestamp: new Date().toISOString(),
        type: 'post',
        content: response.post,
        author: actor.id,
        authorName: actor.name,
        sentiment: Math.random() * 2 - 1,
        clueStrength,
        pointsToward: Math.random() > 0.5,
      };
    } catch (llmError) {
      // Don't create post if LLM fails
      const errorMessage = llmError instanceof Error ? llmError.message : 'Failed to generate LLM post'
      logger.warn('Failed to generate LLM post, returning null', { error: errorMessage, actorId: actor.id }, 'GameEngine')
      return null;
    }
  }

  /**
   * Generate group chat messages about active questions
   */
  private async generateGroupChatDiscussions(
    activeQuestions: Question[],
    events: WorldEvent[]
  ): Promise<Record<string, ChatMessage[]>> {
    const discussions: Record<string, ChatMessage[]> = {};

    // Each group chat discusses 0-2 questions
    for (const groupChat of this.groupChats.slice(0, 10)) { // Limit to first 10 chats
      const chatMessages: ChatMessage[] = [];
      
      // Pick 1-2 relevant questions
      const relevantQuestions = shuffleArray(activeQuestions).slice(0, 1 + Math.floor(Math.random() * 2));
      
      for (const question of relevantQuestions) {
        // Find relevant event
        const relevantEvent = events.find(e => e.relatedQuestion === question.id);
        if (!relevantEvent) continue;

        // Admin posts about the event/question
        const adminActor = this.actors.find(a => a.id === groupChat.admin);
        if (!adminActor) continue;

        const daysLeft = this.getDaysUntilResolution(question);
        const clueStrength = this.calculateClueStrength(daysLeft);

        chatMessages.push({
          from: groupChat.admin,
          message: `Thoughts on: ${relevantEvent.description}?`,
          timestamp: new Date().toISOString(),
          clueStrength,
        });

        // 1-2 members respond
        const memberCount = 1 + Math.floor(Math.random() * 2);
        const chatMembers = shuffleArray(groupChat.members.filter(m => m !== groupChat.admin)).slice(0, memberCount);
        
        for (const memberId of chatMembers) {
          const memberActor = this.actors.find(a => a.id === memberId);
          if (!memberActor) continue;

          try {
            const response = await this.generateChatResponse(memberActor, question, relevantEvent, clueStrength);
            chatMessages.push(response);
          } catch (chatError) {
            // Skip this message if LLM fails
            const errorMessage = chatError instanceof Error ? chatError.message : 'Failed to generate chat response'
            logger.warn('Failed to generate chat response, skipping', { error: errorMessage, actorId: memberActor.id, questionId: question.id }, 'GameEngine')
            continue;
          }
        }
      }

      if (chatMessages.length > 0) {
        discussions[groupChat.id] = chatMessages;
      }
    }

    return discussions;
  }

  /**
   * Generate chat response from actor
   */
  private async generateChatResponse(
    actor: SelectedActor,
    question: Question,
    event: WorldEvent,
    clueStrength: number
  ): Promise<ChatMessage> {
    const prompt = `You are ${actor.name} in a private group chat.

EVENT: ${event.description}
QUESTION: ${question.text}
OUTCOME: ${question.outcome ? 'YES' : 'NO'} (you may hint at this)

Write a brief chat message (max 150 chars) giving your insider take.
${clueStrength > 0.7 ? 'Be fairly direct about what you think will happen.' : 'Be speculative and cautious.'}

OUTPUT JSON:
{
  "message": "your message"
}`;

    try {
      const response = await this.llm.generateJSON<{ message: string }>(
        prompt,
        undefined,
        { temperature: 0.9, maxTokens: 500 }
      );

      // Strict validation
      if (!response.message || typeof response.message !== 'string') {
        throw new Error('Invalid LLM response for message');
      }

      return {
        from: actor.id,
        message: response.message,
        timestamp: new Date().toISOString(),
        clueStrength,
      };
    } catch (error) {
      throw error; // Propagate error instead of fallback
    }
  }

  /**
   * Calculate clue strength based on days until resolution
   */
  private calculateClueStrength(daysUntilResolution: number): number {
    if (daysUntilResolution >= 7) {
      return 0.1 + Math.random() * 0.2; // 0.1-0.3
    } else if (daysUntilResolution >= 4) {
      return 0.3 + Math.random() * 0.2; // 0.3-0.5
    } else if (daysUntilResolution >= 2) {
      return 0.5 + Math.random() * 0.2; // 0.5-0.7
    } else if (daysUntilResolution >= 1) {
      return 0.7 + Math.random() * 0.2; // 0.7-0.9
    } else {
      return 0.9 + Math.random() * 0.1; // 0.9-1.0 (resolution day)
    }
  }

  /**
   * Get days until question resolves
   */
  private getDaysUntilResolution(question: Question): number {
    if (!question.resolutionDate) return 999;
    
    const now = new Date();
    const resolution = new Date(question.resolutionDate);
    const diffTime = resolution.getTime() - now.getTime();
    const diffDays = Math.ceil(diffTime / (1000 * 60 * 60 * 24));
    
    return Math.max(0, diffDays);
  }

  /**
   * Select actors relevant to an event
   */
  private selectActorsForEvent(event: WorldEvent, count: number): SelectedActor[] {
    const eventActors = event.actors
      .map(id => this.actors.find(a => a.id === id))
      .filter(Boolean) as SelectedActor[];
    
    // Add other actors from same domain
    const relatedActors = this.actors.filter(a => 
      a.role === 'main' &&
      !event.actors.includes(a.id) &&
      eventActors.some(ea => ea.domain?.some(d => a.domain?.includes(d)))
    );

    const selected = [...eventActors, ...shuffleArray(relatedActors)].slice(0, count);
    return selected;
  }

  private async updatePrices(events: WorldEvent[]): Promise<PriceUpdate[]> {
    const updates: PriceUpdate[] = [];
    
    for (const event of events) {
      const affectedCompanies = this.organizations.filter(org => {
        if (org.type !== 'company') return false;
        return event.actors.some(actorId => {
          const actor = this.actors.find(a => a.id === actorId);
          return actor?.affiliations?.includes(org.id);
        });
      });

      for (const company of affectedCompanies) {
        // Price direction based on event outcome hint
        const direction = event.pointsToward === 'YES' ? 'positive' : event.pointsToward === 'NO' ? 'negative' : (Math.random() > 0.5 ? 'positive' : 'negative');
        const magnitude = event.type === 'scandal' ? 'major' : event.type === 'announcement' ? 'moderate' : 'minor';
        
        const update = this.priceEngine.applyEventImpact(company.id, event, direction, magnitude);
        if (update) {
          updates.push(update);
        }
      }
    }

    return updates;
  }

  private async generateQuestions(_count: number): Promise<Question[]> {
    const currentDate = new Date().toISOString().split('T')[0]!;
    const activeQuestions = this.questions.filter(q => q.status === 'active');
    const nextId = Math.max(0, ...this.questions.map(q => toQuestionIdNumber(q.id))) + 1;

    // Get recent events for context
    const recentEvents = this.recentTicks
      .slice(-60) // Last hour
      .flatMap(t => t.events);

    const recentDays = this.buildRecentDaysContext(recentEvents);

    return await this.questionManager.generateDailyQuestions({
      currentDate,
      scenarios: this.scenarios,
      actors: this.actors.filter(a => a.role === 'main'),
      organizations: this.organizations,
      activeQuestions,
      recentEvents: recentDays.map(day => ({ 
        day: day.day, 
        summary: `Day ${day.day} events`, 
        events: day.events, 
        groupChats: {}, 
        feedPosts: [], 
        luckChanges: [], 
        moodChanges: [] 
      })),
      nextQuestionId: nextId,
    });
  }

  private buildRecentDaysContext(recentEvents: WorldEvent[]): Array<{ day: number; events: WorldEvent[] }> {
    // Build pseudo-timeline from recent events for question generation context
    return [{
      day: 1,
      events: recentEvents.slice(-10),
    }];
  }

  private checkDailySnapshot(): void {
    const currentDate = new Date().toISOString().split('T')[0]!;
    
    if (currentDate !== this.lastDailySnapshot) {
      logger.info(`Recording daily snapshot for ${this.lastDailySnapshot}`, { date: this.lastDailySnapshot }, 'GameEngine');
      this.perpsEngine.recordDailySnapshot(this.lastDailySnapshot);
      this.lastDailySnapshot = currentDate;
      this.saveState();
    }
  }

  private async syncDatabaseState(): Promise<void> {
    logger.info('Syncing engine state to database...', undefined, 'GameEngine');
    try {
      const gameState = await db.getGameState();
      if (!gameState) {
        await db.initializeGame();
      }
    } catch (error) {
      const errorMessage = error instanceof Error ? error.message : String(error);
      logger.warn(`Failed to ensure game state exists: ${errorMessage}`, { error }, 'GameEngine');
    }

    await Promise.allSettled(
      this.actors.map(async (actor) => {
        try {
          // Convert SelectedActor to Actor
          const actorData: Actor = {
            id: actor.id,
            name: actor.name,
            description: actor.description,
            domain: actor.domain,
            personality: actor.personality,
            role: actor.role,
            affiliations: actor.affiliations,
            postStyle: actor.postStyle,
            postExample: actor.postExample,
            tier: actor.tier,
          };
          await db.upsertActor(actorData);
        } catch (syncError) {
          const errorMessage = syncError instanceof Error ? syncError.message : 'Failed to sync actor';
          logger.warn(`Failed to sync actor ${actor.id}: ${errorMessage}`, { error: syncError, actorId: actor.id }, 'GameEngine');
        }
      })
    );

    await Promise.allSettled(
      this.organizations.map(async (org) => {
        try {
          await db.upsertOrganization(org);
        } catch (error) {
          const errorMessage = error instanceof Error ? error.message : String(error);
          logger.warn(`Failed to sync organization ${org.id}: ${errorMessage}`, { error, orgId: org.id }, 'GameEngine');
        }
      })
    );
  }

  /**
   * Sync group chats to database with welcome messages
   */
  private async syncGroupChatsToDatabase(): Promise<void> {
    logger.info('Syncing group chats to database...', undefined, 'GameEngine');
    
    const existingCount = await db.prisma.chat.count({
      where: {
        isGroup: true,
        gameId: 'continuous',
      },
    });
    
    if (existingCount === 0) {
      logger.info('No group chats in database - creating initial set...', undefined, 'GameEngine');
    }
    
    for (const chat of this.groupChats) {
      try {
        // Create or update chat
        await db.prisma.chat.upsert({
          where: { id: chat.id },
          create: {
            id: chat.id,
            name: chat.name,
            isGroup: true,
            gameId: 'continuous',
          },
          update: {},
        });

        // Create LLM-generated initial message from admin
        const admin = this.actors.find(a => a.id === chat.admin);
        if (admin) {
          const initialMessage = await this.generateGroupChatInitialMessage(admin, chat);
          
          await db.prisma.message.upsert({
            where: { id: `${chat.id}-welcome` },
            create: {
              id: `${chat.id}-welcome`,
              chatId: chat.id,
              senderId: admin.id,
              content: initialMessage,
            },
            update: {},
          });
        }
      } catch (error) {
        const errorMessage = error instanceof Error ? error.message : String(error);
        logger.warn(`Failed to sync group chat ${chat.id}: ${errorMessage}`, { error, chatId: chat.id }, 'GameEngine');
      }
    }
    
    logger.info(`✅ Synced ${this.groupChats.length} group chats to database`, { count: this.groupChats.length }, 'GameEngine');
  }

  private getGameDayNumber(date: Date): number {
    const diff = date.getTime() - GameEngine.GAME_START_DATE.getTime();
    if (diff <= 0) return 0;
    const dayMs = 24 * 60 * 60 * 1000;
    return Math.floor(diff / dayMs);
  }

  private async persistTickData(tick: Tick): Promise<void> {
    const tickDate = new Date(tick.timestamp);
    const dayNumber = this.getGameDayNumber(tickDate);

    if (tick.posts.length > 0) {
      await db.createManyPosts(
        tick.posts.map((post) => ({
          ...post,
          gameId: GameEngine.GAME_ID,
          dayNumber,
        }))
      );
    }

    // Persist group chat messages
    if (Object.keys(tick.groupChatMessages).length > 0) {
      for (const [chatId, messages] of Object.entries(tick.groupChatMessages)) {
        for (const msg of messages) {
          try {
            await db.prisma.message.create({
              data: {
                id: `${chatId}-${Date.now()}-${Math.random().toString(36).substr(2, 9)}`,
                chatId: chatId,
                senderId: msg.from,
                content: msg.message,
                createdAt: new Date(msg.timestamp),
              },
            });
          } catch (error) {
            const errorMessage = error instanceof Error ? error.message : String(error);
            logger.warn(`Failed to persist chat message: ${errorMessage}`, { error, chatId }, 'GameEngine');
          }
        }
      }
      logger.debug(`Persisted ${Object.values(tick.groupChatMessages).flat().length} group chat messages`, undefined, 'GameEngine');
    }

    if (tick.events.length > 0) {
      for (const event of tick.events) {
        try {
          await db.createEvent({
            id: event.id,
            eventType: event.type,
            description: event.description,
            actors: event.actors,
            relatedQuestion: typeof event.relatedQuestion === 'number' ? event.relatedQuestion : undefined,
            pointsToward: event.pointsToward ?? undefined,
            visibility: event.visibility,
            gameId: GameEngine.GAME_ID,
            dayNumber,
          });
        } catch (error: unknown) {
          if (
            error instanceof Prisma.PrismaClientKnownRequestError &&
            error.code === 'P2002'
          ) {
            // Duplicate event, skip
            continue;
          }
          throw error;
        }
      }
    }

    if (tick.priceUpdates.length > 0) {
      await Promise.allSettled(
        tick.priceUpdates.map(async (update) => {
          try {
            await db.updateOrganizationPrice(update.organizationId, update.newPrice);
          } catch (error: unknown) {
            if (
              error instanceof Prisma.PrismaClientKnownRequestError &&
              error.code === 'P2025'
            ) {
              const org = this.organizations.find((o) => o.id === update.organizationId);
              if (org) {
                try {
                  await db.upsertOrganization(org);
                  await db.updateOrganizationPrice(update.organizationId, update.newPrice);
                  return;
                } catch (nestedError) {
                  const nestedErrorMessage = nestedError instanceof Error ? nestedError.message : String(nestedError);
                  logger.warn(`Failed to upsert organization ${update.organizationId}: ${nestedErrorMessage}`, { error: nestedError, organizationId: update.organizationId }, 'GameEngine');
                }
              }
            }
            const errorMessage = error instanceof Error ? error.message : String(error);
            logger.warn(`Failed to update price for ${update.organizationId}: ${errorMessage}`, { error, organizationId: update.organizationId }, 'GameEngine');
          }

          try {
            await db.recordPriceUpdate(
              update.organizationId,
              update.newPrice,
              update.change,
              update.changePercent
            );
          } catch (error: unknown) {
            if (
              error instanceof Prisma.PrismaClientKnownRequestError &&
              error.code === 'P2003'
            ) {
              const org = this.organizations.find((o) => o.id === update.organizationId);
              if (org) {
                try {
                  await db.upsertOrganization(org);
                  await db.recordPriceUpdate(
                    update.organizationId,
                    update.newPrice,
                    update.change,
                    update.changePercent
                  );
                  return;
                } catch (nestedError) {
                  const nestedErrorMessage = nestedError instanceof Error ? nestedError.message : String(nestedError);
                  logger.warn(`Failed to reconcile price update for ${update.organizationId}: ${nestedErrorMessage}`, { error: nestedError, organizationId: update.organizationId }, 'GameEngine');
                }
              }
            }
            const errorMessage = error instanceof Error ? error.message : String(error);
            logger.warn(`Failed to record price update for ${update.organizationId}: ${errorMessage}`, { error, organizationId: update.organizationId }, 'GameEngine');
          }
        })
      );
    }

    try {
      await db.updateGameState({
        lastTickAt: tickDate,
        activeQuestions: this.questions.filter((q) => q.status === 'active').length,
      });
    } catch (error) {
      const errorMessage = error instanceof Error ? error.message : String(error);
      logger.warn(`Failed to update game state metadata: ${errorMessage}`, { error }, 'GameEngine');
    }
  }

  private saveState(): void {
    if (!existsSync(this.config.savePath)) {
      mkdirSync(this.config.savePath, { recursive: true });
    }

    const state = {
      ticks: this.recentTicks,
      questions: this.questions,
      organizations: this.priceEngine.getAllCompanies(),
      perpsState: this.perpsEngine.exportState(),
      lastDailySnapshot: this.lastDailySnapshot,
      timestamp: new Date().toISOString(),
    };

    const statePath = join(this.config.savePath, 'history.json');
    writeFileSync(statePath, JSON.stringify(state, null, 2));
  }

  private async loadHistory(): Promise<void> {
    const historyPath = join(this.config.savePath, 'history.json');
    
    if (existsSync(historyPath)) {
      try {
        const data = JSON.parse(readFileSync(historyPath, 'utf-8'));
        this.recentTicks = data.ticks || [];
        this.questions = data.questions || [];
        this.lastDailySnapshot = data.lastDailySnapshot || new Date().toISOString().split('T')[0]!;
        
        if (data.perpsState) {
          this.perpsEngine.importState(data.perpsState);
        }
        
        logger.info('Loaded history', {
          ticks: this.recentTicks.length,
          questions: this.questions.length
        }, 'GameEngine');
      } catch (error) {
        const errorMessage = error instanceof Error ? error.message : String(error);
        logger.error(`Failed to load history: ${errorMessage}`, { error }, 'GameEngine');
      }
    }
  }

  private selectAllActors(actorList: Actor[]): SelectedActor[] {
    return actorList.map((a: Actor) => ({
      ...a,
      tier: (a.tier as ActorTier) || 'C_TIER',
      role: (a.tier === 'S_TIER' || a.tier === 'A_TIER') ? 'main' : 'supporting',
      initialLuck: this.randomLuck(),
      initialMood: this.randomMood(),
    }));
  }

  private async generateScenarios(): Promise<Scenario[]> {
    return [
      { id: 1, title: 'Tech Drama', description: 'Tech companies and feuds', mainActors: [], involvedOrganizations: [], theme: 'tech' },
      { id: 2, title: 'Political Chaos', description: 'Political scandals', mainActors: [], involvedOrganizations: [], theme: 'politics' },
      { id: 3, title: 'Market Mayhem', description: 'Stock and crypto chaos', mainActors: [], involvedOrganizations: [], theme: 'finance' },
    ];
  }

  private generateConnections(): ActorConnection[] {
    const connections: ActorConnection[] = [];
    const mains = this.actors.filter(a => a.role === 'main');
    
    for (let i = 0; i < mains.length; i++) {
      for (let j = i + 1; j < Math.min(i + 5, mains.length); j++) {
        const actor1 = mains[i];
        const actor2 = mains[j];
        if (!actor1 || !actor2) continue;
        connections.push({
          actor1: actor1.id,
          actor2: actor2.id,
          relationship: Math.random() > 0.5 ? 'rivals' : 'allies',
          context: 'Industry relationship',
        });
      }
    }
    
    return connections;
  }

  /**
   * Create group chats with friend-of-friends membership and funny LLM-generated names
   */
  private async createGroupChats(): Promise<GroupChat[]> {
    const chats: GroupChat[] = [];
    
    // Helper to get positive relationships for an actor
    const getPositiveConnections = (actorId: string): string[] => {
      const positiveRelationships = ['allies', 'ally', 'friend', 'advisor', 'source'];
      return this.connections
        .filter(c => 
          (c.actor1 === actorId || c.actor2 === actorId) &&
          positiveRelationships.includes(c.relationship)
        )
        .map(c => c.actor1 === actorId ? c.actor2 : c.actor1);
    };
    
    // Build friend-of-friends membership starting from admin
    const buildFriendNetwork = (adminId: string, maxSize: number = 7): string[] => {
      const members = new Set<string>([adminId]);
      const firstDegree = getPositiveConnections(adminId).slice(0, 3); // Admin's friends (max 3)
      
      firstDegree.forEach(friendId => members.add(friendId));
      
      // Each first-degree friend can bring 1-2 of their own friends
      firstDegree.forEach(friendId => {
        if (members.size >= maxSize) return;
        
        const secondDegree = getPositiveConnections(friendId)
          .filter(id => !members.has(id)) // Not already in group
          .slice(0, Math.random() > 0.5 ? 2 : 1); // Randomly 1 or 2
        
        secondDegree.forEach(id => {
          if (members.size < maxSize) {
            members.add(id);
          }
        });
      });
      
      return Array.from(members);
    };
    
    logger.info('Creating group chats with funny names...', undefined, 'GameEngine');
    
    // One group per main actor
    const mainActors = this.actors.filter(a => a.role === 'main').slice(0, 10);
    
    for (const main of mainActors) {
      const memberIds = buildFriendNetwork(main.id, 7);
      const members = memberIds
        .map(id => this.actors.find(a => a.id === id))
        .filter((actor): actor is SelectedActor => actor !== undefined);
      
      if (members.length < 2) continue; // Skip if no one to chat with
      
      const domain = main.domain?.[0] || 'general';
      
      // Generate funny name using LLM
      const groupName = await this.generateGroupChatName(main, members, domain);
      const kebabName = groupName.toLowerCase().replace(/\s+/g, '-').replace(/[^a-z0-9-]/g, '');
      
      logger.debug(`Created "${groupName}" with ${members.length} members (admin: ${main.name})`, undefined, 'GameEngine');
      
      chats.push({
        id: kebabName,
        name: groupName,
        admin: main.id,
        members: memberIds,
        theme: domain,
      });
    }
    
    logger.info(`Created ${chats.length} group chats`, { count: chats.length }, 'GameEngine');
    return chats;
  }
  
  /**
   * Generate initial message for group chat using LLM
   */
  private async generateGroupChatInitialMessage(
    admin: SelectedActor,
    chat: GroupChat
  ): Promise<string> {
    const members = chat.members
      .map(id => this.actors.find(a => a.id === id))
      .filter((a): a is SelectedActor => a !== undefined)
      .slice(0, 5);
    
    const memberNames = members.map(m => m.name).join(', ');
    
    const prompt = `You are ${admin.name}, the admin of a private group chat called "${chat.name}".

YOUR CONTEXT:
- Role: ${admin.role}
- Domain: ${chat.theme || 'general'}
- Description: ${admin.description || 'influential figure'}
- Personality: ${admin.personality || 'strategic and connected'}

GROUP MEMBERS: ${memberNames}

Write the first message to this group chat. It should:
1. Set the tone for insider discussions
2. Reference your shared domain/interests (${chat.theme})
3. Be 1-2 sentences, casual but strategic
4. Sound like you're bringing together powerful people for a reason
5. Match your personality and the satirical tone of the group name

Examples for tone (but make it unique):
- "Figured we should have a place to talk about what's really happening with AI before the peasants find out."
- "Welcome. Let's discuss how we're all going to profit from this crypto crash."
- "Time to coordinate our totally-not-coordinated strategy for the metaverse."

OUTPUT JSON:
{
  "message": "your initial message here"
}`;

    try {
      const response = await this.llm.generateJSON<{ message: string }>(
        prompt,
        undefined,
        { temperature: 0.8, maxTokens: 500 }
      );
      
      return response.message || `Welcome to ${chat.name}. Let's discuss what's happening in ${chat.theme}.`;
    } catch (error) {
      logger.warn('Failed to generate initial chat message, using fallback', { error, chatId: chat.id }, 'GameEngine');
      return `Welcome to ${chat.name}. Let's discuss what's happening in ${chat.theme}.`;
    }
  }

  /**
   * Generate satirical group chat name using LLM
   */
  private async generateGroupChatName(
    admin: SelectedActor,
    members: SelectedActor[],
    domain: string
  ): Promise<string> {
    const memberDescriptions = members
      .slice(0, 5) // Limit to first 5 for context
      .map(m => `- ${m.name}: ${m.description || 'actor'}${m.affiliations?.length ? ` [${m.affiliations.join(', ')}]` : ''}`)
      .join('\n');
    
    const prompt = `Generate a funny, satirical group chat name for this private group.

ADMIN (group creator): ${admin.name}
- Role: ${admin.role}
- Domain: ${domain}
- Affiliations: ${admin.affiliations?.join(', ') || 'none'}

MEMBERS:
${memberDescriptions}

The group chat name should:
1. Be satirical and darkly funny (like "silicon valley trauma support" or "ponzi schemers united")
2. Reference the domain (${domain}) or the members' shared context
3. Feel like an inside joke between these specific people
4. Be 2-6 words long
5. Use lowercase
6. Be something these wealthy, powerful, slightly dysfunctional people would ironically name their private chat

Examples for inspiration (but make it unique to THIS group):
- "billionaire brunch club"
- "regulatory capture squad"
- "metaverse disasters anonymous"
- "crypto widows & orphans"

Return ONLY this JSON:
{
  "name": "the group chat name here"
}`;

    try {
      const response = await this.llm.generateJSON<{ name: string }>(
        prompt,
        undefined,
        { temperature: 0.9, maxTokens: 500 }
      );
      
      return response.name || `${admin.name}'s Circle`;
    } catch (error) {
      logger.warn('Failed to generate group chat name, using fallback', { error, adminId: admin.id }, 'GameEngine');
      return `${admin.name}'s Circle`;
    }
  }

  private initializeLuckMood(): void {
    this.actors.forEach(actor => {
      this.luckMood.set(actor.id, {
        luck: actor.initialLuck,
        mood: actor.initialMood,
      });
    });
  }

  private randomLuck(): 'low' | 'medium' | 'high' {
    const r = Math.random();
    return r < 0.3 ? 'low' : r < 0.7 ? 'medium' : 'high';
  }

  private randomMood(): number {
    return (Math.random() - 0.5) * 2;
  }

  getState() {
    return {
      actors: this.actors.length,
      companies: this.organizations.filter(o => o.type === 'company').length,
      activeQuestions: this.questions.filter(q => q.status === 'active').length,
      totalQuestions: this.questions.length,
      recentTicks: this.recentTicks.length,
      isRunning: this.isRunning,
      perpMarkets: this.perpsEngine.getMarkets().length,
    };
  }

  async getStatus() {
    // Get game state from database for currentDay, currentDate, lastTickAt
    const gameState = await db.getGameState();
    
    return {
      isRunning: this.isRunning,
      initialized: this.initialized || false,
      currentDay: gameState?.currentDay,
      currentDate: gameState?.currentDate?.toISOString(),
      speed: this.config.tickIntervalMs,
      lastTickAt: gameState?.lastTickAt?.toISOString(),
    };
  }

  async getStats() {
    // Delegate to database service for consistency
    return await db.getStats();
  }

  getPerpsEngine(): PerpetualsEngine {
    return this.perpsEngine;
  }

  getAllQuestions(): Question[] {
    return this.questions;
  }

  getAllOrganizations(): Organization[] {
    return this.organizations;
  }

  getRecentPosts(minutes: number = 60): FeedPost[] {
    return this.recentTicks
      .slice(-minutes)
      .flatMap(t => t.posts);
  }

  getGroupChatMessages(chatId: string, minutes: number = 60): ChatMessage[] {
    return this.recentTicks
      .slice(-minutes)
      .flatMap(t => t.groupChatMessages[chatId] || []);
  }
}
<|MERGE_RESOLUTION|>--- conflicted
+++ resolved
@@ -28,7 +28,7 @@
 import { ReputationService } from '../lib/services/reputation-service';
 import { logger } from '@/lib/logger';
 import { broadcastToChannel } from '@/app/api/ws/chat/route';
-import { ActorSocialActions } from '@/services/ActorSocialActions';
+import { ActorSocialActions } from '@/lib/services/ActorSocialActions';
 import type {
   SelectedActor,
   Actor,
@@ -325,13 +325,8 @@
               event: {
                 id: event.id,
                 type: event.type,
-<<<<<<< HEAD
-                description: String(event.description || ''),
-                ...(event.relatedQuestion != null && { relatedQuestion: event.relatedQuestion }), 
-=======
                 description: eventDescription,
                 relatedQuestion: event.relatedQuestion ?? null,
->>>>>>> 4681c6ef
                 timestamp: timestamp,
               }
             };
@@ -402,10 +397,6 @@
       // This ensures posts are available in the database when feed refreshes
       if (posts.length > 0) {
         try {
-<<<<<<< HEAD
-          const { broadcastToChannel } = await import('@/lib/sse/event-broadcaster');
-=======
->>>>>>> 4681c6ef
           for (const post of posts) {
             broadcastToChannel('feed', {
               type: 'new_post',
@@ -469,10 +460,6 @@
       // Process random social actions (invites/DMs) every 5 ticks (every ~5 minutes)
       if (this.recentTicks.length % 5 === 0) {
         try {
-<<<<<<< HEAD
-          const { ActorSocialActions } = await import('@/lib/services/ActorSocialActions');
-=======
->>>>>>> 4681c6ef
           await ActorSocialActions.processRandomSocialActions();
         } catch (error) {
           logger.warn('Failed to process social actions:', error, 'GameEngine');
