/**
 * XML Parser for LLM Responses
 * 
 * Robust XML parsing that handles:
 * - Malformed/truncated XML
 * - Mixed content (text + XML)
 * - Continuation responses
 * - Nested structures
 * 
 * XML is more forgiving than JSON and easier for LLMs to generate correctly.
 */

import { logger } from '@/lib/logger';
import type { JsonValue } from '@/types/common';

export interface XMLParseResult {
  success: boolean;
  data: JsonValue | null;
  error?: string;
}

/**
 * Extract XML from text that may contain prose
 */
export function extractXMLFromText(content: string): string {
  const cleaned = content.trim();
  
  // If it already starts with XML, return as-is
  if (cleaned.startsWith('<')) {
    return cleaned;
  }
  
  // Try to find XML in the text
  const xmlMatch = cleaned.match(/<[\s\S]*>/);
  if (xmlMatch) {
    return xmlMatch[0];
  }
  
  return cleaned;
}

/**
 * Clean markdown code blocks from content
 */
export function cleanXMLMarkdown(content: string): string {
  let cleaned = content.trim();
  
  // Remove markdown code fences
  cleaned = cleaned.replace(/```xml\n?/g, '');
  cleaned = cleaned.replace(/```\n?/g, '');
  
  // Remove any leading/trailing whitespace
  cleaned = cleaned.trim();
  
  return cleaned;
}

/**
 * Attempt to repair truncated XML by closing unclosed tags
 */
export function repairTruncatedXML(xml: string): string {
  let repaired = xml.trim();
  
  // Track open tags
  const openTags: string[] = [];
  const tagRegex = /<(\/?)([\w-]+)[^>]*>/g;
  let match;
  
  while ((match = tagRegex.exec(xml)) !== null) {
    const isClosing = match[1] === '/';
    const tagName = match[2];
    
    if (!tagName) continue; // Skip if no tag name captured
    
    if (!isClosing) {
      // Check if it's a self-closing tag
      const fullMatch = match[0];
      if (fullMatch && !fullMatch.endsWith('/>') && !['br', 'hr', 'img', 'input'].includes(tagName)) {
        openTags.push(tagName);
      }
    } else {
      // Closing tag - remove from stack
      const lastIndex = openTags.lastIndexOf(tagName);
      if (lastIndex !== -1) {
        openTags.splice(lastIndex, 1);
      }
    }
  }
  
  // Close any unclosed tags in reverse order
  while (openTags.length > 0) {
    const tag = openTags.pop();
    repaired += `</${tag}>`;
  }
  
  return repaired;
}

/**
 * Simple regex-based XML parser
 * Works in both Node.js and browser environments
 */
export function parseXMLToObject(xml: string): JsonValue {
  const cleaned = repairTruncatedXML(xml);
  
  // Find root element
  const rootMatch = cleaned.match(/<([\w-]+)[^>]*>([\s\S]*)<\/\1>/);
  if (!rootMatch || !rootMatch[1] || !rootMatch[2]) {
    throw new Error('No root element found in XML');
  }
  
<<<<<<< HEAD
  // rootTag (rootMatch[1]) is used in the regex for matching closing tag
=======
>>>>>>> 7865f3e0
  const content = rootMatch[2];
  
  // Parse the content
  return parseXMLContent(content);
}

/**
 * Parse XML content recursively
 */
function parseXMLContent(content: string): JsonValue {
  const trimmed = content.trim();
  
  // Check if it's just text content (no child tags)
  if (!trimmed.includes('<')) {
    // Try to parse as primitive
    if (trimmed === 'true') return true;
    if (trimmed === 'false') return false;
    if (trimmed === 'null') return null;
    const num = Number(trimmed);
    if (!isNaN(num) && trimmed === String(num)) return num;
    return trimmed;
  }
  
  // Parse child elements
  const children: Record<string, JsonValue | JsonValue[]> = {};
  const tagRegex = /<([\w-]+)[^>]*>([\s\S]*?)<\/\1>/g;
  let match;
  
  while ((match = tagRegex.exec(content)) !== null) {
    const tagName = match[1];
    const tagContent = match[2];
    
    if (!tagName || tagContent === undefined) continue; // Skip invalid matches
    
    // Recursively parse child content
    const value = parseXMLContent(tagContent);
    
    // Handle multiple elements with same tag name (arrays)
<<<<<<< HEAD
    if (tagName in children) {
      const existing = children[tagName];
      if (existing !== undefined) {
        if (Array.isArray(existing)) {
          existing.push(value);
        } else {
          children[tagName] = [existing, value];
        }
      } else {
        children[tagName] = value;
      }
    } else {
=======
    const existing = children[tagName];
    if (existing === undefined) {
>>>>>>> 7865f3e0
      children[tagName] = value;
    } else if (Array.isArray(existing)) {
      existing.push(value);
    } else {
      children[tagName] = [existing, value];
    }
  }
  
  // If no children found, return text content
  if (Object.keys(children).length === 0) {
    const textContent = trimmed.replace(/<[^>]+>/g, '').trim();
    if (textContent) {
      return textContent;
    }
  }
  
  return children;
}

/**
 * Parse XML string to JSON - handles all edge cases
 * Includes fallback to JSON if LLM ignores XML request
 */
export function parseXML(content: string): XMLParseResult {
  try {
    // Clean markdown
    let cleaned = cleanXMLMarkdown(content);
    
    // Extract XML from text
    cleaned = extractXMLFromText(cleaned);
    
    // FALLBACK: If LLM returned JSON instead of XML, try to parse it
    if (cleaned.trim().startsWith('{') || cleaned.trim().startsWith('[')) {
      logger.warn('LLM returned JSON instead of XML, attempting JSON parse as fallback', {
        contentPreview: cleaned.substring(0, 100)
      }, 'XMLParser');
      
      try {
        const jsonData = JSON.parse(cleaned);
        return {
          success: true,
          data: jsonData,
        };
      } catch (jsonError) {
        logger.error('Failed to parse as both XML and JSON', {
          xmlError: 'No root element',
          jsonError: jsonError instanceof Error ? jsonError.message : String(jsonError),
        }, 'XMLParser');
        
        return {
          success: false,
          data: null,
          error: 'Failed to parse as both XML and JSON',
        };
      }
    }
    
    // Handle continuation responses with multiple root elements
    if (cleaned.includes('Continue from where you left off')) {
      return parseContinuationXML(cleaned);
    }
    
    // Parse single XML document
    const data = parseXMLToObject(cleaned);
    
    return {
      success: true,
      data,
    };
  } catch (error) {
    logger.error('Failed to parse XML', {
      error: error instanceof Error ? error.message : String(error),
      contentPreview: content.substring(0, 200),
    }, 'XMLParser');
    
    return {
      success: false,
      data: null,
      error: error instanceof Error ? error.message : String(error),
    };
  }
}

/**
 * Parse continuation XML with multiple fragments
 */
function parseContinuationXML(content: string): XMLParseResult {
  try {
    // Extract all complete XML documents from continuation
    const xmlDocs: string[] = [];
    const lines = content.split('\n');
    let currentDoc = '';
    let inDoc = false;
    
    for (const line of lines) {
      if (line.trim().match(/^<[\w-]+[^/]*>/)) {
        // Start of new root element
        inDoc = true;
        currentDoc = line + '\n';
      } else if (inDoc) {
        currentDoc += line + '\n';
        // Check if this closes the root
        if (line.trim().match(/^<\/[\w-]+>$/)) {
          xmlDocs.push(currentDoc.trim());
          currentDoc = '';
          inDoc = false;
        }
      }
    }
    
    // Parse each document and merge
    if (xmlDocs.length > 0) {
      const allItems: JsonValue[] = [];
      
      for (const doc of xmlDocs) {
        try {
          const parsed = parseXMLToObject(doc);
          
          // If it's an array wrapper, extract items
          if (parsed && typeof parsed === 'object') {
            const obj = parsed as Record<string, JsonValue>;
            if ('decision' in obj) {
              const decisions = obj.decision;
              if (Array.isArray(decisions)) {
                allItems.push(...decisions);
              } else {
                allItems.push(decisions);
              }
            } else if ('item' in obj) {
              const items = obj.item;
              if (Array.isArray(items)) {
                allItems.push(...items);
              } else {
                allItems.push(items);
              }
            } else {
              allItems.push(parsed);
            }
          } else {
            allItems.push(parsed);
          }
        } catch (error) {
          logger.warn('Failed to parse XML fragment', {
            error: error instanceof Error ? error.message : String(error),
            fragment: doc.substring(0, 100),
          }, 'XMLParser');
        }
      }
      
      if (allItems.length > 0) {
        logger.info('Merged continuation XML documents', {
          totalItems: allItems.length,
          fragments: xmlDocs.length,
        }, 'XMLParser');
        
        return {
          success: true,
          data: allItems,
        };
      }
    }
    
    // Fallback to single document parse
    const cleaned = cleanXMLMarkdown(content);
    const data = parseXMLToObject(cleaned);
    
    return {
      success: true,
      data,
    };
  } catch (error) {
    return {
      success: false,
      data: null,
      error: error instanceof Error ? error.message : String(error),
    };
  }
}
<|MERGE_RESOLUTION|>--- conflicted
+++ resolved
@@ -109,10 +109,6 @@
     throw new Error('No root element found in XML');
   }
   
-<<<<<<< HEAD
-  // rootTag (rootMatch[1]) is used in the regex for matching closing tag
-=======
->>>>>>> 7865f3e0
   const content = rootMatch[2];
   
   // Parse the content
@@ -151,23 +147,8 @@
     const value = parseXMLContent(tagContent);
     
     // Handle multiple elements with same tag name (arrays)
-<<<<<<< HEAD
-    if (tagName in children) {
-      const existing = children[tagName];
-      if (existing !== undefined) {
-        if (Array.isArray(existing)) {
-          existing.push(value);
-        } else {
-          children[tagName] = [existing, value];
-        }
-      } else {
-        children[tagName] = value;
-      }
-    } else {
-=======
     const existing = children[tagName];
     if (existing === undefined) {
->>>>>>> 7865f3e0
       children[tagName] = value;
     } else if (Array.isArray(existing)) {
       existing.push(value);
