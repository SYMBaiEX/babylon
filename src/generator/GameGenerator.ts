/**
 * Babylon Game Generator - Main Orchestrator
 * 
 * Coordinates LLM-driven generation of complete 30-day games
 * with actors, scenarios, questions, events, and outcomes.
 * 
 * Generates:
 * - 3 main actors, 15 supporting, 50 extras
 * - 3 scenarios with yes/no questions
 * - 30-day timeline with events
 * - 300-500 feed posts
 * - 100-200 group messages
 * - Predetermined outcomes
 * 
 * ✅ OPTIMIZED: Batched LLM calls (90% reduction)
 * - Before: ~300 event calls + ~150 group message calls = 450 calls
 * - After: ~30 event calls + ~30 group message calls = 60 calls
 * - Combined with FeedGenerator batching: 2,000+ calls → ~200 calls total
 * 
 * Batching strategy:
 * - Event descriptions: All events per day in 1 call (3-15 → 1)
 * - Group messages: All groups per day in 1 call (~5 → 1)
 * 
 * Per-actor context preserved (personality, mood, luck)
 */

import { readFileSync } from 'fs';
import { join } from 'path';
import { FeedGenerator } from '../engine/FeedGenerator';
import { BabylonLLMClient } from './llm/openai-client';
import { logger } from '@/lib/logger';
import { generateActorContext } from '../engine/EmotionSystem';
import { shuffleArray, toQuestionIdNumber, toQuestionIdNumberOrNull } from '@/shared/utils';
import { loadPrompt } from '../prompts/loader';
import type {
  Actor,
  ActorTier,
  SelectedActor,
  ActorConnection,
  Organization,
  WorldEvent,
  Scenario,
  Question,
  GroupChat,
  ChatMessage,
  DayTimeline,
  LuckChange,
  MoodChange,
  GameResolution,
  QuestionOutcome,
  GameSetup,
  GeneratedGame,
  ActorsDatabase,
  GameHistory,
  GenesisGame,
  FeedPost,
} from '@/shared/types';

/**
 * Structure for actors selected for a game
 */
interface SelectedActorsByTier {
  mains: SelectedActor[];
  supporting: SelectedActor[];
  extras: SelectedActor[];
}

/**
 * Generate context from previous month's game
 */
function generatePreviousMonthContext(previousHistory: GameHistory[]): string {
  if (previousHistory.length === 0) {
    return ''; // No previous history available
  }
  
  const lastGame = previousHistory[previousHistory.length - 1]!;
  
  return `
━━━ PREVIOUS MONTH CONTEXT ━━━
${lastGame.summary}

Prediction outcomes from last month:
${lastGame.keyOutcomes.map(o => `- ${o.questionText} → ${o.outcome ? 'YES' : 'NO'}`).join('\n')}

Key moments: ${lastGame.highlights.slice(0, 3).join('; ')}
━━━━━━━━━━━━━━━━━━━━━━━━━━━━━━
`;
}

/**
 * Generate current month setup context
 */
function generateCurrentMonthContext(
  mainActors: SelectedActor[],
  scenarios: Scenario[],
  questions: Question[],
  day: number
): string {
  return `
━━━ CURRENT MONTH - DAY ${day}/30 ━━━

MAIN ACTORS (focus on these):
${mainActors.map(a => `- ${a.name}: ${a.description} [${a.affiliations?.join(', ') || 'independent'}]`).join('\n')}

ACTIVE SCENARIOS:
${scenarios.map(s => `- ${s.title}: ${s.description}`).join('\n')}

PREDICTION MARKETS:
${questions.map(q => `- ${q.text}`).join('\n')}

ORGANIZATIONS: ${scenarios.flatMap(s => s.involvedOrganizations).filter((v, i, a) => a.indexOf(v) === i).join(', ')}
━━━━━━━━━━━━━━━━━━━━━━━━━━━━━━
`;
}

/**
 * Generate day-by-day summaries for this month
 */
function generateDaySummariesContext(previousDays: DayTimeline[]): string {
  return `
━━━ THIS MONTH SO FAR ━━━
${previousDays.map(d => `Day ${d.day}: ${d.summary}
Events: ${d.events.map(e => e.description).join('; ')}`).join('\n\n')}
━━━━━━━━━━━━━━━━━━━━━━━━━━━━━━
`;
}

/**
 * Get actor's group context - all groups they're in + recent messages
 */
function getActorGroupContext(
  actorId: string,
  allGroups: GroupChat[],
  previousDays: DayTimeline[],
  allActors: SelectedActor[]
): string {
  const memberOf = allGroups.filter(g => g.members.includes(actorId));
  
  const groupContexts = memberOf.map(group => {
    const recentMessages: string[] = [];
    
    for (let i = previousDays.length - 1; i >= Math.max(0, previousDays.length - 3); i--) {
      const dayData = previousDays[i];
      if (!dayData) continue;
      
      const msgs = dayData.groupChats?.[group.id] || [];
      
      msgs.slice(-3).forEach((msg: ChatMessage) => {
        const actor = allActors.find(a => a.id === msg.from);
        recentMessages.push(`${actor?.name || msg.from}: "${msg.message}"`);
      });
    }
    
    const memberNames = group.members
      .map(id => allActors.find(a => a.id === id)?.name || id)
      .filter(name => name !== allActors.find(a => a.id === actorId)?.name);
    
    return `- "${group.name}": ${memberNames.join(', ')}
  ${recentMessages.length > 0 ? `Recent: ${recentMessages.slice(-3).join('; ')}` : 'No recent messages'}`;
  }).join('\n');
  
  return memberOf.length > 0 ? `
━━━ YOUR PRIVATE GROUP CHATS ━━━
${groupContexts}

You're aware of these conversations. They inform your knowledge and perspective.
━━━━━━━━━━━━━━━━━━━━━━━━━━━━━━
` : '';
}

export function createScenarioPrompt(mainActors: Actor[], organizations?: Organization[]) {
  const organizationContext = organizations && organizations.length > 0 ? `

AFFILIATED ORGANIZATIONS:
Organizations can participate in scenarios through their behavioral patterns:

MEDIA ORGANIZATIONS (Break Stories):
${organizations.filter(o => o.type === 'media').map(o =>
  `- ${o.name}: ${o.description}`
).join('\n') || '(none)'}

COMPANIES (Announce Products, Manage Crises):
${organizations.filter(o => o.type === 'company').map(o =>
  `- ${o.name}: ${o.description}`
).join('\n') || '(none)'}

GOVERNMENT AGENCIES (Investigate, Contain):
${organizations.filter(o => o.type === 'government').map(o =>
  `- ${o.name}: ${o.description}`
).join('\n') || '(none)'}

Organizations should:
- React to actor behavior (e.g., Xitter announces policy change after Elon's 3am rant)
- Drive scenarios (e.g., MSDNC breaks exclusive story with leaked documents)
- Create conflicts (e.g., The Fud investigates, company issues denial)
` : '';

  const mainActorsList = mainActors.map(a =>
    `- ${a.name}: ${a.description} (Domain: ${a.domain})${a.affiliations?.length ? ` [Affiliated: ${a.affiliations.join(', ')}]` : ''}`
  ).join('\n');

  return loadPrompt('game/scenarios', {
    mainActorsList,
    organizationContext
  });
}

export function createQuestionPrompt(scenarios: Scenario[], organizations?: Organization[]) {
  const organizationContext = organizations && organizations.length > 0 ? `

ORGANIZATIONS IN PLAY:
You can create questions about organizational responses, not just actors:
- "Will [MEDIA] break story about [EVENT]?"
- "Will [COMPANY] announce [PRODUCT/DENIAL]?"
- "Will [GOVERNMENT] launch investigation into [ACTOR]?"

Available organizations: ${organizations.map(o => `${o.name} (${o.type})`).join(', ')}
` : '';

  const scenariosList = scenarios.map(s => `
Scenario ${s.id}: ${s.title}
${s.description}
Actors: ${s.mainActors.join(', ')}
${s.involvedOrganizations?.length ? `Organizations: ${s.involvedOrganizations.join(', ')}` : ''}
`).join('\n');

  return loadPrompt('game/questions', {
    scenariosList,
    organizationContext
  });
}

// Organization types
export type OrganizationType = 'company' | 'media' | 'government';

// Organization behavioral patterns
export enum OrganizationBehavior {
  // Media organizations break stories
  MEDIA_BREAKS_STORY = 'media_breaks_story',
  MEDIA_INVESTIGATES = 'media_investigates',
  MEDIA_COVERS_UP = 'media_covers_up',
  
  // Companies manage PR and announce products
  COMPANY_ANNOUNCES = 'company_announces',
  COMPANY_CRISIS_MANAGEMENT = 'company_crisis_management',
  COMPANY_DENIES = 'company_denies',
  
  // Government contains and responds
  GOVT_INVESTIGATES = 'govt_investigates',
  GOVT_DENIES = 'govt_denies',
  GOVT_ANNOUNCES_POLICY = 'govt_announces_policy',
}

// Re-export types for backwards compatibility with external consumers
export type {
  GeneratedGame,
  GameSetup,
  SelectedActor,
  Scenario,
  Question,
  GroupChat,
  ActorConnection,
  DayTimeline,
  WorldEvent,
  ChatMessage,
  LuckChange,
  MoodChange,
  GameResolution,
  QuestionOutcome,
  GameHistory,
  GenesisGame,
};

// Load actors database
const actorsPath = join(process.cwd(), 'public/data/actors.json');
const actorsData = JSON.parse(readFileSync(actorsPath, 'utf-8')) as ActorsDatabase;
const actors = actorsData;

/**
 * Main Game Generator
 * 
 * Orchestrates complete LLM-driven game generation
 */
export class GameGenerator {
  private llm: BabylonLLMClient;
  private feedGenerator: FeedGenerator;
  private gameHistory: GameHistory[] = [];
  constructor(apiKey?: string, previousHistory?: GameHistory[]) {
    this.llm = new BabylonLLMClient(apiKey);
    this.feedGenerator = new FeedGenerator(this.llm); // Pass LLM to FeedGenerator
    this.gameHistory = previousHistory || [];
  }

  /**
   * Generate complete game
   * @param preGenerateDays - Number of days to pre-generate (for first game initialization)
   */
  async generateCompleteGame(startDate = '2025-11-01'): Promise<GeneratedGame> {
    const gameNumber = this.gameHistory.length + 1;
    
    logger.info(`GENERATING BABYLON GAME #${gameNumber}...`, undefined, 'GameGenerator');
    logger.info(`Start date: ${startDate}`, undefined, 'GameGenerator');
    logger.info('Duration: 30 days', undefined, 'GameGenerator');
    if (this.gameHistory.length > 0) {
      logger.info(`Loading ${this.gameHistory.length} previous game(s) as context`, undefined, 'GameGenerator');
    } else {
      logger.info('First game - no previous context', undefined, 'GameGenerator');
    }
    logger.info('================================', undefined, 'GameGenerator');

    // Phase 1: Actor Selection
    logger.info('Phase 1: Selecting actors...', undefined, 'GameGenerator');
    const selectedActors = this.selectActors();
    logger.info(`Selected ${selectedActors.mains.length} main actors`, undefined, 'GameGenerator');
    logger.info(`Selected ${selectedActors.supporting.length} supporting actors`, undefined, 'GameGenerator');
    logger.info(`Selected ${selectedActors.extras.length} extras`, undefined, 'GameGenerator');
    
    if (selectedActors.mains.length > 0) {
      logger.info('Main cast:', selectedActors.mains.map(a => `${a.name} - ${(a.description || '').substring(0, 60)}...`), 'GameGenerator');
    }

    // Phase 2: Scenario & Question Generation
    logger.info('Phase 2: Generating scenarios & questions...', undefined, 'GameGenerator');
    
    // Extract organizations first for context
    const organizations = this.extractOrganizations(selectedActors);
    
    const scenarios = await this.generateScenarios(selectedActors.mains, organizations);
    logger.info(`Generated ${scenarios.length} scenarios`, undefined, 'GameGenerator');
    
    const questions = await this.generateQuestions(scenarios, organizations);
    logger.info(`Generated ${questions.length} questions total`, undefined, 'GameGenerator');
    
    const topQuestions = await this.rankAndSelectQuestions(questions);
    logger.info('Selected top 3 questions', undefined, 'GameGenerator');

    // Phase 3: World Building
    logger.info('Phase 3: Building world...', undefined, 'GameGenerator');
    const connections = this.generateConnections(selectedActors);
    logger.info(`Generated ${connections.length} actor relationships`, undefined, 'GameGenerator');
    
    const groupChats = await this.createGroupChats(selectedActors, connections);
    logger.info(`Created ${groupChats.length} group chats`, undefined, 'GameGenerator');
    
    const luckMood = this.initializeLuckMood(selectedActors);
    logger.info(`Initialized luck & mood for ${luckMood.size} actors`, undefined, 'GameGenerator');

    // Phase 4: 30-Day Timeline Generation
    logger.info('Phase 4: Generating 30-day timeline...', undefined, 'GameGenerator');
    const timeline: DayTimeline[] = [];
    const gameStartDate = new Date(startDate);
    
    // Set organizations in FeedGenerator once before timeline generation
    this.feedGenerator.setOrganizations(organizations);
    
    for (let day = 1; day <= 30; day++) {
      const currentDate = new Date(gameStartDate);
      currentDate.setDate(gameStartDate.getDate() + (day - 1));
      const dateStr = currentDate.toISOString().split('T')[0]!;

      const phase = this.getPhase(day);
      process.stdout.write(`  [${dateStr}] ${phase.padEnd(12)} `);
      
      const dayTimeline = await this.generateDay(
        day,
        selectedActors,
        topQuestions,
        scenarios,
        groupChats,
        timeline,
        luckMood,
        dateStr,
        connections
      );
      
      timeline.push(dayTimeline);
      logger.debug(`[${dateStr}] ${phase} - ${dayTimeline.events.length} events, ${dayTimeline.feedPosts.length} posts`, undefined, 'GameGenerator');
    }

    // Phase 5: Resolution
    logger.info('Phase 5: Generating resolution...', undefined, 'GameGenerator');
    const resolution = this.generateResolution(topQuestions, timeline);
    logger.info('All questions resolved', undefined, 'GameGenerator');

    // Organizations already extracted earlier for prompt generation
    const game: GeneratedGame = {
      id: `babylon-${Date.now()}`,
      version: '1.0.0',
      generatedAt: new Date().toISOString(),
      setup: {
        mainActors: selectedActors.mains,
        supportingActors: selectedActors.supporting,
        extras: selectedActors.extras,
        organizations,
        scenarios,
        questions: topQuestions,
        groupChats,
        connections,
      },
      timeline,
      resolution,
    };

    // Calculate totals
    const totalEvents = timeline.reduce((sum, day) => sum + day.events.length, 0);
    const totalPosts = timeline.reduce((sum, day) => sum + day.feedPosts.length, 0);
    const totalGroupMessages = timeline.reduce((sum, day) => {
      return sum + Object.values(day.groupChats).flat().length;
    }, 0);

    logger.info('GENERATION COMPLETE', undefined, 'GameGenerator');
    logger.info('======================', undefined, 'GameGenerator');
    logger.info(`Total actors: ${selectedActors.mains.length + selectedActors.supporting.length + selectedActors.extras.length}`, undefined, 'GameGenerator');
    logger.info(`Total events: ${totalEvents}`, undefined, 'GameGenerator');
    logger.info(`Total feed posts: ${totalPosts}`, undefined, 'GameGenerator');
    logger.info(`Total group messages: ${totalGroupMessages}`, undefined, 'GameGenerator');

    return game;
  }

  /**
   * Generate Genesis Game
   * October 2025 (full 30 days) - world initialization
   * No questions, just events and social media to establish baseline
   */
  async generateGenesis(): Promise<GenesisGame> {
    logger.info('GENERATING GENESIS GAME...', undefined, 'GameGenerator');
    logger.info('October 2025 - World Initialization (30 days)', undefined, 'GameGenerator');
    logger.info('==============================================', undefined, 'GameGenerator');

    // Select actors for the world
    logger.info('Selecting actors for world initialization...', undefined, 'GameGenerator');
    const selectedActors = this.selectActors();
    const allActors = [...selectedActors.mains, ...selectedActors.supporting, ...selectedActors.extras];
    logger.info(`Selected ${allActors.length} actors`, undefined, 'GameGenerator');

    // Create relationships
    const connections = this.generateConnections(selectedActors);
    
    // Create group chats
    const groupChats = await this.createGroupChats(selectedActors, connections);
    logger.info(`Created ${groupChats.length} group chats`, undefined, 'GameGenerator');

    // Initialize luck and mood
    const luckMood = this.initializeLuckMood(selectedActors);

    // Generate 30 days: October 1-31, 2025
    logger.info('Generating October 1-31, 2025 (30 days)...', undefined, 'GameGenerator');
    const timeline: DayTimeline[] = [];
    const startDate = new Date('2025-10-01');

    for (let day = 1; day <= 30; day++) {
      const currentDate = new Date(startDate);
      currentDate.setDate(startDate.getDate() + (day - 1));
      const dateStr = currentDate.toISOString().split('T')[0]!;

      process.stdout.write(`  [${dateStr}] `);

      // Generate baseline events (no questions, just world activity)
      const events = await this.generateGenesisEvents(day, allActors, dateStr);
      
      // Generate luck and mood changes based on events
      const luckChanges = this.generateLuckChanges(day, events, allActors, luckMood);
      const moodChanges = this.generateMoodChanges(day, events, allActors, luckMood);
      
      // Apply ambient mood drift with correct parameters
      this.applyAmbientMoodDrift(allActors, luckMood);
      
      // Generate feed posts
      const feedPosts = await this.feedGenerator.generateDayFeed(
        day,
        events.map(e => ({
          id: e.id,
          day,
          type: e.type,
          description: e.description,
          actors: e.actors,
          visibility: e.visibility,
        })),
        allActors,
        true // Neutral baseline
      );

      // Generate group messages (function signature: day, events, groupChats, allActors)
      const groupMessages = await this.generateGroupMessages(day, events, groupChats, allActors);

      timeline.push({
        day,
        summary: `${dateStr}: ${events.length} events, ${feedPosts.length} posts`,
        events,
        groupChats: groupMessages,
        feedPosts,
        luckChanges,
        moodChanges,
      });

      logger.debug(`[${dateStr}] ${events.length} events, ${feedPosts.length} posts, ${luckChanges.length + moodChanges.length} state changes`, undefined, 'GameGenerator');
    }

    const genesis: GenesisGame = {
      id: 'genesis-2025-10',
      version: '1.0.0',
      generatedAt: new Date().toISOString(),
      dateRange: {
        start: '2025-10-01',
        end: '2025-10-31',
      },
      actors: allActors,
      timeline,
      summary: 'World initialization - October 2025 (30 days). Normal activity establishing baseline.',
    };

    logger.info('GENESIS COMPLETE', undefined, 'GameGenerator');
    logger.info('===================', undefined, 'GameGenerator');
    logger.info(`Total events: ${timeline.reduce((sum, day) => sum + day.events.length, 0)}`, undefined, 'GameGenerator');
    logger.info(`Total posts: ${timeline.reduce((sum, day) => sum + day.feedPosts.length, 0)}`, undefined, 'GameGenerator');
    logger.info(`Total state changes: ${timeline.reduce((sum, day) => sum + day.luckChanges.length + day.moodChanges.length, 0)}`, undefined, 'GameGenerator');

    return genesis;
  }

  /**
   * Generate baseline events for genesis (no questions)
   */
  private async generateGenesisEvents(
    day: number,
    allActors: SelectedActor[],
    dateStr: string
  ): Promise<WorldEvent[]> {
    const events: WorldEvent[] = [];
    const eventCount = 2 + Math.floor(Math.random() * 2); // 2-3 events per day
    const eventTypes: Array<WorldEvent['type']> = ['meeting', 'announcement', 'deal'];

    for (let i = 0; i < eventCount; i++) {
      const type = eventTypes[Math.floor(Math.random() * eventTypes.length)]!;
      const numActorsInvolved = type === 'meeting' ? 2 + Math.floor(Math.random() * 2) : 1;
      const involvedActors = shuffleArray(allActors).slice(0, numActorsInvolved);

      const description = await this.generateBaselineEvent(type, involvedActors, dateStr);

      events.push({
        id: `genesis-${day}-${i}`,
        day,
        type,
        actors: involvedActors.map(a => a.id),
        description,
        relatedQuestion: null,
        pointsToward: null,
        visibility: 'public',
      });
    }

    return events;
  }

  /**
   * Generate baseline event description (normal world activity)
   */
  private async generateBaselineEvent(
    type: WorldEvent['type'],
    actors: SelectedActor[],
    dateStr: string
  ): Promise<string> {
    const actorDescriptions = actors.map(a => `${a.name} (${a.description})`).join(', ');

    const prompt = loadPrompt('game/baseline-event', {
      dateStr,
      eventType: type,
      actorDescriptions
    });

    const response = await this.llm.generateJSON<{ event: string }>(
      prompt,
      undefined,
      { temperature: 0.7, maxTokens: 5000 }
    );

    return response.event || `${actors[0]?.name || 'Actor'} ${type}`;
  }

  /**
   * Create game history summary from completed game
   */
  createGameHistory(game: GeneratedGame): GameHistory {
    const highlights = game.timeline
      .flatMap(day => day.events)
      .filter(e => e.pointsToward !== null)
      .slice(0, 10)
      .map(e => e.description);
    
    const topMoments = game.timeline
      .flatMap(day => day.feedPosts)
      .sort((a, b) => Math.abs(b.sentiment) - Math.abs(a.sentiment))
      .slice(0, 5)
      .map(p => `${p.authorName}: "${p.content}"`);
    
    return {
      gameNumber: this.gameHistory.length + 1,
      completedAt: new Date().toISOString(),
      summary: game.resolution.finalNarrative,
      keyOutcomes: game.resolution.outcomes.map(o => {
        const question = game.setup.questions.find(q => q.id === o.questionId);
        return {
          questionText: question?.text || '',
          outcome: o.answer,
          explanation: o.explanation,
        };
      }),
      highlights,
      topMoments,
    };
  }

  /**
   * Get game history context for prompts
   */
  private getHistoryContext(): string {
    let context = '';
    
    // Add previous game history
    if (this.gameHistory.length > 0) {
      const recent = this.gameHistory.slice(-2); // Last 2 games
      context += `Previous games:
${recent.map(h => `
Game #${h.gameNumber}:
Summary: ${h.summary}
Key outcomes: ${h.keyOutcomes.map(o => `${o.questionText} → ${o.outcome ? 'YES' : 'NO'}`).join('; ')}
`).join('\n')}
`;
    }
    
    if (!context) {
      return 'This is the first game.';
    }
    
    return context + '\nBuild on this history naturally - reference past events, create continuity, but don\'t contradict what happened.';
  }

  /**
   * Select actors with weighted randomness
   * Prioritizes S/A tier for mains, mixed tiers for supporting, C/D for extras
   */
  private selectActors() {
    const allActors = actors.actors;
    
    // Weighted random selection - higher tiers have more weight
    const tierWeights: Record<string, number> = {
      'S_TIER': 10,
      'A_TIER': 6,
      'B_TIER': 3,
      'C_TIER': 1,
      'D_TIER': 0.5,
    };

    // Create weighted pool for mains (heavily favor S/A tier)
    const mainPool = allActors.flatMap(a =>
      Array(Math.ceil(tierWeights[a.tier || 'C_TIER'] || 1)).fill(a)
    );
    const shuffledMains = shuffleArray(mainPool);
    const uniqueMains = Array.from(new Set(shuffledMains.map(a => a.id)))
      .slice(0, 3)
      .map(id => allActors.find(a => a.id === id)!)
      .map(a => ({
        ...a,
        tier: a.tier as ActorTier, // Ensure tier is always set
        role: 'main',
        initialLuck: this.randomLuck(),
        initialMood: this.randomMood(),
      }));

    // Create weighted pool for supporting (moderate favor for A/B tier)
    const supportWeights: Record<string, number> = {
      'S_TIER': 2,
      'A_TIER': 5,
      'B_TIER': 4,
      'C_TIER': 2,
      'D_TIER': 0.5,
    };
    const supportPool = allActors
      .filter(a => !uniqueMains.some(m => m.id === a.id))
      .flatMap(a => Array(Math.ceil(supportWeights[a.tier || 'C_TIER'] || 1)).fill(a));
    const shuffledSupport = shuffleArray(supportPool);
    const uniqueSupporting = Array.from(new Set(shuffledSupport.map(a => a.id)))
      .slice(0, 15)
      .map(id => allActors.find(a => a.id === id)!)
      .map(a => ({
        ...a,
        tier: a.tier as ActorTier, // Ensure tier is always set
        role: 'supporting',
        initialLuck: this.randomLuck(),
        initialMood: this.randomMood(),
      }));

    // Create weighted pool for extras (favor C/D tier)
    const extraWeights: Record<string, number> = {
      'S_TIER': 0.5,
      'A_TIER': 1,
      'B_TIER': 2,
      'C_TIER': 4,
      'D_TIER': 5,
    };
    const usedIds = new Set([...uniqueMains, ...uniqueSupporting].map(a => a.id));
    const extraPool = allActors
      .filter(a => !usedIds.has(a.id))
      .flatMap(a => Array(Math.ceil(extraWeights[a.tier || 'C_TIER'] || 1)).fill(a));
    const shuffledExtras = shuffleArray(extraPool);
    const uniqueExtras = Array.from(new Set(shuffledExtras.map(a => a.id)))
      .slice(0, 50)
      .map(id => allActors.find(a => a.id === id)!)
      .map(a => ({
        ...a,
        tier: a.tier as ActorTier, // Ensure tier is always set
        role: 'extra',
        initialLuck: this.randomLuck(),
        initialMood: this.randomMood(),
      }));

    return { mains: uniqueMains, supporting: uniqueSupporting, extras: uniqueExtras };
  }

  /**
   * Extract organizations affiliated with selected actors
   * Weighs by actor tier and involvement
   */
  private extractOrganizations(selectedActors: { mains: SelectedActor[], supporting: SelectedActor[], extras: SelectedActor[] }): Organization[] {
    const allSelectedActors = [...selectedActors.mains, ...selectedActors.supporting, ...selectedActors.extras];
    const orgIds = new Set<string>();
    const orgWeights = new Map<string, number>();

    // Collect all affiliated organization IDs with weights
    for (const actor of allSelectedActors) {
      if (!actor.affiliations) continue;
      
      // Weight by actor role
      let weight = 1;
      if (actor.role === 'main') weight = 3;
      else if (actor.role === 'supporting') weight = 2;
      
      for (const orgId of actor.affiliations) {
        orgIds.add(orgId);
        orgWeights.set(orgId, (orgWeights.get(orgId) || 0) + weight);
      }
    }

    // Get full organization objects and sort by weight
    const organizations = actors.organizations
      .filter(org => orgIds.has(org.id))
      .sort((a, b) => (orgWeights.get(b.id) || 0) - (orgWeights.get(a.id) || 0));

    logger.debug(`Extracted ${organizations.length} organizations (${organizations.filter(o => o.type === 'company').length} companies, ${organizations.filter(o => o.type === 'media').length} media, ${organizations.filter(o => o.type === 'government').length} government)`, undefined, 'GameGenerator');
    
    return organizations;
  }

  private randomLuck(): 'low' | 'medium' | 'high' {
    const r = Math.random();
    if (r < 0.3) return 'low';
    if (r < 0.7) return 'medium';
    return 'high';
  }

  private randomMood(): number {
    return (Math.random() - 0.5) * 2; // -1 to 1
  }

  public getActorTier(id: string): string {
    const actor = actors.actors.find(a => a.id === id);
    return actor ? (actor.tier || 'D_TIER') : 'D_TIER';
  }

  /**
   * Generate scenarios using LLM with rich prompt
   */
  private async generateScenarios(mains: SelectedActor[], organizations: Organization[]): Promise<Scenario[]> {
    const historyContext = this.getHistoryContext();
    const basePrompt = createScenarioPrompt(mains, organizations);
    const prompt = `${basePrompt}

${historyContext}

If there's previous game history, reference it naturally (e.g., "After the events of last game...", "Following up on...").
Otherwise, start fresh.`;
    
    const result = await this.llm.generateJSON<{ scenarios: Scenario[] }>(prompt, undefined, {
      temperature: 0.9,
      maxTokens: 8000,
    });
    
    // Validate scenarios - LLM must provide all required fields
    if (!result || !result.scenarios || !Array.isArray(result.scenarios)) {
      logger.error('Invalid scenarios response from LLM:', JSON.stringify(result, null, 2), 'GameGenerator');
      throw new Error('LLM returned invalid scenarios response');
    }

    // Validate each scenario has required fields
    for (const scenario of result.scenarios) {
      if (!scenario.mainActors || !Array.isArray(scenario.mainActors)) {
        logger.error('Scenario missing mainActors:', JSON.stringify(scenario, null, 2), 'GameGenerator');
        throw new Error(`Scenario "${scenario.title}" is missing mainActors array`);
      }
      if (!scenario.title || !scenario.description) {
        logger.error('Scenario missing required fields:', JSON.stringify(scenario, null, 2), 'GameGenerator');
        throw new Error('Scenario is missing title or description');
      }
    }
    
    return result.scenarios;
  }

  /**
   * Generate questions using LLM with rich prompt
   */
  private async generateQuestions(scenarios: Scenario[], organizations: Organization[]): Promise<Question[]> {
    const prompt = createQuestionPrompt(scenarios, organizations);
    // Note: Not using schema validation here because LLM sometimes returns array format
    const rawResult = await this.llm.generateJSON<{ questions: Question[] } | Array<{ questions: Question[] }>>(prompt, undefined, {
      temperature: 0.85,
      maxTokens: 8000,
    });
    
    // Handle both possible response formats:
    // 1. { questions: [...] } - expected format
    // 2. [{ questions: [...] }, { questions: [...] }] - grouped by scenario
    let result: { questions: Question[] };
    
    if (Array.isArray(rawResult)) {
      // LLM returned array of objects - flatten into single object
      logger.warn('LLM returned array format, flattening...', undefined, 'GameGenerator');
      const allQuestions = rawResult.flatMap(item => {
        if (item && item.questions && Array.isArray(item.questions)) {
          return item.questions;
        }
        return [];
      });
      result = { questions: allQuestions };
    } else if (rawResult && rawResult.questions && Array.isArray(rawResult.questions)) {
      // LLM returned expected object format
      result = rawResult;
    } else {
      // Invalid format
      logger.error('Invalid response from LLM:', JSON.stringify(rawResult, null, 2), 'GameGenerator');
      throw new Error(
        'LLM returned invalid response. Expected { questions: [...] } but got: ' + 
        (rawResult ? JSON.stringify(rawResult).substring(0, 200) : 'undefined')
      );
    }

    if (result.questions.length === 0) {
      throw new Error('LLM returned empty questions array');
    }
    
    // Assign predetermined outcomes to each question
    const questionsWithOutcomes = result.questions.map((q, i) => ({
      ...q,
      outcome: Math.random() > 0.5, // Random YES or NO outcome
      rank: q.rank || (i + 1), // Default rank if not provided
    }));
    
    return questionsWithOutcomes;
  }

  /**
   * Rank questions and select top 3
   */
  private async rankAndSelectQuestions(questions: Question[]): Promise<Question[]> {
    const questionsList = questions.map((q, i) => `${i + 1}. ${q.text}`).join('\n');

    const prompt = loadPrompt('game/question-rankings', {
      questionCount: questions.length,
      questionsList
    });

    const result = await this.llm.generateJSON<{ rankings: { questionId: number; rank: number }[] }>(prompt);
    
    // Apply rankings (with safety check)
    if (result?.rankings) {
      result.rankings.forEach(r => {
        const q = questions.find(q => q.id === r.questionId);
        if (q) q.rank = r.rank;
      });
    }

    // Sort by rank and take top 3
    return questions.sort((a, b) => a.rank - b.rank).slice(0, 3);
  }

  /**
   * Generate actor connections with richer network
   */
  private generateConnections(selectedActors: SelectedActorsByTier): ActorConnection[] {
    const connections: ActorConnection[] = [];
    
    // Connect each main to each other (rivalry or alliance)
    for (let i = 0; i < selectedActors.mains.length; i++) {
      for (let j = i + 1; j < selectedActors.mains.length; j++) {
        const actor1 = selectedActors.mains[i];
        const actor2 = selectedActors.mains[j];
        if (!actor1 || !actor2) continue;

        const relationship = Math.random() > 0.5 ? 'rivals' : 'allies';
        connections.push({
          actor1: actor1.id,
          actor2: actor2.id,
          relationship,
          context: `${relationship === 'rivals' ? 'Competing' : 'Collaborating'} in ${actor1.domain?.[0] || 'same space'}`,
        });
      }
    }

    // Each main has connections to 3-5 supporting actors
    selectedActors.mains.forEach((main: SelectedActor) => {
      const numConnections = 3 + Math.floor(Math.random() * 3);
      const connected = shuffleArray([...selectedActors.supporting]).slice(0, numConnections);
      
      connected.forEach((supporting: SelectedActor) => {
        const relationships = ['advisor', 'source', 'critic', 'ally', 'friend'];
        connections.push({
          actor1: main.id,
          actor2: supporting.id,
          relationship: relationships[Math.floor(Math.random() * relationships.length)]!,
          context: `Professional relationship in ${main.domain?.[0] || 'industry'}`,
        });
      });
    });

    // Supporting actors connect to each other (creates richer network)
    selectedActors.supporting.forEach((supporting: SelectedActor, i: number) => {
      const numConnections = 2 + Math.floor(Math.random() * 2); // 2-3 connections
      // Exclude current actor and filter out already connected actors
      const potentials = selectedActors.supporting
<<<<<<< HEAD
        .filter((_supportingActor: SelectedActor, idx: number) => idx !== i)
        .filter((other: SelectedActor) => 
=======
        .filter((other: SelectedActor, idx: number) => 
          idx !== i && 
>>>>>>> 4681c6ef
          !connections.some(c => 
            (c.actor1 === supporting.id && c.actor2 === other.id) ||
            (c.actor2 === supporting.id && c.actor1 === other.id)
          )
        );
      
      const connected = shuffleArray(potentials).slice(0, numConnections) as SelectedActor[];
      
      connected.forEach((other: SelectedActor) => {
        const relationships = ['ally', 'friend', 'source', 'critic'];
        connections.push({
          actor1: supporting.id,
          actor2: other.id,
          relationship: relationships[Math.floor(Math.random() * relationships.length)]!,
          context: `Peers in ${supporting.domain?.[0] || 'industry'}`,
        });
      });
    });

    return connections;
  }

  /**
   * Initialize luck and mood tracking for all actors
   */
  private initializeLuckMood(selectedActors: { mains: SelectedActor[]; supporting: SelectedActor[]; extras: SelectedActor[] }): Map<string, { luck: string; mood: number }> {
    const tracking = new Map<string, { luck: string; mood: number }>();
    
    const allActors = [
      ...(selectedActors.mains || []),
      ...(selectedActors.supporting || []),
      ...(selectedActors.extras || []),
    ];

    allActors.forEach((actor: SelectedActor) => {
      if (actor && actor.id) {
        tracking.set(actor.id, {
          luck: actor.initialLuck || 'medium',
          mood: actor.initialMood || 0,
        });
      }
    });

    return tracking;
  }

  /**
   * Generate a contextually relevant group chat name using LLM
   */
  private async generateGroupChatName(
    admin: SelectedActor,
    members: SelectedActor[],
    domain: string
  ): Promise<string> {
    const memberDescriptions = members.map(m => {
      const affiliations = m.affiliations?.slice(0, 2).join(', ') || 'various organizations';
      return `- ${m.name}: ${m.role || 'Notable figure'} at ${affiliations}`;
    }).join('\n');

    const prompt = loadPrompt('game/group-chat-name', {
      adminName: admin.name,
      adminRole: admin.role || 'Notable figure',
      domain,
      adminAffiliations: admin.affiliations?.slice(0, 3).join(', ') || 'various organizations',
      memberDescriptions
    });

    const response = await this.llm.generateJSON<{ name: string }>(prompt, {
      required: ['name']
    });

    return response.name.toLowerCase();
  }

  /**
   * Create group chats - one per main actor + some for high-tier supporting
   */
  private async createGroupChats(selectedActors: SelectedActorsByTier, connections: ActorConnection[]): Promise<GroupChat[]> {
    const chats: GroupChat[] = [];
    
    // Helper to get positive relationships for an actor
    const getPositiveConnections = (actorId: string): string[] => {
      const positiveRelationships = ['ally', 'friend', 'advisor', 'source'];
      return connections
        .filter(c => 
          (c.actor1 === actorId || c.actor2 === actorId) &&
          positiveRelationships.includes(c.relationship)
        )
        .map(c => c.actor1 === actorId ? c.actor2 : c.actor1);
    };
    
    // Helper to get actor details by ID
    const getActorById = (id: string): SelectedActor | undefined => {
      return [...selectedActors.mains, ...selectedActors.supporting, ...selectedActors.extras]
        .find((a: SelectedActor) => a.id === id);
    };
    
    logger.info('Generating contextual group chat names...', undefined, 'GameGenerator');
    
    // One group per main actor
    for (const main of selectedActors.mains) {
      const positiveConnections = getPositiveConnections(main.id);
      const memberIds = [main.id, ...positiveConnections.slice(0, 6)];
      const members = memberIds.map(id => getActorById(id)).filter((actor): actor is SelectedActor => actor !== null && actor !== undefined);

      const domain = main.domain?.[0] || 'general';

      // Generate contextual name using LLM
      const groupName = await this.generateGroupChatName(main, members, domain);
      const kebabName = groupName.toLowerCase().replace(/\s+/g, '-').replace(/[^a-z0-9-]/g, '');
      
      logger.debug(`"${groupName}" (admin: ${main.name})`, undefined, 'GameGenerator');
      
      chats.push({
        id: kebabName,
        name: groupName,
        admin: main.id,
        members: memberIds,
        theme: domain,
      });
    }
    
    // Add 1-2 groups for S/A-tier supporting actors
    const highTierSupporting = selectedActors.supporting
      .filter((a: SelectedActor) => a.tier === 'S_TIER' || a.tier === 'A_TIER')
      .slice(0, 2);
    
    for (const supporting of highTierSupporting) {
      const positiveConnections = getPositiveConnections(supporting.id);
      const memberIds = [supporting.id, ...positiveConnections.slice(0, 5)];
      const members = memberIds.map(id => getActorById(id)).filter((actor): actor is SelectedActor => actor !== null && actor !== undefined);

      const domain = supporting.domain?.[0] || 'general';

      // Generate contextual name using LLM
      const groupName = await this.generateGroupChatName(supporting, members, domain);
      const kebabName = groupName.toLowerCase().replace(/\s+/g, '-').replace(/[^a-z0-9-]/g, '') + `-${chats.length}`;
      
      logger.debug(`"${groupName}" (admin: ${supporting.name})`, undefined, 'GameGenerator');
      
      chats.push({
        id: kebabName,
        name: groupName,
        admin: supporting.id,
        members: memberIds,
        theme: domain,
      });
    }

    return chats;
  }

  /**
   * Generate single day's events, feed posts, and group messages
   */
  private async generateDay(
    day: number,
    actors: { mains: SelectedActor[]; supporting: SelectedActor[]; extras: SelectedActor[] },
    questions: Question[],
    scenarios: Scenario[],
    groupChats: GroupChat[],
    previousDays: DayTimeline[],
    luckMood: Map<string, { luck: string; mood: number }>,
    dateStr: string,
    connections: ActorConnection[]
  ): Promise<DayTimeline> {
    const phase = this.getPhase(day);
    const eventCount = this.getEventCount(day);
    const allActors = [...actors.mains, ...actors.supporting, ...actors.extras];

    // Build comprehensive context
    const previousMonthContext = this.gameHistory.length > 0 
      ? generatePreviousMonthContext(this.gameHistory) 
      : '';
    const currentMonthContext = generateCurrentMonthContext(actors.mains, scenarios, questions, day);
    const daySummariesContext = previousDays.length > 0 
      ? generateDaySummariesContext(previousDays) 
      : '';
    
    const fullContext = previousMonthContext + currentMonthContext + daySummariesContext;

    // Generate events with full context
    const events: WorldEvent[] = [];
    const eventTypes: Array<WorldEvent['type']> = ['meeting', 'announcement', 'scandal', 'deal', 'conflict', 'revelation'];
    
    const eventRequests: Array<{
      eventNumber: number;
      type: WorldEvent['type'];
      actors: SelectedActor[];
      questionId: number;
    }> = [];
    
    for (let i = 0; i < eventCount; i++) {
      const type = eventTypes[Math.floor(Math.random() * eventTypes.length)]!;
      const numActorsInvolved = type === 'meeting' ? 2 + Math.floor(Math.random() * 3) : 1;
      const involvedActors = shuffleArray(allActors).slice(0, numActorsInvolved);
      const questionId = toQuestionIdNumber(questions[i % questions.length]!.id);

      eventRequests.push({
        eventNumber: i,
        type,
        actors: involvedActors,
        questionId,
      });
    }
    
    // Generate all descriptions in one batched call with full context
    const descriptions = await this.generateDayEventsBatch(
      day,
      eventRequests,
      questions,
      fullContext,
      luckMood,
      connections
    );
      
    // Determine if this day should reveal answer hints based on phase
    const shouldReveal = this.shouldRevealAnswer(day, phase);

    descriptions.forEach((desc, i) => {
      const req = eventRequests[i];
      if (!req) return; // Skip if no matching request

      events.push({
        id: `event-${day}-${i}`,
        day,
        type: req.type,
        actors: req.actors.map((a: SelectedActor) => a.id),
        description: desc.event,
        relatedQuestion: req.questionId,
        // Only reveal hints if phase allows it
        pointsToward: shouldReveal ? (desc.pointsToward || null) : null,
        visibility: req.type === 'meeting' ? 'private' : 'public',
      });
    });

    // Prepare actor states for this day
    const actorStateMap = new Map();
    allActors.forEach((actor: SelectedActor) => {
      const state = luckMood.get(actor.id);
      actorStateMap.set(actor.id, {
        mood: state?.mood || 0,
        luck: (state?.luck as 'low' | 'medium' | 'high') || 'medium',
      });
    });
    
    // Build group contexts for all actors
    const actorGroupContextMap = new Map<string, string>();
    allActors.forEach((actor: SelectedActor) => {
      const groupContext = getActorGroupContext(actor.id, groupChats, previousDays, allActors);
      actorGroupContextMap.set(actor.id, groupContext);
    });
    
    // Set context and states in feed generator
    this.feedGenerator.setActorStates(actorStateMap);
    this.feedGenerator.setRelationships(connections);
    this.feedGenerator.setActorGroupContexts(actorGroupContextMap);

    // Generate feed posts from events
    const feedPosts: FeedPost[] = [];
    const eventFeedPosts = await this.feedGenerator.generateDayFeed(
      day,
      events.map(e => ({
        id: e.id,
        day,
        type: e.type,
        description: e.description,
        actors: e.actors,
        visibility: e.visibility,
      })),
      allActors,
      questions[0]!.outcome
    );
    feedPosts.push(...eventFeedPosts);

    // Generate group messages - BATCHED
    const groupMessages = await this.generateDayGroupMessagesBatch(
      day, 
      events, 
      groupChats, 
      allActors, 
      previousDays, 
      luckMood, 
      connections,
      scenarios,
      questions,
      fullContext
    );

    // Apply ambient mood drift for all actors (small random changes)
    this.applyAmbientMoodDrift(allActors, luckMood);

    // Generate luck and mood changes (for actors in events - larger changes)
    const luckChanges = this.generateLuckChanges(day, events, allActors, luckMood);
    const moodChanges = this.generateMoodChanges(day, events, allActors, luckMood);

    // Generate resolution events during the Resolution phase (days 27-30)
    if (phase === 'Resolution' && day >= 28) {
      // Generate one resolution event per question on days 28-30
      const questionIndex = day - 28; // Day 28 = question 0, day 29 = question 1, day 30 = question 2
      if (questionIndex < questions.length) {
        const resolutionEvent = await this.generateResolutionEvent(
          questions[questionIndex]!,
          allActors,
          day,
          previousDays
        );
        events.push(resolutionEvent);
      }
    }

    return {
      day,
      summary: `${dateStr}: ${phase} phase - ${events.length} events, ${feedPosts.length} posts, ${Object.values(groupMessages).flat().length} group messages`,
      events,
      groupChats: groupMessages,
      feedPosts,
      luckChanges,
      moodChanges,
    };
  }

  /**
   * BATCHED: Generate all event descriptions for a day in ONE call with full context
   */
  private async generateDayEventsBatch(
    day: number,
    eventRequests: Array<{
      eventNumber: number;
      type: WorldEvent['type'];
      actors: SelectedActor[];
      questionId: number;
    }>,
    questions: Question[],
    fullContext: string,
    luckMood: Map<string, { luck: string; mood: number }>,
    connections: ActorConnection[]
  ): Promise<Array<{ eventNumber: number; event: string; pointsToward: 'YES' | 'NO' | null }>> {
    const eventRequestsList = eventRequests.map((req, i) => {
      const question = questions.find(q => q.id === req.questionId);
      const actorsWithMood = req.actors.map(a => {
        const state = luckMood.get(a.id);
        const emotionalContext = state
          ? generateActorContext(state.mood, state.luck as 'low' | 'medium' | 'high', undefined, connections, a.id)
          : '';
        return `${a.name} (${a.description})${emotionalContext ? '\n   ' + emotionalContext.replace(/\n/g, '\n   ') : ''}`;
      }).join('\n   ');
      return `${i + 1}. Type: ${req.type}
   Actors: 
   ${actorsWithMood}
   Related to: ${question?.text || 'General drama'}
   
   Create event involving these actors. Build on the narrative above.
   Their mood and luck should influence the nature of the event.
   One sentence, max 120 chars, satirical but plausible.`;
    }).join('\n');

    const prompt = loadPrompt('game/day-events', {
      fullContext,
      day,
      eventCount: eventRequests.length,
      eventRequestsList
    });

    const response = await this.llm.generateJSON<{ 
      events: Array<{ 
        eventNumber: number; 
        event: string; 
        pointsToward: 'YES' | 'NO' | null 
      }> 
    }>(prompt, undefined, { temperature: 0.9, maxTokens: 5000 });

    return response.events || [];
  }

  /**
   * Should this day's events reveal the answer?
   */
  private shouldRevealAnswer(_day: number, phase: string): boolean {
    if (phase === 'Early') return Math.random() > 0.0;
    if (phase === 'Middle') return Math.random() > 0.1; // 40% chance
    if (phase === 'Late') return Math.random() > 0.6; // 60% chance
    if (phase === 'Climax') return Math.random() > 0.3; // 80% chance
    return true; // Resolution always reveals
  }

  /**
   * Generate concrete event description using LLM
   * Events should be specific, concrete things that happened
   */
  public async generateEventDescription(
    actors: SelectedActor[],
    type: WorldEvent['type'],
    _questionId: number,
    day: number
  ): Promise<string> {
    const actorNames = actors.map(a => a.name).join(' and ');
    const prompt = `Generate a satirical event description for day ${day}.
Event type: ${type}
Actors: ${actorNames}
Max 120 characters, one sentence.`;

    const response = await this.llm.generateJSON<{ event: string }>(
      prompt,
      undefined,
      { temperature: 0.9 }
    );

    return response.event || `${actorNames} ${type}`;
  }

  /**
   * Generate a resolution event that definitively resolves a question
   * These happen on days 21-30 and provide clear YES or NO evidence
   */
  private async generateResolutionEvent(
    question: Question,
    allActors: SelectedActor[],
    day: number,
    previousDays: DayTimeline[]
  ): Promise<WorldEvent> {
    // Get actors involved in this question's scenario
    const mainActors = allActors.filter(a => a.role === 'main').slice(0, 2);
    
    // Build context from previous events
    const relatedEvents = previousDays
      .flatMap(d => d.events)
      .filter(e => e.relatedQuestion === question.id)
      .slice(-3); // Last 3 related events
    
    const eventHistory = relatedEvents.length > 0
      ? `Recent events: ${relatedEvents.map(e => e.description).join('; ')}`
      : 'No prior events';

    const outcome = question.outcome ? 'YES' : 'NO';
    const outcomeContext = question.outcome ? 'PROVES it happened' : 'PROVES it failed/was cancelled';

    const prompt = loadPrompt('game/resolution-event', {
      questionText: question.text,
      outcome,
      eventHistory,
      outcomeContext
    });

    const response = await this.llm.generateJSON<{ event: string; type: 'announcement' | 'revelation' }>(
      prompt,
      undefined,
      { temperature: 0.7, maxTokens: 5000 }
    );

    return {
      id: `resolution-${day}-${question.id}`,
      day,
      type: response.type || 'revelation',
      actors: mainActors.map(a => a.id),
      description: response.event || `Resolution event for question ${question.id}`,
      relatedQuestion: toQuestionIdNumberOrNull(question.id),
      pointsToward: question.outcome ? 'YES' : 'NO',
      visibility: 'public',
    };
  }

  /**
   * BATCHED: Generate all group messages for the day in ONE call
   * Reduces ~5 calls per day → 1 call per day
   */
  private async generateDayGroupMessagesBatch(
    day: number,
    events: WorldEvent[],
    groupChats: GroupChat[],
    allActors: SelectedActor[],
    previousDays: DayTimeline[] = [],
    luckMood?: Map<string, { luck: string; mood: number }>,
    connections?: ActorConnection[],
    scenarios?: Scenario[],
    questions?: Question[],
    fullContext?: string
  ): Promise<Record<string, ChatMessage[]>> {
    const messages: Record<string, ChatMessage[]> = {};
    const groupRequests: Array<{
      groupId: string;
      groupName: string;
      groupTheme: string;
      members: Array<{
        actorId: string;
        actorName: string;
        description: string;
        personality: string;
        role: string;
      }>;
      previousMessages: Array<{
        actorName: string;
        message: string;
        day: number;
      }>;
    }> = [];
    
    // Build requests for active groups
    for (const group of groupChats) {
      const activityChance = this.getGroupActivityChance(day);
      
      if (Math.random() < activityChance) {
        const numMessages = 1 + Math.floor(Math.random() * 3); // 1-3 messages
        
        // Pick random members to post
        const activeMembers = shuffleArray(
          allActors.filter(a => group.members.includes(a.id))
        ).slice(0, numMessages);
        
        if (activeMembers.length > 0) {
          // Get recent conversation history from this group (last 2-3 days, max 5 messages)
          const recentMessages: Array<{
            actorName: string;
            message: string;
            day: number;
          }> = [];
          
          for (let i = previousDays.length - 1; i >= Math.max(0, previousDays.length - 3); i--) {
            const dayData = previousDays[i];
            if (!dayData) continue;

            const groupMessages = dayData.groupChats?.[group.id] || [];
            
            for (const msg of groupMessages.slice(-5)) {
              const actor = allActors.find(a => a.id === msg.from);
              if (actor) {
                recentMessages.unshift({
                  actorName: actor.name,
                  message: msg.message,
                  day: dayData.day,
                });
              }
            }
          }
          
          groupRequests.push({
            groupId: group.id,
            groupName: group.name,
            groupTheme: group.theme,
            members: activeMembers.map(a => ({
              actorId: a.id,
              actorName: a.name,
              description: a.description || '',
              personality: a.personality || '',
              role: a.role,
            })),
            previousMessages: recentMessages.slice(-5), // Keep last 5 messages max
          });
        }
      }
    }
    
    // If no active groups, return empty
    if (groupRequests.length === 0) {
      return messages;
    }
    
    // Generate all messages in one batch
    const recentEvent = events.length > 0 ? events[Math.floor(Math.random() * events.length)] : null;

    // Build additional context from optional parameters
    const scenarioContext = scenarios && scenarios.length > 0
      ? `\n\nACTIVE SCENARIOS: ${scenarios.map(s => s.description).join('; ')}`
      : '';

    const questionContext = questions && questions.length > 0
      ? `\n\nQUESTIONS TO RESOLVE: ${questions.map(q => q.text).join('; ')}`
      : '';

    // Build emotional state context for actors
    const getEmotionalState = (actorId: string): string => {
      if (!luckMood) return '';
      const state = luckMood.get(actorId);
      if (!state) return '';
      
      const moodDesc = state.mood > 0.3 ? 'confident' : state.mood < -0.3 ? 'pessimistic' : 'neutral';
      const luckDesc = state.luck === 'high' ? '🍀 lucky streak' : state.luck === 'low' ? '💀 unlucky' : 'average luck';
      return ` [${moodDesc}, ${luckDesc}]`;
    };

    // Build relationship context between group members
    const getRelationshipContext = (groupMembers: Array<{ actorId: string; actorName: string }>): string => {
      if (!connections || groupMembers.length < 2) return '';

      const relevantConnections = connections.filter(conn =>
        groupMembers.some(m => m.actorId === conn.actor1) &&
        groupMembers.some(m => m.actorId === conn.actor2)
      );

      if (relevantConnections.length === 0) return '';

      const connectionLines = relevantConnections.map(conn => {
        const actor1 = groupMembers.find(m => m.actorId === conn.actor1);
        const actor2 = groupMembers.find(m => m.actorId === conn.actor2);
        return `   • ${actor1?.actorName} ↔️ ${actor2?.actorName}: ${conn.relationship}`;
      }).join('\n');

      return `\n   \n   RELATIONSHIPS IN THIS GROUP:\n${connectionLines}\n`;
    };;

    const groupsList = groupRequests.map((req, i) => `${i + 1}. "${req.groupName}"
   
   MEMBERS IN THIS CHAT (don't gossip about them):
${req.members.map((m, j) => {
  const actor = allActors.find(a => a.id === m.actorId);
  const emotionalState = getEmotionalState(m.actorId);
  return `   ${j + 1}. ${m.actorName}${emotionalState} [${actor?.affiliations?.join(', ') || 'independent'}]`;
}).join('\n')}${getRelationshipContext(req.members)}
   
   PEOPLE NOT IN THIS CHAT (you can gossip):
   ${allActors.filter(a => !req.members.find(m => m.actorId === a.id)).slice(0, 12).map(a => a.name).join(', ')}
   
   ${req.previousMessages.length > 0 ? `CONVERSATION HISTORY:
${req.previousMessages.map(pm => `   [Day ${pm.day}] ${pm.actorName}: "${pm.message}"`).join('\n')}
   
   ` : ''}PRIVATE CHAT RULES:
   ✅ Share insider info about YOUR orgs (be strategic about what you reveal)
   ✅ Discuss vulnerabilities, doubts, real plans
   ✅ Gossip about outsiders
   ✅ Respond naturally to each other
   ✅ Reference scenarios/questions/events from insider perspective
   ✅ Let emotional state influence your tone (confident/pessimistic/neutral)
   ✅ Consider your relationships with other members
   ❌ DON'T gossip about members IN this chat
   ❌ DON'T just repeat public statements
   
   Generate ${req.members.length} messages:
${req.members.map((m, idx) => {
  const actor = allActors.find(a => a.id === m.actorId);
  const emotionalState = getEmotionalState(m.actorId);
  return `   ${idx + 1}. ${m.actorName}${emotionalState} [${actor?.affiliations?.join(', ') || 'independent'}]:
      ${idx === 0 
        ? 'Start/continue - share insider knowledge, strategic thoughts, or private reactions'
        : 'Respond to previous - add insider perspective, gossip about outsiders, share org info'}`;
}).join('\n')}
   
   Max 200 chars each. PRIVATE conversation - strategic, vulnerable, gossipy.
`).join('\n');

    const prompt = loadPrompt('game/group-messages', {
      fullContext: fullContext || `Day ${day} of 30`,
      scenarioContext,
      questionContext,
      day,
      eventsList: events.map(e => e.description).join('; '),
      recentEventContext: recentEvent ? `\nMost talked about: ${recentEvent.description}` : '',
      groupCount: groupRequests.length,
      groupsList
    });

    const maxRetries = 5;
    for (let attempt = 0; attempt < maxRetries; attempt++) {
      const response = await this.llm.generateJSON<{ 
        groups: Array<{
          groupId: string;
          messages: Array<{
            actorId: string;
            message: string;
          }>;
        }> 
      }>(
        prompt,
        { required: ['groups'] },
        { temperature: 1.0, maxTokens: 5000 }
      );

      const groups = response.groups || [];
      if (groups.length === groupRequests.length && groups.every(g => g.messages && g.messages.length > 0)) {
        // Convert to expected format
        groups.forEach((group, i) => {
          const req = groupRequests[i];
          if (!req) return; // Skip if no matching request

          messages[group.groupId] = group.messages.map((msg, j) => ({
            from: msg.actorId,
            message: msg.message,
            timestamp: `2025-10-${String(day).padStart(2, '0')}T${String(10 + j * 2).padStart(2, '0')}:${String(Math.floor(Math.random() * 60)).padStart(2, '0')}:00Z`,
            clueStrength: req.members.find(m => m.actorId === msg.actorId)?.role === 'main' ? 0.7 : 0.4,
          }));
        });
        
        return messages;
      }

      logger.warn(`Invalid group messages batch for day ${day} (attempt ${attempt + 1}/${maxRetries}). Expected ${groupRequests.length}, got ${groups.length}`, undefined, 'GameGenerator');
      if (attempt < maxRetries - 1) {
        await new Promise(resolve => setTimeout(resolve, 1000));
      }
    }

    throw new Error(`Failed to generate group messages batch for day ${day} after ${maxRetries} attempts`);
  }

  /**
   * DEPRECATED: Old individual message generation - kept for reference
   * Use generateDayGroupMessagesBatch instead
   */
  private async generateGroupMessages(
    day: number,
    events: WorldEvent[],
    groupChats: GroupChat[],
    allActors: SelectedActor[]
  ): Promise<Record<string, ChatMessage[]>> {
    return this.generateDayGroupMessagesBatch(
      day, 
      events, 
      groupChats, 
      allActors, 
      [], 
      new Map(), 
      [], 
      [], 
      [], 
      ''
    );
  }

  /**
   * Get group activity chance based on day
   */
  private getGroupActivityChance(day: number): number {
    if (day <= 10) return 0.3; // Quiet early
    if (day <= 20) return 0.5; // Moderate mid-game
    if (day <= 25) return 0.7; // Active late game
    return 0.9; // Very active near end
  }

  /**
   * Generate group message content using LLM
   * Private insider information shared in groups
   */
  public async generateGroupMessage(
    actor: SelectedActor,
    events: WorldEvent[],
    day: number,
    groupTheme: string
  ): Promise<string> {
    const recentEvent = events[Math.floor(Math.random() * events.length)];
    const eventContext = recentEvent ? `Recent event: ${recentEvent.description}` : `It's Day ${day} of 30`;
    const informationHint = day < 15 ? 'Drop vague hints' : 'Share more concrete information';

    const prompt = loadPrompt('game/group-message', {
      actorName: actor.name,
      actorDescription: actor.description || '',
      personality: actor.personality || 'balanced',
      domain: actor.domain?.join(', ') || 'general',
      groupTheme,
      eventContext,
      informationHint
    });

    const response = await this.llm.generateJSON<{ message: string }>(
      prompt,
      undefined,
      { temperature: 1.0 }
    );

    return response.message || `Day ${day}: Interesting developments...`;
  }

  /**
   * Generate luck changes for the day
   */
  private generateLuckChanges(
    day: number,
    events: WorldEvent[],
    actors: SelectedActor[],
    luckMood: Map<string, { luck: string; mood: number }>
  ): LuckChange[] {
    const changes: LuckChange[] = [];
    
    // Create a Set of valid actor IDs for efficient lookup
    const validActorIds = new Set(actors.map(a => a.id));
    
    // Actors involved in events may have luck changes
    events.forEach(event => {
      event.actors.forEach(actorId => {
        // Validate that actor exists in selected actors list
        if (!validActorIds.has(actorId)) {
          return; // Skip actors not in the game
        }
        
        if (Math.random() > 0.7) { // 30% chance
          const current = luckMood.get(actorId);
          if (current) {
            const luckLevels: Array<'low' | 'medium' | 'high'> = ['low', 'medium', 'high'];
            const currentIdx = luckLevels.indexOf(current.luck as 'low' | 'medium' | 'high');
            
            // Determine direction based on event type and outcome
            let change: number;
            const isPositiveEvent = event.type === 'deal' || event.type === 'announcement' || event.pointsToward === 'YES';
            const isNegativeEvent = event.type === 'scandal' || event.type === 'conflict' || event.pointsToward === 'NO';
            
            if (isPositiveEvent) {
              // 70% chance to increase luck, 30% to decrease
              change = Math.random() > 0.3 ? 1 : -1;
            } else if (isNegativeEvent) {
              // 70% chance to decrease luck, 30% to increase
              change = Math.random() > 0.3 ? -1 : 1;
            } else {
              // Neutral: 50/50
              change = Math.random() > 0.5 ? 1 : -1;
            }
            
            const newIdx = Math.max(0, Math.min(2, currentIdx + change));
            const newLuck = luckLevels[newIdx] as 'low' | 'medium' | 'high';
            
            if (newLuck !== current.luck) {
              changes.push({
                actor: actorId,
                from: current.luck,
                to: newLuck,
                reason: `Day ${day}: ${event.description}`,
              });
              current.luck = newLuck;
            }
          }
        }
      });
    });

    return changes;
  }

  /**
   * Generate mood changes for the day
   */
  private generateMoodChanges(
    day: number,
    events: WorldEvent[],
    actors: SelectedActor[],
    luckMood: Map<string, { luck: string; mood: number }>
  ): MoodChange[] {
    const changes: MoodChange[] = [];
    
    // Create a Set of valid actor IDs for efficient lookup
    const validActorIds = new Set(actors.map(a => a.id));
    
    // Actors involved in events may have mood changes
    events.forEach(event => {
      event.actors.forEach(actorId => {
        // Validate that actor exists in selected actors list
        if (!validActorIds.has(actorId)) {
          return; // Skip actors not in the game
        }
        
        if (Math.random() > 0.6) { // 40% chance
          const current = luckMood.get(actorId);
          if (current) {
            // Determine direction and magnitude based on event type and outcome
            let moodChange: number;
            const isPositiveEvent = event.type === 'deal' || event.type === 'announcement' || event.pointsToward === 'YES';
            const isNegativeEvent = event.type === 'scandal' || event.type === 'conflict' || event.pointsToward === 'NO';
            
            if (isPositiveEvent) {
              // Positive events: bias toward positive mood change (0 to +0.3)
              moodChange = Math.random() * 0.3;
            } else if (isNegativeEvent) {
              // Negative events: bias toward negative mood change (-0.3 to 0)
              moodChange = Math.random() * -0.3;
            } else {
              // Neutral events: balanced change (-0.2 to +0.2)
              moodChange = (Math.random() - 0.5) * 0.4;
            }
            
            const newMood = Math.max(-1, Math.min(1, current.mood + moodChange));
            
            if (Math.abs(newMood - current.mood) > 0.05) {
              changes.push({
                actor: actorId,
                from: current.mood,
                to: newMood,
                reason: `Day ${day}: ${event.description}`,
              });
              current.mood = newMood;
            }
          }
        }
      });
    });

    return changes;
  }

  /**
   * Apply ambient mood drift to all actors
   * Small random mood changes each day to simulate natural emotional variation
   * Ensures all actors (not just those in events) have evolving emotional states
   */
  private applyAmbientMoodDrift(
    actors: SelectedActor[],
    luckMood: Map<string, { luck: string; mood: number }>
  ): void {
    actors.forEach(actor => {
      const current = luckMood.get(actor.id);
      if (current) {
        // 60% chance of mood drift each day
        if (Math.random() > 0.4) {
          // Small drift: -0.1 to +0.1 (bidirectional, perfectly balanced)
          // 5% chance of larger mood swing for variety
          const isLargeSwing = Math.random() > 0.95;
          const range = isLargeSwing ? 0.4 : 0.2; // Large: ±0.2, Normal: ±0.1
          const drift = (Math.random() - 0.5) * range;
          const newMood = Math.max(-1, Math.min(1, current.mood + drift));
          current.mood = newMood;
        }
        
        // 15% chance of luck changing (up or down equally)
        if (Math.random() > 0.85) {
          const luckLevels: Array<'low' | 'medium' | 'high'> = ['low', 'medium', 'high'];
          const currentIdx = luckLevels.indexOf(current.luck as 'low' | 'medium' | 'high');
          // 50/50 chance to go up or down
          const change = Math.random() > 0.5 ? 1 : -1;
          const newIdx = Math.max(0, Math.min(2, currentIdx + change));
          // Type assertion safe because newIdx is clamped to [0, 2]
          current.luck = luckLevels[newIdx] as 'low' | 'medium' | 'high';
        }
      }
    });
  }

  /**
   * Generate final resolution
   */
  private generateResolution(
    questions: Question[],
    timeline: DayTimeline[]
  ): GameResolution {
    const outcomes = questions.map(q => {
      // Find key events that pointed to this outcome
      const relevantEvents = timeline
        .flatMap(day => day.events)
        .filter(e => e.relatedQuestion === q.id && e.pointsToward === (q.outcome ? 'YES' : 'NO'))
        .slice(0, 3);

      return {
        questionId: q.id,
        answer: q.outcome,
        explanation: `Throughout the 30 days, events aligned toward ${q.outcome ? 'YES' : 'NO'}. ${relevantEvents.length} key events confirmed this outcome.`,
        keyEvents: relevantEvents.map(e => e.description),
      };
    });

    return {
      day: 30,
      outcomes,
      finalNarrative: `All ${questions.length} questions have been resolved. The 30-day narrative concludes with clear outcomes based on the events that unfolded.`,
    };
  }

  private getPhase(day: number): string {
    if (day <= 10) return 'Early';
    if (day <= 20) return 'Middle';
    if (day <= 25) return 'Late';
    if (day < 30) return 'Climax';
    return 'Resolution';
  }

  private getEventCount(day: number): number {
    // Match GDD requirements
    if (day <= 10) return 3 + Math.floor(Math.random() * 3); // 3-5 events (WILD PHASE)
    if (day <= 20) return 5 + Math.floor(Math.random() * 3); // 5-7 events (CONNECTION PHASE)
    if (day <= 25) return 7 + Math.floor(Math.random() * 4); // 7-10 events (CONVERGENCE)
    if (day < 30) return 10 + Math.floor(Math.random() * 6); // 10-15 events (CLIMAX)
    return 5; // Day 30 resolution (5 final events)
  }
}
<|MERGE_RESOLUTION|>--- conflicted
+++ resolved
@@ -928,13 +928,8 @@
       const numConnections = 2 + Math.floor(Math.random() * 2); // 2-3 connections
       // Exclude current actor and filter out already connected actors
       const potentials = selectedActors.supporting
-<<<<<<< HEAD
-        .filter((_supportingActor: SelectedActor, idx: number) => idx !== i)
-        .filter((other: SelectedActor) => 
-=======
         .filter((other: SelectedActor, idx: number) => 
           idx !== i && 
->>>>>>> 4681c6ef
           !connections.some(c => 
             (c.actor1 === supporting.id && c.actor2 === other.id) ||
             (c.actor2 === supporting.id && c.actor1 === other.id)
