import { http } from 'viem'
import { mainnet, sepolia } from 'viem/chains'
import { createConfig } from 'wagmi'
import type { PrivyClientConfig } from '@privy-io/react-auth'

const chainId = Number(process.env.NEXT_PUBLIC_CHAIN_ID) || 1
const rpcUrl = process.env.NEXT_PUBLIC_RPC_URL || ''

// Select chain based on CHAIN_ID
const selectedChain = chainId === 11155111 ? sepolia : mainnet

// Wagmi configuration for Privy
export const wagmiConfig = createConfig({
  chains: [selectedChain],
  transports: {
    [mainnet.id]: http(rpcUrl || undefined),
    [sepolia.id]: http(rpcUrl || undefined),
  },
})

// Privy configuration
export const privyConfig = {
  appId: process.env.NEXT_PUBLIC_PRIVY_APP_ID || '',
  config: {
    appearance: {
      theme: 'dark' as const,
      accentColor: '#1c9cf0' as const,
      logo: '/assets/logos/logo.svg',
      showWalletLoginFirst: true,
<<<<<<< HEAD
      walletList: ['metamask', 'rabby_wallet', 'detected_wallets', 'rainbow', 'coinbase_wallet', 'wallet_connect'] as PrivyClientConfig['appearance']['walletList'],
=======
      walletList: ['detected_wallets'],
>>>>>>> 2bb20f2d
      walletChainType: 'ethereum-only' as const,
    },
    // Prioritize EVM wallet login (Metamask, Rabby, etc.)
    loginMethods: ['wallet', 'email'] as PrivyClientConfig['loginMethods'],
    embeddedWallets: {
      ethereum: {
        createOnLogin: 'users-without-wallets' as const,
      },
    },
    defaultChain: selectedChain,
    // Wallet configuration - supports all injected wallets including Rabby
    supportedChains: [mainnet, sepolia],
    // WalletConnect configuration for mobile wallets
    walletConnectCloudProjectId: process.env.NEXT_PUBLIC_WALLETCONNECT_PROJECT_ID,
  },
}<|MERGE_RESOLUTION|>--- conflicted
+++ resolved
@@ -1,7 +1,6 @@
 import { http } from 'viem'
 import { mainnet, sepolia } from 'viem/chains'
 import { createConfig } from 'wagmi'
-import type { PrivyClientConfig } from '@privy-io/react-auth'
 
 const chainId = Number(process.env.NEXT_PUBLIC_CHAIN_ID) || 1
 const rpcUrl = process.env.NEXT_PUBLIC_RPC_URL || ''
@@ -24,22 +23,16 @@
   config: {
     appearance: {
       theme: 'dark' as const,
-      accentColor: '#1c9cf0' as const,
+      accentColor: '#1c9cf0',
       logo: '/assets/logos/logo.svg',
       showWalletLoginFirst: true,
-<<<<<<< HEAD
-      walletList: ['metamask', 'rabby_wallet', 'detected_wallets', 'rainbow', 'coinbase_wallet', 'wallet_connect'] as PrivyClientConfig['appearance']['walletList'],
-=======
       walletList: ['detected_wallets'],
->>>>>>> 2bb20f2d
       walletChainType: 'ethereum-only' as const,
     },
     // Prioritize EVM wallet login (Metamask, Rabby, etc.)
-    loginMethods: ['wallet', 'email'] as PrivyClientConfig['loginMethods'],
+    loginMethods: ['wallet', 'email'] as const,
     embeddedWallets: {
-      ethereum: {
-        createOnLogin: 'users-without-wallets' as const,
-      },
+      createOnLogin: 'users-without-wallets' as const,
     },
     defaultChain: selectedChain,
     // Wallet configuration - supports all injected wallets including Rabby
