--- conflicted
+++ resolved
@@ -27,11 +27,7 @@
       accentColor: '#1c9cf0' as const,
       logo: '/assets/logos/logo.svg',
       showWalletLoginFirst: true,
-<<<<<<< HEAD
-      walletList: ['detected_wallets'],
-=======
-      walletList: ['metamask', 'rabby_wallet', 'detected_wallets', 'rainbow', 'coinbase_wallet', 'wallet_connect'] as PrivyClientConfig['appearance']['walletList'],
->>>>>>> 8eb45dab
+      walletList: ['metamask', 'rabby_wallet', 'detected_wallets', 'rainbow', 'coinbase_wallet', 'wallet_connect'],
       walletChainType: 'ethereum-only' as const,
     },
     // Prioritize EVM wallet login (Metamask, Rabby, etc.)
