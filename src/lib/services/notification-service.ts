--- conflicted
+++ resolved
@@ -4,7 +4,6 @@
  * Helper functions for creating notifications when users interact
  */
 
-import { randomUUID } from 'crypto';
 import { logger } from '@/lib/logger';
 import { prisma } from '@/lib/prisma';
 import { generateSnowflakeId } from '@/lib/snowflake';
@@ -44,11 +43,7 @@
 
   await prisma.notification.create({
     data: {
-<<<<<<< HEAD
-      id: randomUUID(),
-=======
       id: generateSnowflakeId(),
->>>>>>> fb6d1c3c
       userId: params.userId,
       type: params.type,
       actorId: params.actorId,
