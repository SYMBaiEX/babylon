--- conflicted
+++ resolved
@@ -5,11 +5,10 @@
  * based on interaction history and social relationships.
  */
 
-import { randomUUID } from 'crypto';
+import { db } from '@/lib/database-service';
+import { logger } from '@/lib/logger';
+import { generateSnowflakeId } from '@/lib/snowflake';
 import { GroupChatInvite } from './group-chat-invite';
-import { logger } from '@/lib/logger';
-import { db } from '@/lib/database-service';
-import { generateSnowflakeId } from '@/lib/snowflake';
 
 export interface SocialAction {
   type: 'group_chat_invite' | 'dm';
@@ -100,7 +99,6 @@
         const existingDMChat = userId && actor.id ? await db.prisma.chat.findFirst({
           where: {
             isGroup: false,
-<<<<<<< HEAD
             ChatParticipant: {
               every: {
                 userId: {
@@ -108,12 +106,6 @@
                 },
               },
             },
-=======
-            AND: [
-              { ChatParticipant: { some: { userId } } },
-              { ChatParticipant: { some: { userId: actor.id } } },
-            ],
->>>>>>> 496c712b
           },
           include: {
             ChatParticipant: true,
@@ -227,7 +219,7 @@
       where: { id: chatId },
       update: {},
       create: {
-        id: randomUUID(),
+        id: generateSnowflakeId(),
         name: null, // DMs don't have names
         isGroup: false,
         updatedAt: new Date(),
@@ -249,11 +241,7 @@
       },
       update: {},
       create: {
-<<<<<<< HEAD
-        id: generateSnowflakeId(),
-=======
-        id: randomUUID(),
->>>>>>> 496c712b
+        id: generateSnowflakeId(),
         chatId,
         userId: actorId,
       },
@@ -268,11 +256,7 @@
       },
       update: {},
       create: {
-<<<<<<< HEAD
-        id: generateSnowflakeId(),
-=======
-        id: randomUUID(),
->>>>>>> 496c712b
+        id: generateSnowflakeId(),
         chatId,
         userId,
       },
@@ -283,11 +267,7 @@
     // Create initial message from actor
     await db.prisma.message.create({
       data: {
-<<<<<<< HEAD
-        id: generateSnowflakeId(),
-=======
-        id: randomUUID(),
->>>>>>> 496c712b
+        id: generateSnowflakeId(),
         chatId,
         senderId: actorId,
         content: messageContent,
