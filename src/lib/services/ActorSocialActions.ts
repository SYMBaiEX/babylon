--- conflicted
+++ resolved
@@ -5,17 +5,10 @@
  * based on interaction history and social relationships.
  */
 
-<<<<<<< HEAD
 import { db } from '@/lib/database-service';
 import { logger } from '@/lib/logger';
 import { generateSnowflakeId } from '@/lib/snowflake';
 import { GroupChatInvite } from './group-chat-invite';
-=======
-import { GroupChatInvite } from './group-chat-invite';
-import { logger } from '@/lib/logger';
-import { db } from '@/lib/database-service';
-import { generateSnowflakeId } from '@/lib/snowflake';
->>>>>>> 377a8677
 
 export interface SocialAction {
   type: 'group_chat_invite' | 'dm';
@@ -226,11 +219,7 @@
       where: { id: chatId },
       update: {},
       create: {
-<<<<<<< HEAD
-        id: generateSnowflakeId(),
-=======
         id: chatId,
->>>>>>> 377a8677
         name: null, // DMs don't have names
         isGroup: false,
         updatedAt: new Date(),
