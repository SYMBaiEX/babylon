--- conflicted
+++ resolved
@@ -4,7 +4,6 @@
  * Manages trading fees and referral fee distribution
  */
 
-import { randomUUID } from 'crypto'
 import { prisma } from '@/lib/database-service'
 import { logger } from '@/lib/logger'
 import { Prisma } from '@prisma/client'
@@ -109,11 +108,7 @@
       // Create trading fee record
       await tx.tradingFee.create({
         data: {
-<<<<<<< HEAD
-          id: randomUUID(),
-=======
           id: generateSnowflakeId(),
->>>>>>> fb6d1c3c
           userId,
           tradeType,
           tradeId: tradeId || null,
@@ -208,11 +203,7 @@
     // Create balance transaction
     await tx.balanceTransaction.create({
       data: {
-<<<<<<< HEAD
-        id: randomUUID(),
-=======
         id: generateSnowflakeId(),
->>>>>>> fb6d1c3c
         userId: referrerId,
         type: FEE_CONFIG.TRANSACTION_TYPES.REFERRAL_FEE_EARNED,
         amount: new Prisma.Decimal(feeAmount),
@@ -270,8 +261,6 @@
       where: whereClause,
       select: {
         userId: true,
-<<<<<<< HEAD
-=======
         User_TradingFee_userIdToUser: {
           select: {
             id: true,
@@ -280,7 +269,6 @@
             profileImageUrl: true,
           },
         },
->>>>>>> fb6d1c3c
       },
       distinct: ['userId'],
     })
@@ -355,11 +343,7 @@
         tradeType: fee.tradeType,
         feeAmount: Number(fee.referrerFee),
         traderId: fee.userId,
-<<<<<<< HEAD
-        traderUsername: fee.User_TradingFee_userIdToUser?.username ?? 'Unknown',
-=======
         traderUsername: fee.User_TradingFee_userIdToUser.username,
->>>>>>> fb6d1c3c
         createdAt: fee.createdAt,
       })),
     }
