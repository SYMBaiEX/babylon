/**
 * Fee Service
 * 
 * Manages trading fees and referral fee distribution
 */

import { randomUUID } from 'crypto'
import { prisma } from '@/lib/database-service'
import { logger } from '@/lib/logger'
import { Prisma } from '@prisma/client'
import { FEE_CONFIG, type FeeType } from '@/lib/config/fees'
import { generateSnowflakeId } from '@/lib/snowflake'

// Force TypeScript server reload after Prisma regeneration

export interface FeeCalculation {
  feeAmount: number
  netAmount: number // Amount after fee deduction
  platformShare: number
  referrerShare: number
}

export interface FeeDistributionResult {
  feeCharged: number
  referrerPaid: number
  platformReceived: number
  referrerId: string | null
}

export interface ReferralEarnings {
  totalEarned: number
  totalReferrals: number
  topReferrals: Array<{
    userId: string
    username: string
    displayName: string
    profileImageUrl: string | null
    totalFees: number
    tradeCount: number
  }>
  recentFees: Array<{
    id: string
    tradeType: string
    feeAmount: number
    traderId: string
    traderUsername: string | null
    createdAt: Date
  }>
}

export class FeeService {
  /**
   * Calculate fee for a trade amount
   */
  static calculateFee(tradeAmount: number): FeeCalculation {
    const feeAmount = tradeAmount * FEE_CONFIG.TRADING_FEE_RATE
    const netAmount = tradeAmount - feeAmount
    const platformShare = feeAmount * FEE_CONFIG.PLATFORM_SHARE
    const referrerShare = feeAmount * FEE_CONFIG.REFERRER_SHARE
    
    return {
      feeAmount: Number(feeAmount.toFixed(2)),
      netAmount: Number(netAmount.toFixed(2)),
      platformShare: Number(platformShare.toFixed(2)),
      referrerShare: Number(referrerShare.toFixed(2)),
    }
  }
  
  /**
   * Calculate fee on proceeds (for selling)
   */
  static calculateFeeOnProceeds(proceeds: number): FeeCalculation {
    return this.calculateFee(proceeds)
  }
  
  /**
   * Process trading fee - charge user and distribute to platform/referrer
   */
  static async processTradingFee(
    userId: string,
    tradeType: FeeType,
    tradeAmount: number,
    tradeId?: string,
    marketId?: string
  ): Promise<FeeDistributionResult> {
    const feeCalc = this.calculateFee(tradeAmount)
    
    // Skip if fee is below minimum
    if (feeCalc.feeAmount < FEE_CONFIG.MIN_FEE_AMOUNT) {
      logger.debug(`Fee ${feeCalc.feeAmount} below minimum, skipping`, {
        userId,
        tradeType,
        tradeAmount,
      }, 'FeeService')
      
      return {
        feeCharged: 0,
        referrerPaid: 0,
        platformReceived: 0,
        referrerId: null,
      }
    }
    
    // Get user's referrer
    const referrerId = await this.getUserReferrer(userId)
    
    // Execute in transaction
    const result = await prisma.$transaction(async (tx) => {
      // Create trading fee record
      await tx.tradingFee.create({
        data: {
<<<<<<< HEAD
          id: generateSnowflakeId(),
=======
          id: randomUUID(),
>>>>>>> 496c712b
          userId,
          tradeType,
          tradeId: tradeId || null,
          marketId: marketId || null,
          feeAmount: new Prisma.Decimal(feeCalc.feeAmount),
          platformFee: new Prisma.Decimal(feeCalc.platformShare),
          referrerFee: new Prisma.Decimal(feeCalc.referrerShare),
          referrerId: referrerId || null,
        },
      })
      
      // Update trader's total fees paid
      await tx.user.update({
        where: { id: userId },
        data: {
          totalFeesPaid: {
            increment: new Prisma.Decimal(feeCalc.feeAmount),
          },
        },
      })
      
      // Distribute referral fee if referrer exists
      if (referrerId) {
        await this.distributeReferralFee(referrerId, feeCalc.referrerShare, userId, tx)
      }
      
      return {
        feeCharged: feeCalc.feeAmount,
        referrerPaid: referrerId ? feeCalc.referrerShare : 0,
        platformReceived: referrerId ? feeCalc.platformShare : feeCalc.feeAmount,
        referrerId,
      }
    })
    
    logger.info(`Trading fee processed`, {
      userId,
      tradeType,
      feeCharged: result.feeCharged,
      referrerPaid: result.referrerPaid,
      referrerId: result.referrerId,
    }, 'FeeService')
    
    return result
  }
  
  /**
   * Get user's referrer
   */
  static async getUserReferrer(userId: string): Promise<string | null> {
    const user = await prisma.user.findUnique({
      where: { id: userId },
      select: { referredBy: true },
    })
    
    return user?.referredBy || null
  }
  
  /**
   * Distribute referral fee to referrer
   */
  static async distributeReferralFee(
    referrerId: string,
    feeAmount: number,
    traderId: string,
    tx: Omit<typeof prisma, '$connect' | '$disconnect' | '$on' | '$transaction' | '$use' | '$extends'>
  ): Promise<void> {
    // Credit referrer's virtual balance
    const referrer = await tx.user.findUnique({
      where: { id: referrerId },
      select: { virtualBalance: true },
    })
    
    if (!referrer) {
      logger.warn(`Referrer not found: ${referrerId}`, { referrerId, traderId }, 'FeeService')
      return
    }
    
    const currentBalance = Number(referrer.virtualBalance)
    const newBalance = currentBalance + feeAmount
    
    // Update referrer balance
    await tx.user.update({
      where: { id: referrerId },
      data: {
        virtualBalance: new Prisma.Decimal(newBalance),
        totalFeesEarned: {
          increment: new Prisma.Decimal(feeAmount),
        },
      },
    })
    
    // Create balance transaction
    await tx.balanceTransaction.create({
      data: {
<<<<<<< HEAD
        id: generateSnowflakeId(),
=======
        id: randomUUID(),
>>>>>>> 496c712b
        userId: referrerId,
        type: FEE_CONFIG.TRANSACTION_TYPES.REFERRAL_FEE_EARNED,
        amount: new Prisma.Decimal(feeAmount),
        balanceBefore: new Prisma.Decimal(currentBalance),
        balanceAfter: new Prisma.Decimal(newBalance),
        relatedId: traderId,
        description: `Referral fee earned from trading activity`,
      },
    })
    
    logger.info(`Referral fee distributed`, {
      referrerId,
      traderId,
      feeAmount,
    }, 'FeeService')
  }
  
  /**
   * Get referral fee earnings for a user
   */
  static async getReferralEarnings(
    userId: string,
    options?: {
      startDate?: Date
      endDate?: Date
      limit?: number
    }
  ): Promise<ReferralEarnings> {
    const { startDate, endDate, limit = 10 } = options || {}
    
    // Build where clause for date filtering
    const whereClause: Prisma.TradingFeeWhereInput = {
      referrerId: userId,
      ...(startDate || endDate ? {
        createdAt: {
          ...(startDate ? { gte: startDate } : {}),
          ...(endDate ? { lte: endDate } : {}),
        },
      } : {}),
    }
    
    // Get total earnings
    const totalResult = await prisma.tradingFee.aggregate({
      where: whereClause,
      _sum: {
        referrerFee: true,
      },
      _count: true,
    })
    
    const totalEarned = Number(totalResult._sum.referrerFee || 0)
    
    // Get unique traders (referrals)
    const uniqueTraders = await prisma.tradingFee.findMany({
      where: whereClause,
      select: {
        userId: true,
<<<<<<< HEAD
        User_TradingFee_userIdToUser: {
          select: {
            id: true,
            username: true,
            displayName: true,
            profileImageUrl: true,
          },
        },
=======
>>>>>>> 496c712b
      },
      distinct: ['userId'],
    })
    
    // Get top referrals by fees generated
    const topReferralsData = await prisma.tradingFee.groupBy({
      by: ['userId'],
      where: whereClause,
      _sum: {
        referrerFee: true,
      },
      _count: true,
      orderBy: {
        _sum: {
          referrerFee: 'desc',
        },
      },
      take: limit,
    })
    
    // Enrich with user data
    const topReferrals = await Promise.all(
      topReferralsData.map(async (item) => {
        const user = await prisma.user.findUnique({
          where: { id: item.userId },
          select: {
            id: true,
            username: true,
            displayName: true,
            profileImageUrl: true,
          },
        })
        
        return {
          userId: item.userId,
          username: user?.username || 'Unknown',
          displayName: user?.displayName || 'Unknown User',
          profileImageUrl: user?.profileImageUrl || null,
          totalFees: Number(item._sum.referrerFee || 0),
          tradeCount: item._count,
        }
      })
    )
    
    // Get recent fees
    const recentFees = await prisma.tradingFee.findMany({
      where: whereClause,
      select: {
        id: true,
        tradeType: true,
        referrerFee: true,
        userId: true,
        User_TradingFee_userIdToUser: {
          select: {
            username: true,
          },
        },
        createdAt: true,
      },
      orderBy: {
        createdAt: 'desc',
      },
      take: limit,
    })
    
    return {
      totalEarned,
      totalReferrals: uniqueTraders.length,
      topReferrals,
      recentFees: recentFees.map(fee => ({
        id: fee.id,
        tradeType: fee.tradeType,
        feeAmount: Number(fee.referrerFee),
        traderId: fee.userId,
<<<<<<< HEAD
        traderUsername: fee.User_TradingFee_userIdToUser.username,
=======
        traderUsername: fee.User_TradingFee_userIdToUser?.username ?? 'Unknown',
>>>>>>> 496c712b
        createdAt: fee.createdAt,
      })),
    }
  }
  
  /**
   * Get fee statistics for the platform
   */
  static async getPlatformFeeStats(
    startDate?: Date,
    endDate?: Date
  ): Promise<{
    totalFeesCollected: number
    totalReferrerFees: number
    totalPlatformFees: number
    totalTrades: number
  }> {
    const whereClause: Prisma.TradingFeeWhereInput = {
      ...(startDate || endDate ? {
        createdAt: {
          ...(startDate ? { gte: startDate } : {}),
          ...(endDate ? { lte: endDate } : {}),
        },
      } : {}),
    }
    
    const result = await prisma.tradingFee.aggregate({
      where: whereClause,
      _sum: {
        feeAmount: true,
        platformFee: true,
        referrerFee: true,
      },
      _count: true,
    })
    
    return {
      totalFeesCollected: Number(result._sum.feeAmount || 0),
      totalReferrerFees: Number(result._sum.referrerFee || 0),
      totalPlatformFees: Number(result._sum.platformFee || 0),
      totalTrades: result._count,
    }
  }
}
<|MERGE_RESOLUTION|>--- conflicted
+++ resolved
@@ -4,12 +4,11 @@
  * Manages trading fees and referral fee distribution
  */
 
-import { randomUUID } from 'crypto'
+import { FEE_CONFIG, type FeeType } from '@/lib/config/fees'
 import { prisma } from '@/lib/database-service'
 import { logger } from '@/lib/logger'
+import { generateSnowflakeId } from '@/lib/snowflake'
 import { Prisma } from '@prisma/client'
-import { FEE_CONFIG, type FeeType } from '@/lib/config/fees'
-import { generateSnowflakeId } from '@/lib/snowflake'
 
 // Force TypeScript server reload after Prisma regeneration
 
@@ -109,11 +108,7 @@
       // Create trading fee record
       await tx.tradingFee.create({
         data: {
-<<<<<<< HEAD
           id: generateSnowflakeId(),
-=======
-          id: randomUUID(),
->>>>>>> 496c712b
           userId,
           tradeType,
           tradeId: tradeId || null,
@@ -208,11 +203,7 @@
     // Create balance transaction
     await tx.balanceTransaction.create({
       data: {
-<<<<<<< HEAD
         id: generateSnowflakeId(),
-=======
-        id: randomUUID(),
->>>>>>> 496c712b
         userId: referrerId,
         type: FEE_CONFIG.TRANSACTION_TYPES.REFERRAL_FEE_EARNED,
         amount: new Prisma.Decimal(feeAmount),
@@ -270,17 +261,6 @@
       where: whereClause,
       select: {
         userId: true,
-<<<<<<< HEAD
-        User_TradingFee_userIdToUser: {
-          select: {
-            id: true,
-            username: true,
-            displayName: true,
-            profileImageUrl: true,
-          },
-        },
-=======
->>>>>>> 496c712b
       },
       distinct: ['userId'],
     })
@@ -355,11 +335,7 @@
         tradeType: fee.tradeType,
         feeAmount: Number(fee.referrerFee),
         traderId: fee.userId,
-<<<<<<< HEAD
         traderUsername: fee.User_TradingFee_userIdToUser.username,
-=======
-        traderUsername: fee.User_TradingFee_userIdToUser?.username ?? 'Unknown',
->>>>>>> 496c712b
         createdAt: fee.createdAt,
       })),
     }
