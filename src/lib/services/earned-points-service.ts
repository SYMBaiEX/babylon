/**
 * Earned Points Service
 * Converts P&L from trading into earned points
 */

import { randomUUID } from 'crypto'
import { prisma } from '@/lib/database-service'
import { logger } from '@/lib/logger'
import { generateSnowflakeId } from '@/lib/snowflake'

export class EarnedPointsService {
  /**
   * Convert P&L to earned points
   * Formula: 1 point per $10 of realized P&L
   * Minimum: -100 points (can't go below -100)
   * This encourages trading but limits downside risk
   */
  static pnlToPoints(pnl: number): number {
    const points = Math.floor(pnl / 10)
    // Cap negative points at -100 to avoid extreme penalties
    return Math.max(points, -100)
  }

  /**
   * Update earned points based on current lifetime P&L
   * This recalculates earned points from scratch based on lifetimePnL
   */
  static async syncEarnedPointsFromPnL(userId: string): Promise<void> {
    try {
      const user = await prisma.user.findUnique({
        where: { id: userId },
        select: {
          lifetimePnL: true,
          earnedPoints: true,
          invitePoints: true,
          bonusPoints: true,
          reputationPoints: true,
        },
      })

      if (!user) {
        throw new Error('User not found')
      }

      const lifetimePnL = Number(user.lifetimePnL)
      const newEarnedPoints = this.pnlToPoints(lifetimePnL)

      // Only update if earned points have changed
      if (newEarnedPoints !== user.earnedPoints) {
        // Calculate new total reputation points
        // Total = Invite Points + Earned Points + Bonus Points + Base (100)
        const basePoints = 100
        const newReputationPoints = basePoints + user.invitePoints + newEarnedPoints + user.bonusPoints

        await prisma.user.update({
          where: { id: userId },
          data: {
            earnedPoints: newEarnedPoints,
            reputationPoints: newReputationPoints,
          },
        })

        logger.info('Updated earned points from P&L', {
          userId,
          lifetimePnL,
          earnedPoints: newEarnedPoints,
          totalPoints: newReputationPoints,
        }, 'EarnedPointsService')
      }
    } catch (error) {
      logger.error('Error syncing earned points from P&L', error, 'EarnedPointsService')
      throw error
    }
  }

  /**
   * Award earned points for a specific P&L amount (for incremental updates)
   * Use this when recording a trade's P&L
   */
  static async awardEarnedPointsForPnL(
    userId: string,
    pnlAmount: number,
    tradeType: string,
    relatedId?: string
  ): Promise<void> {
    try {
      const user = await prisma.user.findUnique({
        where: { id: userId },
        select: {
          earnedPoints: true,
          invitePoints: true,
          bonusPoints: true,
          reputationPoints: true,
        },
      })

      if (!user) {
        throw new Error('User not found')
      }

      // Calculate points for this P&L
      const pointsFromThisTrade = this.pnlToPoints(pnlAmount)

      // Skip if no points change
      if (pointsFromThisTrade === 0) {
        return
      }

      const newEarnedPoints = user.earnedPoints + pointsFromThisTrade
      const basePoints = 100
      const newReputationPoints = basePoints + user.invitePoints + newEarnedPoints + user.bonusPoints

      // Update user and create transaction
      await prisma.$transaction(async (tx) => {
        await tx.user.update({
          where: { id: userId },
          data: {
            earnedPoints: newEarnedPoints,
            reputationPoints: newReputationPoints,
          },
        })

        await tx.pointsTransaction.create({
          data: {
<<<<<<< HEAD
            id: randomUUID(),
=======
            id: generateSnowflakeId(),
>>>>>>> fb6d1c3c
            userId,
            amount: pointsFromThisTrade,
            pointsBefore: user.reputationPoints,
            pointsAfter: user.reputationPoints + pointsFromThisTrade,
            reason: tradeType || 'trade_performance',
            metadata: JSON.stringify({
              tradeId: randomUUID(), // Assuming tradeId is a UUID
              pnl: pnlAmount,
              points: pointsFromThisTrade,
              tradeType,
              relatedId,
            }),
          },
        })
      })

      logger.info('Awarded earned points for P&L', {
        userId,
        pnlAmount,
        pointsFromTrade: pointsFromThisTrade,
        totalEarnedPoints: newEarnedPoints,
        totalReputationPoints: newReputationPoints,
      }, 'EarnedPointsService')
    } catch (error) {
      logger.error('Error awarding earned points for P&L', error, 'EarnedPointsService')
      throw error
    }
  }

  /**
   * Bulk sync earned points for all users
   * Useful for migration or recalculation
   */
  static async bulkSyncAllUsers(): Promise<void> {
    try {
      const users = await prisma.user.findMany({
        where: { isActor: false },
        select: { id: true },
      })

      logger.info(`Syncing earned points for ${users.length} users`, {}, 'EarnedPointsService')

      let successCount = 0
      let errorCount = 0

      for (const user of users) {
        try {
          await this.syncEarnedPointsFromPnL(user.id)
          successCount++
        } catch (error) {
          errorCount++
          logger.error(`Error syncing user ${user.id}`, error, 'EarnedPointsService')
        }
      }

      logger.info(`Bulk sync complete`, {
        total: users.length,
        success: successCount,
        errors: errorCount,
      }, 'EarnedPointsService')
    } catch (error) {
      logger.error('Error in bulk sync', error, 'EarnedPointsService')
      throw error
    }
  }
}
<|MERGE_RESOLUTION|>--- conflicted
+++ resolved
@@ -3,7 +3,6 @@
  * Converts P&L from trading into earned points
  */
 
-import { randomUUID } from 'crypto'
 import { prisma } from '@/lib/database-service'
 import { logger } from '@/lib/logger'
 import { generateSnowflakeId } from '@/lib/snowflake'
@@ -122,22 +121,17 @@
 
         await tx.pointsTransaction.create({
           data: {
-<<<<<<< HEAD
-            id: randomUUID(),
-=======
             id: generateSnowflakeId(),
->>>>>>> fb6d1c3c
             userId,
             amount: pointsFromThisTrade,
             pointsBefore: user.reputationPoints,
-            pointsAfter: user.reputationPoints + pointsFromThisTrade,
-            reason: tradeType || 'trade_performance',
+            pointsAfter: newReputationPoints,
+            reason: 'trading_pnl',
             metadata: JSON.stringify({
-              tradeId: randomUUID(), // Assuming tradeId is a UUID
-              pnl: pnlAmount,
-              points: pointsFromThisTrade,
+              pnlAmount,
               tradeType,
               relatedId,
+              pointsFromTrade: pointsFromThisTrade,
             }),
           },
         })
