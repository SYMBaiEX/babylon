import { type AuthenticatedUser } from '@/lib/api/auth-middleware';
import { cachedDb } from '@/lib/cached-database-service';
import { FEE_CONFIG } from '@/lib/config/fees';
import { asUser } from '@/lib/db/context';
import {
  AuthorizationError,
  BusinessLogicError,
  InsufficientFundsError,
  InternalServerError,
  NotFoundError,
} from '@/lib/errors';
import { logger } from '@/lib/logger';
import { getReadyPerpsEngine } from '@/lib/perps-service';
import { prisma } from '@/lib/prisma';
import { generateSnowflakeId } from '@/lib/snowflake';
import { FeeService } from '@/lib/services/fee-service';
import type { TradeImpactInput } from '@/lib/services/market-impact-service';
import { applyPerpTradeImpacts } from '@/lib/services/perp-price-impact-service';
import { PerpSettlementService } from '@/lib/services/perp-settlement-service';
import { WalletService } from '@/lib/services/wallet-service';
<<<<<<< HEAD
import { generateSnowflakeId } from '@/lib/snowflake';
=======
import { Prisma } from '@prisma/client';
>>>>>>> a16f01a9

import type { PerpPosition } from '@/shared/perps-types';

type TradeSide = 'long' | 'short';

export interface OpenPerpPositionInput {
  ticker: string;
  side: TradeSide;
  size: number;
  leverage: number;
}

export interface OpenPerpPositionResult {
  position: PerpPosition;
  marginPaid: number;
  fee: {
    feeCharged: number;
    referrerPaid: number;
    platformReceived: number;
    referrerId: string | null;
  };
  newBalance: number;
}

export interface ClosePerpPositionResult {
  position: PerpPosition;
  realizedPnL: number;
  marginReturned: number;
  grossSettlement: number;
  netSettlement: number;
  wasLiquidated: boolean;
  fee: {
    feeCharged: number;
    referrerPaid: number;
    platformReceived: number;
    referrerId: string | null;
  };
  newBalance: number;
}

export function resolveExitPrice(options: {
  enginePrice?: number | null;
  organizationPrice?: number | null;
  positionPrice?: number | null;
  entryPrice: number;
}): number {
  const normalize = (value?: number | null): number | null => {
    if (value === undefined || value === null) return null;
    const numeric = Number(value);
    return Number.isFinite(numeric) ? numeric : null;
  };

  return (
    normalize(options.enginePrice) ??
    normalize(options.positionPrice) ??
    normalize(options.organizationPrice) ??
    options.entryPrice
  );
}

export class PerpTradeService {
  static async openPosition(
    authUser: AuthenticatedUser,
    input: OpenPerpPositionInput
  ): Promise<OpenPerpPositionResult> {
    const perpsEngine = await getReadyPerpsEngine();

    const markets = perpsEngine.getMarkets();
    const market = markets.find((m) => m.ticker === input.ticker);

    if (!market) {
      throw new NotFoundError('Market', input.ticker);
    }

    const maxPositionSize = market.openInterest * 0.1;
    const minPositionSize = market.minOrderSize;
    const size = input.size;

    if (size < minPositionSize) {
      throw new BusinessLogicError(
        `Position size too small. Minimum: $${minPositionSize}`,
        'POSITION_SIZE_TOO_SMALL',
        { min: minPositionSize, requested: size }
      );
    }

    if (size > maxPositionSize && maxPositionSize > 0) {
      throw new BusinessLogicError(
        `Position size too large. Maximum: $${maxPositionSize.toFixed(2)}`,
        'POSITION_SIZE_TOO_LARGE',
        { max: maxPositionSize, requested: size }
      );
    }

    const marginRequired = size / input.leverage;
    const feeCalc = FeeService.calculateFee(size);
    const totalCost = marginRequired + feeCalc.feeAmount;

    const hasFunds = await WalletService.hasSufficientBalance(
      authUser.userId,
      totalCost
    );
    if (!hasFunds) {
      const balance = await WalletService.getBalance(authUser.userId);
      throw new InsufficientFundsError(
        totalCost,
        Number(balance.balance),
        'USD'
      );
    }

    const position = perpsEngine.openPosition(authUser.userId, {
      ticker: input.ticker,
      side: input.side,
      size,
      leverage: input.leverage,
      orderType: 'market',
    });

    try {
      await asUser(authUser, async (db) => {
        const dbUser = await db.user.findUnique({
          where: { id: authUser.userId },
          select: { id: true, virtualBalance: true },
        });

        if (!dbUser) {
          throw new NotFoundError('User', authUser.userId);
        }

        if (dbUser.virtualBalance === null) {
          throw new InternalServerError('User balance not initialized', {
            userId: authUser.userId,
          });
        }

        const currentBalance = Number(dbUser.virtualBalance);
        if (currentBalance < totalCost) {
          throw new InsufficientFundsError(totalCost, currentBalance, 'USD');
        }

        const newBalance = currentBalance - totalCost;

        await db.user.update({
          where: { id: authUser.userId },
          data: {
            virtualBalance: newBalance,
          },
        });

        await db.balanceTransaction.create({
          data: {
            id: generateSnowflakeId(),
            userId: authUser.userId,
            type: 'perp_open',
            amount: new Prisma.Decimal(-totalCost),
            balanceBefore: new Prisma.Decimal(currentBalance),
            balanceAfter: new Prisma.Decimal(newBalance),
            relatedId: position.id,
            description: `Opened ${input.leverage}x ${input.side} position on ${input.ticker} (incl. $${feeCalc.feeAmount.toFixed(2)} fee)`,
          },
        });

        await db.perpPosition.create({
          data: {
            id: position.id,
            userId: authUser.userId,
            ticker: position.ticker,
            organizationId: position.organizationId,
            side: position.side,
            entryPrice: position.entryPrice,
            currentPrice: position.currentPrice,
            size: position.size,
            leverage: position.leverage,
            liquidationPrice: position.liquidationPrice,
            unrealizedPnL: position.unrealizedPnL,
            unrealizedPnLPercent: position.unrealizedPnLPercent,
            fundingPaid: position.fundingPaid,
            lastUpdated: new Date(),
          },
        });
      });
    } catch (error) {
      perpsEngine.closePosition(position.id);
      throw error;
    }

    const feeResult = await FeeService.processTradingFee(
      authUser.userId,
      FEE_CONFIG.FEE_TYPES.PERP_OPEN,
      size,
      position.id,
      input.ticker
    );

    // Integrate settlement service (non-blocking)
    PerpSettlementService.settleOpenPosition(position).catch((error) => {
      logger.warn(
        'Failed to settle open position (non-blocking)',
        {
          positionId: position.id,
          userId: authUser.userId,
          error,
        },
        'PerpTradeService.openPosition'
      );
    });

    await cachedDb.invalidateUserCache(authUser.userId).catch((error) => {
      logger.error(
        'Failed to invalidate user cache after perp open',
        { userId: authUser.userId, error },
        'PerpTradeService.openPosition'
      );
    });

    const tradeImpact: TradeImpactInput = {
      marketType: 'perp',
      ticker: input.ticker,
      side: input.side,
      size,
    };

    try {
      await applyPerpTradeImpacts([tradeImpact]);
    } catch (error) {
      logger.warn(
        'Failed to apply price impact after opening perp position',
        {
          error,
          ticker: input.ticker,
          side: input.side,
          size,
        },
        'PerpTradeService.openPosition'
      );
    }

    const newBalance = (await WalletService.getBalance(authUser.userId))
      .balance;

    return {
      position,
      marginPaid: marginRequired,
      fee: feeResult,
      newBalance,
    };
  }

  static async closePosition(
    authUser: AuthenticatedUser,
    positionId: string
  ): Promise<ClosePerpPositionResult> {
    const perpsEngine = await getReadyPerpsEngine();

    const dbPosition = await asUser(authUser, async (db) => {
      return await db.perpPosition.findUnique({
        where: { id: positionId },
      });
    });

    if (!dbPosition) {
      throw new NotFoundError('Position', positionId);
    }

    if (dbPosition.userId !== authUser.userId) {
      throw new AuthorizationError('Not your position', 'position', 'close');
    }

    if (dbPosition.closedAt) {
      throw new BusinessLogicError(
        'Position already closed',
        'POSITION_CLOSED',
        { positionId, closedAt: dbPosition.closedAt }
      );
    }

    if (!perpsEngine.hasPosition(positionId)) {
      perpsEngine.hydratePosition({
        id: dbPosition.id,
        userId: dbPosition.userId,
        ticker: dbPosition.ticker,
        organizationId: dbPosition.organizationId,
        side: dbPosition.side as 'long' | 'short',
        entryPrice: Number(dbPosition.entryPrice),
        currentPrice: Number(dbPosition.currentPrice),
        size: Number(dbPosition.size),
        leverage: Number(dbPosition.leverage),
        liquidationPrice: Number(dbPosition.liquidationPrice),
        unrealizedPnL: Number(dbPosition.unrealizedPnL),
        unrealizedPnLPercent: Number(dbPosition.unrealizedPnLPercent),
        fundingPaid: Number(dbPosition.fundingPaid),
        openedAt: dbPosition.openedAt,
        lastUpdated: dbPosition.lastUpdated ?? dbPosition.openedAt,
      });
    }

    const latestOrganization = await prisma.organization.findUnique({
      where: { id: dbPosition.organizationId },
      select: { currentPrice: true },
    });

    const enginePosition = perpsEngine.getPosition(positionId);

    const exitPrice = resolveExitPrice({
      enginePrice: enginePosition?.currentPrice ?? null,
      organizationPrice: latestOrganization?.currentPrice
        ? Number(latestOrganization.currentPrice)
        : null,
      positionPrice: dbPosition.currentPrice
        ? Number(dbPosition.currentPrice)
        : null,
      entryPrice: Number(dbPosition.entryPrice),
    });

    if (!enginePosition) {
      logger.warn(
        'Engine position missing during close, relying on DB snapshot',
        { positionId },
        'PerpTradeService.closePosition'
      );
    }

    const { position, realizedPnL } = perpsEngine.closePosition(
      positionId,
      exitPrice
    );

    logger.debug(
      'Resolved exit price for perp close',
      {
        positionId,
        enginePrice: enginePosition?.currentPrice ?? null,
        prismaPositionPrice: dbPosition.currentPrice
          ? Number(dbPosition.currentPrice)
          : null,
        organizationPrice: latestOrganization?.currentPrice
          ? Number(latestOrganization.currentPrice)
          : null,
        exitPrice,
      },
      'PerpTradeService.closePosition'
    );

    const marginPaid = position.size / position.leverage;
    const grossSettlement = marginPaid + realizedPnL;

    const feeCalc = FeeService.calculateFee(position.size);
    const netSettlement = Math.max(0, grossSettlement - feeCalc.feeAmount);

    if (netSettlement > 0) {
      await WalletService.credit(
        authUser.userId,
        netSettlement,
        'perp_close',
        `Closed ${position.leverage}x ${position.side} ${position.ticker} - PnL: ${realizedPnL >= 0 ? '+' : ''}$${realizedPnL.toFixed(2)} (fee: $${feeCalc.feeAmount.toFixed(2)})`,
        position.id
      );
    } else {
      logger.info(
        'Position closed with total loss or fees exceeded settlement',
        {
          positionId,
          marginPaid,
          realizedPnL,
          grossSettlement,
          fee: feeCalc.feeAmount,
          netSettlement,
          userId: authUser.userId,
        },
        'PerpTradeService.closePosition'
      );
    }

    await WalletService.recordPnL(authUser.userId, realizedPnL, 'perp_close', position.id);

    await asUser(authUser, async (db) => {
      await db.perpPosition.update({
        where: { id: positionId },
        data: {
          closedAt: new Date(),
          realizedPnL: realizedPnL,
          currentPrice: position.currentPrice,
          unrealizedPnL: 0,
          unrealizedPnLPercent: 0,
        },
      });
    });

    const feeResult =
      grossSettlement > 0
        ? await FeeService.processTradingFee(
            authUser.userId,
            FEE_CONFIG.FEE_TYPES.PERP_CLOSE,
            position.size,
            position.id,
            position.ticker
          )
        : {
            feeCharged: 0,
            referrerPaid: 0,
            platformReceived: 0,
            referrerId: null,
          };

    // Integrate settlement service (non-blocking)
    PerpSettlementService.settleClosePosition(position).catch((error) => {
      logger.warn(
        'Failed to settle close position (non-blocking)',
        {
          positionId: position.id,
          userId: authUser.userId,
          error,
        },
        'PerpTradeService.closePosition'
      );
    });

    const closingImpact: TradeImpactInput = {
      marketType: 'perp',
      ticker: position.ticker,
      side: position.side === 'long' ? 'short' : 'long',
      size: position.size,
    };

    try {
      await applyPerpTradeImpacts([closingImpact]);
    } catch (error) {
      logger.warn(
        'Failed to apply price impact after closing perp position',
        {
          error,
          ticker: position.ticker,
          side: closingImpact.side,
          size: position.size,
        },
        'PerpTradeService.closePosition'
      );
    }

    const newBalance = (await WalletService.getBalance(authUser.userId))
      .balance;

    return {
      position,
      realizedPnL,
      marginReturned: marginPaid,
      grossSettlement,
      netSettlement,
      wasLiquidated: netSettlement === 0,
      fee: feeResult,
      newBalance,
    };
  }
}<|MERGE_RESOLUTION|>--- conflicted
+++ resolved
@@ -18,11 +18,8 @@
 import { applyPerpTradeImpacts } from '@/lib/services/perp-price-impact-service';
 import { PerpSettlementService } from '@/lib/services/perp-settlement-service';
 import { WalletService } from '@/lib/services/wallet-service';
-<<<<<<< HEAD
-import { generateSnowflakeId } from '@/lib/snowflake';
-=======
+
 import { Prisma } from '@prisma/client';
->>>>>>> a16f01a9
 
 import type { PerpPosition } from '@/shared/perps-types';
 
