--- conflicted
+++ resolved
@@ -12,11 +12,10 @@
  * - More total interactions (10+ quality replies)
  */
 
-import { randomUUID } from 'crypto';
-import { notifyFollow } from './notification-service';
 import { logger } from '@/lib/logger';
 import { prisma } from '@/lib/prisma';
 import { generateSnowflakeId } from '@/lib/snowflake';
+import { notifyFollow } from './notification-service';
 
 
 export interface FollowingChance {
@@ -167,11 +166,7 @@
         followReason: reason,
       },
       create: {
-<<<<<<< HEAD
         id: generateSnowflakeId(),
-=======
-        id: randomUUID(),
->>>>>>> 496c712b
         userId,
         npcId,
         followReason: reason,
