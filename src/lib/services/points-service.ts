--- conflicted
+++ resolved
@@ -215,11 +215,7 @@
     return this.awardPoints(userId, amount, reason, {
       platform,
       contentType,
-<<<<<<< HEAD
-      ...(contentId && { contentId }),
-=======
       ...(contentId ? { contentId } : {}),
->>>>>>> 4681c6ef
     })
   }
 
