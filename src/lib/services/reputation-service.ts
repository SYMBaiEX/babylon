/**
 * Reputation Service
 *
 * Handles on-chain reputation updates based on prediction market outcomes
 * Winners get +10 reputation, losers get -5 reputation
 * Requires users to have NFT token IDs from on-chain registration
 */

import { createPublicClient, createWalletClient, http, parseEther, type Address } from 'viem'
import { privateKeyToAccount } from 'viem/accounts'
import { baseSepolia } from 'viem/chains'
import { prisma } from '@/lib/database-service'
import { logger } from '@/lib/logger'


// Contract addresses
const REPUTATION_SYSTEM = process.env.NEXT_PUBLIC_REPUTATION_SYSTEM_BASE_SEPOLIA as Address

// Server wallet for paying gas (testnet only!)
const DEPLOYER_PRIVATE_KEY = process.env.DEPLOYER_PRIVATE_KEY as `0x${string}`

// Reputation System ABI
const REPUTATION_SYSTEM_ABI = [
  {
    type: 'function',
    name: 'recordBet',
    inputs: [
      { name: '_tokenId', type: 'uint256' },
      { name: '_amount', type: 'uint256' },
    ],
    outputs: [],
    stateMutability: 'nonpayable',
  },
  {
    type: 'function',
    name: 'recordWin',
    inputs: [
      { name: '_tokenId', type: 'uint256' },
      { name: '_profit', type: 'uint256' },
    ],
    outputs: [],
    stateMutability: 'nonpayable',
  },
  {
    type: 'function',
    name: 'recordLoss',
    inputs: [
      { name: '_tokenId', type: 'uint256' },
      { name: '_loss', type: 'uint256' },
    ],
    outputs: [],
    stateMutability: 'nonpayable',
  },
  {
    type: 'function',
    name: 'getReputation',
    inputs: [{ name: 'tokenId', type: 'uint256' }],
    outputs: [
      { name: 'totalBets', type: 'uint256' },
      { name: 'winningBets', type: 'uint256' },
      { name: 'totalVolume', type: 'uint256' },
      { name: 'profitLoss', type: 'uint256' },
      { name: 'accuracyScore', type: 'uint256' },
      { name: 'trustScore', type: 'uint256' },
      { name: 'isBanned', type: 'bool' },
    ],
    stateMutability: 'view',
  },
] as const

interface MarketResolution {
  marketId: string
  outcome: boolean // true = YES, false = NO
}

interface ReputationUpdate {
  userId: string
  tokenId: number
  change: number // +10 or -5
  txHash?: string
  error?: string
}

export class ReputationService {
  /**
   * Update reputation for all users who had positions in a resolved market
   * Called after a prediction market question resolves
   */
  static async updateReputationForResolvedMarket(
    resolution: MarketResolution
  ): Promise<ReputationUpdate[]> {
    const results: ReputationUpdate[] = []

    // 1. Get all positions for this market
    const positions = await prisma.position.findMany({
      where: {
        marketId: resolution.marketId,
      },
      include: {
        User: {
          select: {
            id: true,
            nftTokenId: true,
            onChainRegistered: true,
          },
        },
      },
    })

    if (positions.length === 0) {
      logger.info(`No positions found for market ${resolution.marketId}`, undefined, 'ReputationService')
      return []
    }

    logger.info(`Updating reputation for ${positions.length} positions in market ${resolution.marketId}`, { count: positions.length, marketId: resolution.marketId }, 'ReputationService')

    // 2. Create clients
    const publicClient = createPublicClient({
      chain: baseSepolia,
      transport: http(process.env.NEXT_PUBLIC_RPC_URL),
    })

    const account = privateKeyToAccount(DEPLOYER_PRIVATE_KEY)
    const walletClient = createWalletClient({
      account,
      chain: baseSepolia,
      transport: http(process.env.NEXT_PUBLIC_RPC_URL),
    })

    // 3. Process each position
    for (const position of positions) {
      // Skip if user is not registered on-chain
<<<<<<< HEAD
      if (!position.User?.onChainRegistered || !position.User.nftTokenId) {
=======
      if (!position.User.onChainRegistered || !position.User.nftTokenId) {
>>>>>>> fb6d1c3c
        results.push({
          userId: position.userId,
          tokenId: 0,
          change: 0,
          error: 'User not registered on-chain',
        })
        continue
      }

      const tokenId = position.User.nftTokenId
      const isWinner = position.side === resolution.outcome
      const sharesAmount = Number(position.shares)
      const amount = parseEther(Math.abs(sharesAmount).toString())

      let txHash: `0x${string}`

      if (isWinner) {
        // Winner: +10 reputation
        logger.info(`Recording WIN for token ${tokenId} (+10 reputation)`, { tokenId, change: 10 }, 'ReputationService')
        txHash = await walletClient.writeContract({
          address: REPUTATION_SYSTEM,
          abi: REPUTATION_SYSTEM_ABI,
          functionName: 'recordWin',
          args: [BigInt(tokenId), amount],
        })
      } else {
        // Loser: -5 reputation
        logger.info(`Recording LOSS for token ${tokenId} (-5 reputation)`, { tokenId, change: -5 }, 'ReputationService')
        txHash = await walletClient.writeContract({
          address: REPUTATION_SYSTEM,
          abi: REPUTATION_SYSTEM_ABI,
          functionName: 'recordLoss',
          args: [BigInt(tokenId), amount],
        })
      }

      // Wait for transaction confirmation
      await publicClient.waitForTransactionReceipt({
        hash: txHash,
        confirmations: 1,
      })

      results.push({
        userId: position.userId,
        tokenId,
        change: isWinner ? 10 : -5,
        txHash,
      })

      logger.info(`Updated reputation for token ${tokenId}`, { tokenId, txHash, change: isWinner ? 10 : -5 }, 'ReputationService')
    }

    return results
  }

  /**
   * Get current on-chain reputation for a user
   */
  static async getOnChainReputation(userId: string): Promise<number | null> {
    // Get user's NFT token ID
    const user = await prisma.user.findUnique({
      where: { id: userId },
      select: {
        nftTokenId: true,
        onChainRegistered: true,
      },
    })

    if (!user || !user.onChainRegistered || !user.nftTokenId) {
      return null
    }

    // Query on-chain reputation
    const publicClient = createPublicClient({
      chain: baseSepolia,
      transport: http(process.env.NEXT_PUBLIC_RPC_URL),
    })

    const reputation = await publicClient.readContract({
      address: REPUTATION_SYSTEM,
      abi: REPUTATION_SYSTEM_ABI,
      functionName: 'getReputation',
      args: [BigInt(user.nftTokenId)],
    })

    // Reputation returns tuple: [totalBets, winningBets, totalVolume, profitLoss, accuracyScore, trustScore, isBanned]
    // We want trustScore (index 5) which is 0-10000 scale (divide by 100 to get 0-100)
    const trustScore = Number(reputation[5])
    return Math.floor(trustScore / 100) // Convert from 0-10000 to 0-100
  }

  /**
   * Sync database reputation with on-chain reputation
   * Useful for keeping local cache up-to-date
   */
  static async syncUserReputation(userId: string): Promise<number | null> {
    const onChainReputation = await this.getOnChainReputation(userId)

    if (onChainReputation === null) {
      return null
    }

    // Update local cache if you have a reputation field in the database
    // await prisma.user.update({
    //   where: { id: userId },
    //   data: { reputation: onChainReputation },
    // })

    return onChainReputation
  }

  /**
   * Batch update reputation for multiple market resolutions
   * Useful when processing multiple resolved markets at once
   */
  static async batchUpdateReputation(
    resolutions: MarketResolution[]
  ): Promise<Record<string, ReputationUpdate[]>> {
    const allResults: Record<string, ReputationUpdate[]> = {}

    for (const resolution of resolutions) {
      const results = await this.updateReputationForResolvedMarket(resolution)
      allResults[resolution.marketId] = results
    }

    return allResults
  }
}<|MERGE_RESOLUTION|>--- conflicted
+++ resolved
@@ -130,11 +130,7 @@
     // 3. Process each position
     for (const position of positions) {
       // Skip if user is not registered on-chain
-<<<<<<< HEAD
-      if (!position.User?.onChainRegistered || !position.User.nftTokenId) {
-=======
       if (!position.User.onChainRegistered || !position.User.nftTokenId) {
->>>>>>> fb6d1c3c
         results.push({
           userId: position.userId,
           tokenId: 0,
