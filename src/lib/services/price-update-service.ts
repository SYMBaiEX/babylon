import { db } from '@/lib/database-service';
import { logger } from '@/lib/logger';
import { getReadyPerpsEngine } from '@/lib/perps-service';
import { prisma } from '@/lib/prisma';
import { broadcastToChannel } from '@/lib/sse/event-broadcaster';
import { createPublicClient, createWalletClient, http, type Address } from 'viem';
import { privateKeyToAccount } from 'viem/accounts';
import { baseSepolia } from 'viem/chains';
import { keccak256, encodePacked } from 'viem';
import { PRICE_STORAGE_FACET_ABI } from '@/lib/web3/abis';

export type PriceUpdateSource = 'user_trade' | 'npc_trade' | 'event' | 'system';

export interface PriceUpdateInput {
  organizationId: string;
  newPrice: number;
  source: PriceUpdateSource;
  reason?: string;
  metadata?: Record<string, unknown>;
}

export interface AppliedPriceUpdate {
  organizationId: string;
  oldPrice: number;
  newPrice: number;
  change: number;
  changePercent: number;
  source: PriceUpdateSource;
  reason?: string;
  metadata?: Record<string, unknown>;
  timestamp: string;
}

/**
 * Derive perpetual market ID from organization ID
 * Market IDs are keccak256(symbol + timestamp + blockNumber) in contract,
 * but for price storage we use a deterministic hash based on symbol
 */
function deriveMarketId(organizationId: string): `0x${string}` {
  // Convert organization ID to ticker symbol (e.g., "ORG-123" -> "ORG123PERP")
  const ticker = organizationId.toUpperCase().replace(/-/g, '') + 'PERP';
  // Use deterministic hash (without timestamp/block for consistency)
  // In production, you may want to store actual market IDs when markets are created
  return keccak256(encodePacked(['string'], [ticker]));
}

/**
 * Convert price to Chainlink format (8 decimals)
 */
function toChainlinkFormat(price: number): bigint {
  return BigInt(Math.round(price * 1e8));
}

export class PriceUpdateService {
  /**
   * Apply a batch of price updates, ensuring persistence + engine sync + SSE broadcast + on-chain storage
   */
  static async applyUpdates(
    updates: PriceUpdateInput[]
  ): Promise<AppliedPriceUpdate[]> {
    if (updates.length === 0) return [];

    const perpsEngine = await getReadyPerpsEngine();

    const appliedUpdates: AppliedPriceUpdate[] = [];
    const priceMap = new Map<string, number>();

    for (const update of updates) {
      if (!Number.isFinite(update.newPrice) || update.newPrice <= 0) {
        logger.warn(
          'Skipping invalid price update',
          { update },
          'PriceUpdateService'
        );
        continue;
      }

      const organization = await prisma.organization.findUnique({
        where: { id: update.organizationId },
        select: { id: true, currentPrice: true },
      });

      if (!organization) {
        logger.warn(
          'Organization not found for price update',
          { organizationId: update.organizationId },
          'PriceUpdateService'
        );
        continue;
      }

      const oldPrice = Number(organization.currentPrice ?? update.newPrice);
      const change = update.newPrice - oldPrice;
      const changePercent = oldPrice === 0 ? 0 : (change / oldPrice) * 100;

      await prisma.organization.update({
        where: { id: organization.id },
        data: { currentPrice: update.newPrice },
      });

      await db.recordPriceUpdate(
        organization.id,
        update.newPrice,
        change,
        changePercent
      );

      priceMap.set(organization.id, update.newPrice);
      appliedUpdates.push({
        organizationId: organization.id,
        oldPrice,
        newPrice: update.newPrice,
        change,
        changePercent,
        source: update.source,
        reason: update.reason,
        metadata: update.metadata,
        timestamp: new Date().toISOString(),
      });
    }

    if (priceMap.size > 0) {
      perpsEngine.updatePositions(priceMap);

      // Write prices to blockchain
      await this.writePricesToChain(appliedUpdates);

      broadcastToChannel('markets', {
        type: 'price_update',
        updates: appliedUpdates,
      });

      logger.info(
        `Applied ${appliedUpdates.length} organization price updates`,
        { count: appliedUpdates.length },
        'PriceUpdateService'
      );
    }

    return appliedUpdates;
  }

  /**
   * Write prices to blockchain using PriceStorageFacet
   */
  private static async writePricesToChain(
    updates: AppliedPriceUpdate[]
  ): Promise<void> {
    const diamondAddress = process.env.NEXT_PUBLIC_DIAMOND_ADDRESS as Address;
    const deployerPrivateKey = process.env.DEPLOYER_PRIVATE_KEY as `0x${string}`;
    const rpcUrl = process.env.NEXT_PUBLIC_RPC_URL;

    if (!diamondAddress || !deployerPrivateKey || !rpcUrl) {
      logger.debug(
        'Skipping on-chain price update - missing configuration',
        { hasDiamond: !!diamondAddress, hasKey: !!deployerPrivateKey, hasRpc: !!rpcUrl },
        'PriceUpdateService'
      );
      return;
    }

<<<<<<< HEAD
    const publicClient = createPublicClient({
      chain: baseSepolia,
      transport: http(rpcUrl),
    });

    const account = privateKeyToAccount(deployerPrivateKey);
    const walletClient = createWalletClient({
      account,
      chain: baseSepolia,
      transport: http(rpcUrl),
    });

    // Get current tick counter
    const currentTick: bigint = await publicClient.readContract({
      address: diamondAddress,
      abi: PRICE_STORAGE_FACET_ABI,
      functionName: 'getGlobalTickCounter',
    }) as bigint;

    // Prepare market IDs and prices
    const marketIds: `0x${string}`[] = [];
    const prices: bigint[] = [];
=======
    try {
      const publicClient = createPublicClient({
        chain: baseSepolia,
        transport: http(rpcUrl),
      });

      const account = privateKeyToAccount(deployerPrivateKey);
      const walletClient = createWalletClient({
        account,
        chain: baseSepolia,
        transport: http(rpcUrl),
      });

      // Get current tick counter
      let currentTick: bigint;
      try {
        currentTick = await publicClient.readContract({
          address: diamondAddress,
          abi: PRICE_STORAGE_FACET_ABI,
          functionName: 'getGlobalTickCounter',
        }) as bigint;
      } catch (error) {
        logger.warn(
          'Failed to get tick counter, using timestamp-based tick',
          { error },
          'PriceUpdateService'
        );
        // Fallback: use timestamp-based tick
        currentTick = BigInt(Math.floor(Date.now() / 1000));
      }
>>>>>>> 8a096545

    for (const update of updates) {
      const marketId = deriveMarketId(update.organizationId);
      const price = toChainlinkFormat(update.newPrice);
      marketIds.push(marketId);
      prices.push(price);
    }

    // Batch update prices
    const txHash = await walletClient.writeContract({
      address: diamondAddress,
      abi: PRICE_STORAGE_FACET_ABI,
      functionName: 'updatePrices',
      args: [marketIds, currentTick, prices],
    });

    // Wait for confirmation
    await publicClient.waitForTransactionReceipt({
      hash: txHash,
      confirmations: 1,
    });

    logger.info(
      `Successfully wrote ${updates.length} prices to chain`,
      { txHash, tick: currentTick.toString(), count: updates.length },
      'PriceUpdateService'
    );
  }
}<|MERGE_RESOLUTION|>--- conflicted
+++ resolved
@@ -159,7 +159,6 @@
       return;
     }
 
-<<<<<<< HEAD
     const publicClient = createPublicClient({
       chain: baseSepolia,
       transport: http(rpcUrl),
@@ -172,48 +171,27 @@
       transport: http(rpcUrl),
     });
 
-    // Get current tick counter
-    const currentTick: bigint = await publicClient.readContract({
-      address: diamondAddress,
-      abi: PRICE_STORAGE_FACET_ABI,
-      functionName: 'getGlobalTickCounter',
-    }) as bigint;
+    // Get current tick counter with fallback
+    let currentTick: bigint;
+    try {
+      currentTick = await publicClient.readContract({
+        address: diamondAddress,
+        abi: PRICE_STORAGE_FACET_ABI,
+        functionName: 'getGlobalTickCounter',
+      }) as bigint;
+    } catch (error) {
+      logger.warn(
+        'Failed to get tick counter, using timestamp-based tick',
+        { error },
+        'PriceUpdateService'
+      );
+      // Fallback: use timestamp-based tick
+      currentTick = BigInt(Math.floor(Date.now() / 1000));
+    }
 
     // Prepare market IDs and prices
     const marketIds: `0x${string}`[] = [];
     const prices: bigint[] = [];
-=======
-    try {
-      const publicClient = createPublicClient({
-        chain: baseSepolia,
-        transport: http(rpcUrl),
-      });
-
-      const account = privateKeyToAccount(deployerPrivateKey);
-      const walletClient = createWalletClient({
-        account,
-        chain: baseSepolia,
-        transport: http(rpcUrl),
-      });
-
-      // Get current tick counter
-      let currentTick: bigint;
-      try {
-        currentTick = await publicClient.readContract({
-          address: diamondAddress,
-          abi: PRICE_STORAGE_FACET_ABI,
-          functionName: 'getGlobalTickCounter',
-        }) as bigint;
-      } catch (error) {
-        logger.warn(
-          'Failed to get tick counter, using timestamp-based tick',
-          { error },
-          'PriceUpdateService'
-        );
-        // Fallback: use timestamp-based tick
-        currentTick = BigInt(Math.floor(Date.now() / 1000));
-      }
->>>>>>> 8a096545
 
     for (const update of updates) {
       const marketId = deriveMarketId(update.organizationId);
