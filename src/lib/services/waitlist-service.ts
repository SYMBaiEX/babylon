--- conflicted
+++ resolved
@@ -3,14 +3,10 @@
  * Manages waitlist signups, positions, and invite codes
  */
 
-import { randomUUID } from 'crypto';
-import { prisma } from '@/lib/database-service';
-import { logger } from '@/lib/logger';
+import { prisma } from '@/lib/database-service'
+import { logger } from '@/lib/logger'
 import { nanoid } from 'nanoid'
 import { generateSnowflakeId } from '@/lib/snowflake'
-
-const REFERRAL_BONUS_POINTS = 50;
-const NEW_USER_BONUS_POINTS = 500;
 
 export interface WaitlistMarkResult {
   success: boolean
@@ -127,8 +123,8 @@
           // Valid referral - award points!
           else {
             // Award +50 points to referrer
-            const newInvitePoints = referrer.invitePoints + REFERRAL_BONUS_POINTS
-            const newReputationPoints = referrer.reputationPoints + REFERRAL_BONUS_POINTS
+            const newInvitePoints = referrer.invitePoints + 50
+            const newReputationPoints = referrer.reputationPoints + 50
             
             await prisma.user.update({
               where: { id: referrer.id },
@@ -142,13 +138,9 @@
             // Create points transaction for referrer
             await prisma.pointsTransaction.create({
               data: {
-<<<<<<< HEAD
-                id: randomUUID(),
-=======
                 id: generateSnowflakeId(),
->>>>>>> fb6d1c3c
                 userId: referrer.id,
-                amount: REFERRAL_BONUS_POINTS,
+                amount: 50,
                 pointsBefore: referrer.reputationPoints,
                 pointsAfter: newReputationPoints,
                 reason: 'referral',
@@ -353,13 +345,9 @@
       // Create points transaction
       await prisma.pointsTransaction.create({
         data: {
-<<<<<<< HEAD
-          id: randomUUID(),
-=======
           id: generateSnowflakeId(),
->>>>>>> fb6d1c3c
           userId,
-          amount: REFERRAL_BONUS_POINTS,
+          amount: bonusAmount,
           pointsBefore: user.reputationPoints,
           pointsAfter: newReputationPoints,
           reason: 'email_verification',
@@ -404,7 +392,7 @@
 
       const bonusAmount = 25
       const newBonusPoints = user.bonusPoints + bonusAmount
-      const newReputationPoints = user.reputationPoints + NEW_USER_BONUS_POINTS
+      const newReputationPoints = user.reputationPoints + bonusAmount
 
       await prisma.user.update({
         where: { id: userId },
@@ -419,13 +407,9 @@
       // Create points transaction
       await prisma.pointsTransaction.create({
         data: {
-<<<<<<< HEAD
-          id: randomUUID(),
-=======
           id: generateSnowflakeId(),
->>>>>>> fb6d1c3c
           userId,
-          amount: NEW_USER_BONUS_POINTS,
+          amount: bonusAmount,
           pointsBefore: user.reputationPoints,
           pointsAfter: newReputationPoints,
           reason: 'wallet_connect',
