--- conflicted
+++ resolved
@@ -4,14 +4,12 @@
  * Executes LLM-generated trading decisions for NPCs.
  * Creates positions, updates balances, records trades.
  */
+import { Prisma } from '@prisma/client';
+
 import { logger } from '@/lib/logger';
-<<<<<<< HEAD
+import { PredictionPricing } from '@/lib/prediction-pricing';
+import { prisma } from '@/lib/prisma';
 import { generateSnowflakeId } from '@/lib/snowflake';
-import type { ExecutedTrade, ExecutionResult, TradingDecision } from '@/types/market-decisions';
-import { PredictionPricing } from '@/lib/prediction-pricing';
-import { Prisma } from '@prisma/client';
-=======
-import { prisma } from '@/lib/prisma';
 
 import type {
   ExecutedTrade,
@@ -24,7 +22,6 @@
   type TradeImpactInput,
   aggregateTradeImpacts,
 } from './market-impact-service';
->>>>>>> bb7c7b90
 
 export class TradeExecutionService {
   /**
@@ -105,7 +102,7 @@
     const actor = await prisma.actor.findUnique({
       where: { id: decision.npcId },
       include: {
-        pools: {
+        Pool: {
           where: { isActive: true },
           take: 1,
         },
@@ -116,7 +113,7 @@
       throw new Error(`Actor not found: ${decision.npcId}`);
     }
 
-    const pool = actor.pools[0];
+    const pool = actor.Pool[0];
     if (!pool) {
       throw new Error(`No active pool found for ${decision.npcName}`);
     }
@@ -195,6 +192,7 @@
       // Create position
       const pos = await tx.poolPosition.create({
         data: {
+          id: generateSnowflakeId(),
           poolId,
           marketType: 'perp',
           ticker: decision.ticker!,
@@ -205,12 +203,14 @@
           leverage,
           liquidationPrice,
           unrealizedPnL: 0,
+          updatedAt: new Date(),
         },
       });
 
       // Record trade
       await tx.nPCTrade.create({
         data: {
+          id: generateSnowflakeId(),
           npcActorId: decision.npcId,
           poolId,
           marketType: 'perp',
@@ -267,8 +267,9 @@
 
     const yesShares = parseFloat(market.yesShares.toString());
     const noShares = parseFloat(market.noShares.toString());
-<<<<<<< HEAD
     const side = decision.action === 'buy_yes' ? 'YES' : 'NO';
+
+    // Use proper AMM pricing (CPMM: k = yesShares * noShares)
     const calc = PredictionPricing.calculateBuy(
       yesShares,
       noShares,
@@ -279,19 +280,6 @@
     const entryPrice = calc.avgPrice * 100;
     const shares = calc.sharesBought;
     
-=======
-    const totalShares = yesShares + noShares;
-
-    const yesPrice = totalShares > 0 ? (yesShares / totalShares) * 100 : 50;
-    const noPrice = totalShares > 0 ? (noShares / totalShares) * 100 : 50;
-
-    const side = decision.action === 'buy_yes' ? 'YES' : 'NO';
-    const entryPrice = side === 'YES' ? yesPrice : noPrice;
-
-    // NPC pool trades have NO trading fees (only 5% performance fee on withdrawal)
-    const shares = decision.amount; // Direct 1:1
-
->>>>>>> bb7c7b90
     // Execute in transaction
     const position = await prisma.$transaction(async (tx) => {
       // Check and deduct from pool balance
@@ -328,6 +316,7 @@
       // Create position
       const pos = await tx.poolPosition.create({
         data: {
+          id: generateSnowflakeId(),
           poolId,
           marketType: 'prediction',
           marketId: decision.marketId!,
@@ -337,12 +326,14 @@
           size: decision.amount,
           shares,
           unrealizedPnL: 0,
+          updatedAt: new Date(),
         },
       });
 
       // Record trade
       await tx.nPCTrade.create({
         data: {
+          id: generateSnowflakeId(),
           npcActorId: decision.npcId,
           poolId,
           marketType: 'prediction',
@@ -471,6 +462,7 @@
       // Record trade
       await tx.nPCTrade.create({
         data: {
+          id: generateSnowflakeId(),
           npcActorId: decision.npcId,
           poolId,
           marketType: position.marketType,
