/**
 * Service for creating and managing prediction markets on-chain
 */

import { createPublicClient, createWalletClient, http, type Address } from 'viem'
import { privateKeyToAccount } from 'viem/accounts'
import { baseSepolia } from 'viem/chains'
import { logger } from '../logger'
<<<<<<< HEAD
import { PREDICTION_MARKET_ABI as _PREDICTION_MARKET_ABI } from '../web3/abis'
=======
>>>>>>> 8a096545
import { prisma } from '../prisma'

/**
 * Create a prediction market on-chain
 * @param question The question text
 * @param endDate The resolution date
 * @param oracleAddress The oracle address authorized to resolve this market
 * @returns The on-chain market ID (bytes32)
 */
export async function createMarketOnChain(
  question: string,
  endDate: Date,
  oracleAddress?: Address
): Promise<`0x${string}` | null> {
  const diamondAddress = process.env.NEXT_PUBLIC_DIAMOND_ADDRESS as Address
  const deployerPrivateKey = process.env.DEPLOYER_PRIVATE_KEY as `0x${string}`
  const rpcUrl = process.env.NEXT_PUBLIC_RPC_URL

  if (!diamondAddress || !deployerPrivateKey || !rpcUrl) {
    logger.debug(
      'Skipping on-chain market creation - missing configuration',
      { hasDiamond: !!diamondAddress, hasKey: !!deployerPrivateKey, hasRpc: !!rpcUrl },
      'OnChainMarketService'
    )
    return null
  }

  try {
    const publicClient = createPublicClient({
      chain: rpcUrl.includes('localhost')
        ? { id: 31337, name: 'Local', nativeCurrency: { name: 'ETH', symbol: 'ETH', decimals: 18 }, rpcUrls: { default: { http: [rpcUrl] } } }
        : baseSepolia,
      transport: http(rpcUrl),
    })

    const account = privateKeyToAccount(deployerPrivateKey)
    const walletClient = createWalletClient({
      account,
      chain: rpcUrl.includes('localhost')
        ? { id: 31337, name: 'Local', nativeCurrency: { name: 'ETH', symbol: 'ETH', decimals: 18 }, rpcUrls: { default: { http: [rpcUrl] } } }
        : baseSepolia,
      transport: http(rpcUrl),
    })

    // Use deployer address as oracle if none provided
    const oracle = oracleAddress || account.address

    // Convert endDate to Unix timestamp
    const resolveAt = BigInt(Math.floor(endDate.getTime() / 1000))

    // Binary market: Yes/No outcomes
    const outcomes = ['Yes', 'No']

    logger.info(
      'Creating market on-chain',
      { question: question.substring(0, 50), resolveAt: resolveAt.toString(), oracle },
      'OnChainMarketService'
    )

    // Get oracle address - use deployer if none provided
    // In production, this should be a proper oracle contract address
    const oracleAddr = oracleAddress || account.address

    // Use object-based ABI format for viem compatibility
    const createMarketAbi = [
      {
        type: 'function',
        name: 'createMarket',
        inputs: [
          { name: '_question', type: 'string' },
          { name: '_outcomeNames', type: 'string[]' },
          { name: '_resolveAt', type: 'uint256' },
          { name: '_oracle', type: 'address' },
        ],
        outputs: [{ name: 'marketId', type: 'bytes32' }],
        stateMutability: 'nonpayable',
      },
    ] as const

    const txHash = await walletClient.writeContract({
      address: diamondAddress,
      abi: createMarketAbi,
      functionName: 'createMarket',
      args: [question, outcomes, resolveAt, oracleAddr],
    })

    logger.info('Market creation transaction sent', { txHash }, 'OnChainMarketService')

    // Wait for confirmation
    const receipt = await publicClient.waitForTransactionReceipt({
      hash: txHash,
      confirmations: 1,
    })

    if (receipt.status === 'success') {
      // Extract market ID from events
      // The MarketCreated event signature: MarketCreated(bytes32 indexed marketId, string question, uint8 numOutcomes, uint256 liquidity)
      // Event signature hash: keccak256("MarketCreated(bytes32,string,uint8,uint256)")
      // topics[0] = event signature hash
      // topics[1] = marketId (indexed, first parameter)
      
      // Calculate event signature hash
      const { keccak256, toBytes } = await import('viem')
      const eventSignature = 'MarketCreated(bytes32,string,uint8,uint256)'
      const eventSignatureHash = keccak256(toBytes(eventSignature))
      
      const marketCreatedEvent = receipt.logs.find((log) => {
        // Check if this log matches the MarketCreated event
        return log.topics[0]?.toLowerCase() === eventSignatureHash.toLowerCase() && log.topics.length >= 2
      })

      if (marketCreatedEvent && marketCreatedEvent.topics[1]) {
        const marketId = marketCreatedEvent.topics[1] as `0x${string}`
        logger.info(
          'Market created on-chain successfully',
          { marketId, txHash },
          'OnChainMarketService'
        )
        return marketId
      } else {
        // Fallback: try to read the return value from the transaction
        // The createMarket function returns bytes32 marketId
        try {
<<<<<<< HEAD
=======
          // Note: This approach doesn't work - keeping as reference
          // const returnData = await publicClient.call({
          //   to: diamondAddress,
          //   data: receipt.transactionHash as `0x${string}`,
          // })
          
>>>>>>> 8a096545
          // Alternative: Read from contract state by querying recent MarketCreated events
          const events = await publicClient.getLogs({
            address: diamondAddress,
            event: {
              type: 'event',
              name: 'MarketCreated',
              inputs: [
                { name: 'marketId', type: 'bytes32', indexed: true },
                { name: 'question', type: 'string', indexed: false },
                { name: 'numOutcomes', type: 'uint8', indexed: false },
                { name: 'liquidity', type: 'uint256', indexed: false },
              ],
            },
            fromBlock: receipt.blockNumber,
            toBlock: receipt.blockNumber,
          })
          
<<<<<<< HEAD
           if (events.length > 0 && events[0]?.args.marketId) {
             const marketId = events[0].args.marketId as `0x${string}`
=======
          if (events.length > 0 && events[0] && events[0].args.marketId) {
            const marketId = events[0].args.marketId as `0x${string}`
>>>>>>> 8a096545
            logger.info(
              'Market created on-chain successfully (from event logs)',
              { marketId, txHash },
              'OnChainMarketService'
            )
            return marketId
          }
        } catch (error) {
          logger.debug('Could not read market ID from events', { error }, 'OnChainMarketService')
        }
        
        logger.warn(
          'Could not extract market ID from events, will retry later',
          { txHash },
          'OnChainMarketService'
        )
        // Return null - caller can retry with getMarketIdFromTx
        return null
      }
    } else {
      logger.error('Market creation transaction failed', { txHash }, 'OnChainMarketService')
      return null
    }
  } catch (error) {
    logger.error('Failed to create market on-chain', { error, question: question.substring(0, 50) }, 'OnChainMarketService')
    return null
  }
}

/**
 * Get the on-chain market ID from a transaction hash
 * This is a fallback if we couldn't extract it from the receipt
 */
export async function getMarketIdFromTx(txHash: `0x${string}`): Promise<`0x${string}` | null> {
  const rpcUrl = process.env.NEXT_PUBLIC_RPC_URL
  if (!rpcUrl) return null

  try {
    const publicClient = createPublicClient({
      chain: rpcUrl.includes('localhost')
        ? { id: 31337, name: 'Local', nativeCurrency: { name: 'ETH', symbol: 'ETH', decimals: 18 }, rpcUrls: { default: { http: [rpcUrl] } } }
        : baseSepolia,
      transport: http(rpcUrl),
    })

    const receipt = await publicClient.getTransactionReceipt({ hash: txHash })
    
    // Look for MarketCreated event using event signature
    const { keccak256, toBytes } = await import('viem')
    const eventSignature = 'MarketCreated(bytes32,string,uint8,uint256)'
    const eventSignatureHash = keccak256(toBytes(eventSignature))
    
    const marketCreatedEvent = receipt.logs.find((log) => {
      return log.topics[0]?.toLowerCase() === eventSignatureHash.toLowerCase() && log.topics.length >= 2
    })

    if (marketCreatedEvent && marketCreatedEvent.topics[1]) {
      return marketCreatedEvent.topics[1] as `0x${string}`
    }

    // Try reading events using getLogs
    try {
      const events = await publicClient.getLogs({
        address: receipt.to as Address,
        event: {
          type: 'event',
          name: 'MarketCreated',
          inputs: [
            { name: 'marketId', type: 'bytes32', indexed: true },
            { name: 'question', type: 'string', indexed: false },
            { name: 'numOutcomes', type: 'uint8', indexed: false },
            { name: 'liquidity', type: 'uint256', indexed: false },
          ],
        },
        fromBlock: receipt.blockNumber,
        toBlock: receipt.blockNumber,
      })
      
<<<<<<< HEAD
       if (events.length > 0 && events[0]?.args.marketId) {
         return events[0].args.marketId as `0x${string}`
=======
      if (events.length > 0 && events[0] && events[0].args.marketId) {
        return events[0].args.marketId as `0x${string}`
>>>>>>> 8a096545
      }
    } catch (error) {
      logger.debug('Could not read events using getLogs', { error }, 'OnChainMarketService')
    }

    return null
  } catch (error) {
    logger.error('Failed to get market ID from transaction', { error, txHash }, 'OnChainMarketService')
    return null
  }
}

/**
 * Ensure a market exists on-chain and update the database with onChainMarketId
 * This is idempotent - if the market already has an onChainMarketId, it won't create again
 */
export async function ensureMarketOnChain(marketId: string): Promise<boolean> {
  try {
    const market = await prisma.market.findUnique({
      where: { id: marketId },
    })

    if (!market) {
      logger.warn('Market not found', { marketId }, 'OnChainMarketService')
      return false
    }

    // If already has onChainMarketId, skip
    if (market.onChainMarketId) {
      logger.debug('Market already has onChainMarketId', { marketId, onChainMarketId: market.onChainMarketId }, 'OnChainMarketService')
      return true
    }

    // Create market on-chain
    const onChainMarketId = await createMarketOnChain(
      market.question,
      market.endDate,
      market.oracleAddress as Address | undefined
    )

    if (onChainMarketId) {
      // Update database with onChainMarketId
      // Get oracle address from deployer private key if not set
      let oracleAddr: string | null = market.oracleAddress
      if (!oracleAddr && process.env.DEPLOYER_PRIVATE_KEY) {
        const { privateKeyToAccount } = await import('viem/accounts')
        oracleAddr = privateKeyToAccount(process.env.DEPLOYER_PRIVATE_KEY as `0x${string}`).address
      }

      await prisma.market.update({
        where: { id: marketId },
        data: {
          onChainMarketId,
          oracleAddress: oracleAddr,
        },
      })

      logger.info(
        'Market linked to on-chain market',
        { marketId, onChainMarketId },
        'OnChainMarketService'
      )
      return true
    } else {
      logger.warn('Failed to create market on-chain', { marketId }, 'OnChainMarketService')
      return false
    }
  } catch (error) {
    logger.error('Failed to ensure market on-chain', { error, marketId }, 'OnChainMarketService')
    return false
  }
}
<|MERGE_RESOLUTION|>--- conflicted
+++ resolved
@@ -6,10 +6,6 @@
 import { privateKeyToAccount } from 'viem/accounts'
 import { baseSepolia } from 'viem/chains'
 import { logger } from '../logger'
-<<<<<<< HEAD
-import { PREDICTION_MARKET_ABI as _PREDICTION_MARKET_ABI } from '../web3/abis'
-=======
->>>>>>> 8a096545
 import { prisma } from '../prisma'
 
 /**
@@ -133,15 +129,6 @@
         // Fallback: try to read the return value from the transaction
         // The createMarket function returns bytes32 marketId
         try {
-<<<<<<< HEAD
-=======
-          // Note: This approach doesn't work - keeping as reference
-          // const returnData = await publicClient.call({
-          //   to: diamondAddress,
-          //   data: receipt.transactionHash as `0x${string}`,
-          // })
-          
->>>>>>> 8a096545
           // Alternative: Read from contract state by querying recent MarketCreated events
           const events = await publicClient.getLogs({
             address: diamondAddress,
@@ -159,13 +146,9 @@
             toBlock: receipt.blockNumber,
           })
           
-<<<<<<< HEAD
-           if (events.length > 0 && events[0]?.args.marketId) {
-             const marketId = events[0].args.marketId as `0x${string}`
-=======
-          if (events.length > 0 && events[0] && events[0].args.marketId) {
-            const marketId = events[0].args.marketId as `0x${string}`
->>>>>>> 8a096545
+          const firstEvent = events[0]
+          if (firstEvent?.args.marketId) {
+            const marketId = firstEvent.args.marketId as `0x${string}`
             logger.info(
               'Market created on-chain successfully (from event logs)',
               { marketId, txHash },
@@ -244,13 +227,9 @@
         toBlock: receipt.blockNumber,
       })
       
-<<<<<<< HEAD
-       if (events.length > 0 && events[0]?.args.marketId) {
-         return events[0].args.marketId as `0x${string}`
-=======
-      if (events.length > 0 && events[0] && events[0].args.marketId) {
-        return events[0].args.marketId as `0x${string}`
->>>>>>> 8a096545
+      const firstEvent = events[0]
+      if (firstEvent?.args.marketId) {
+        return firstEvent.args.marketId as `0x${string}`
       }
     } catch (error) {
       logger.debug('Could not read events using getLogs', { error }, 'OnChainMarketService')
