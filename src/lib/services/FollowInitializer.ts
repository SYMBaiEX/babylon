/**
 * Follow Initializer Service
 * 
 * Initializes all NPC-to-NPC follow relationships from relationship data.
 * Ensures all actors have appropriate follower counts based on their tier.
 */

import { randomUUID } from 'crypto';
import { prisma } from '@/lib/database-service';
import { logger } from '@/lib/logger';
import { readFileSync, existsSync } from 'fs';
import { RelationshipManager } from './RelationshipManager';
import { generateSnowflakeId } from '@/lib/snowflake';

export interface RelationshipData {
  actor1Id: string;
  actor2Id: string;
  relationshipType: string;
  strength: number;
  sentiment: number;
  history: string;
  actor1FollowsActor2: boolean;
  actor2FollowsActor1: boolean;
}

export interface VerificationReport {
  totalActors: number;
  actorsWithFollowers: number;
  actorsWithoutFollowers: number;
  actorsMissingFollowers: string[];
  followerCountByTier: Record<string, { min: number; max: number; avg: number }>;
}

export class FollowInitializer {
  /**
   * Initialize all actor follows from relationships
   */
  static async initializeActorFollows(): Promise<void> {
    logger.info('Initializing actor follow relationships...', undefined, 'FollowInitializer');

    // Check if follows already exist
    const existingCount = await prisma.actorFollow.count();
    
    if (existingCount > 0) {
      logger.info(`${existingCount} follow relationships already exist`, { count: existingCount }, 'FollowInitializer');
      return;
    }

    // Load relationships from database
    const relationships = await prisma.actorRelationship.findMany();

    logger.info(`Found ${relationships.length} relationships to process`, { count: relationships.length }, 'FollowInitializer');

    // Create follows based on relationship type and sentiment
    let followsCreated = 0;

    for (const rel of relationships) {
      const shouldFollowEachOther = this.determineFollowDirection(
        rel.relationshipType,
        rel.sentiment,
        rel.strength
      );

      if (shouldFollowEachOther.actor1FollowsActor2) {
        await this.createFollow(rel.actor1Id, rel.actor2Id, shouldFollowEachOther.isMutual);
        followsCreated++;
      }

      if (shouldFollowEachOther.actor2FollowsActor1) {
        await this.createFollow(rel.actor2Id, rel.actor1Id, shouldFollowEachOther.isMutual);
        followsCreated++;
      }
    }

    logger.info(`Created ${followsCreated} follow relationships`, { count: followsCreated }, 'FollowInitializer');

    // Verify and fix actors with no followers
    await this.ensureMinimumFollowers(2);
  }

  /**
   * Load relationships from JSON file and initialize
   */
  static async loadAndInitialize(filePath: string): Promise<void> {
    if (!existsSync(filePath)) {
      throw new Error(`Relationship file not found: ${filePath}`);
    }

    const fileContent = readFileSync(filePath, 'utf-8');
    const relationships: RelationshipData[] = JSON.parse(fileContent);

    logger.info(`Loaded ${relationships.length} relationships from ${filePath}`, { count: relationships.length, filePath }, 'FollowInitializer');

    // Import relationships to database first
    await this.importRelationships(relationships);

    // Create follow relationships
    await this.createFollows(relationships);

    // Verify
    const verification = await this.verifyFollowerCounts();
    logger.info('Follower verification complete', verification, 'FollowInitializer');
  }

  /**
   * Import relationships to database
   */
  static async importRelationships(relationships: RelationshipData[]): Promise<void> {
    logger.info('Importing relationships to database...', undefined, 'FollowInitializer');

    for (const rel of relationships) {
      await prisma.actorRelationship.upsert({
        where: {
          actor1Id_actor2Id: {
            actor1Id: rel.actor1Id,
            actor2Id: rel.actor2Id,
          },
        },
        update: {},
        create: {
<<<<<<< HEAD
          id: generateSnowflakeId(),
=======
          id: randomUUID(),
>>>>>>> 496c712b
          actor1Id: rel.actor1Id,
          actor2Id: rel.actor2Id,
          relationshipType: rel.relationshipType,
          strength: rel.strength,
          sentiment: rel.sentiment,
          history: rel.history,
          isPublic: true,
          updatedAt: new Date(),
        },
      });
    }

    logger.info(`Imported ${relationships.length} relationships`, { count: relationships.length }, 'FollowInitializer');
  }

  /**
   * Create ActorFollow records from relationship data
   */
  static async createFollows(relationships: RelationshipData[]): Promise<void> {
    logger.info('Creating follow relationships...', undefined, 'FollowInitializer');

    let followCount = 0;

    for (const rel of relationships) {
      if (rel.actor1FollowsActor2) {
        await this.createFollow(
          rel.actor1Id,
          rel.actor2Id,
          rel.actor2FollowsActor1
        );
        followCount++;
      }

      if (rel.actor2FollowsActor1) {
        await this.createFollow(
          rel.actor2Id,
          rel.actor1Id,
          rel.actor1FollowsActor2
        );
        followCount++;
      }
    }

    logger.info(`Created ${followCount} follow relationships`, { count: followCount }, 'FollowInitializer');
  }

  /**
   * Create a single follow relationship
   */
  private static async createFollow(
    followerId: string,
    followingId: string,
    isMutual: boolean
  ): Promise<void> {
    await prisma.actorFollow.upsert({
      where: {
        followerId_followingId: {
          followerId,
          followingId,
        },
      },
      update: {
        isMutual,
      },
      create: {
<<<<<<< HEAD
        id: generateSnowflakeId(),
=======
        id: randomUUID(),
>>>>>>> 496c712b
        followerId,
        followingId,
        isMutual,
      },
    });
  }

  /**
   * Verify all actors have minimum follower count
   */
  static async verifyFollowerCounts(): Promise<VerificationReport> {
    const actors = await prisma.actor.findMany({
      include: {
        ActorFollow_ActorFollow_followingIdToActor: true,
      },
    });

    const actorsWithoutFollowers = actors.filter(a => a.ActorFollow_ActorFollow_followingIdToActor.length === 0);

    // Calculate stats by tier
    const tierStats: Record<string, { counts: number[]; min: number; max: number; avg: number }> = {};

    actors.forEach(actor => {
      const tier = actor.tier || 'UNKNOWN';
      if (!tierStats[tier]) {
        tierStats[tier] = { counts: [], min: 0, max: 0, avg: 0 };
      }
      tierStats[tier].counts.push(actor.ActorFollow_ActorFollow_followingIdToActor.length);
    });

    Object.keys(tierStats).forEach(tier => {
      const stats = tierStats[tier];
      if (!stats) return;
      
      const counts = stats.counts;
      stats.min = Math.min(...counts);
      stats.max = Math.max(...counts);
      stats.avg = counts.reduce((a, b) => a + b, 0) / counts.length;
    });

    const followerCountByTier: Record<string, { min: number; max: number; avg: number }> = {};
    Object.keys(tierStats).forEach(tier => {
      const stats = tierStats[tier];
      if (!stats) return;
      
      followerCountByTier[tier] = {
        min: stats.min,
        max: stats.max,
        avg: Math.round(stats.avg * 10) / 10,
      };
    });

    return {
      totalActors: actors.length,
      actorsWithFollowers: actors.length - actorsWithoutFollowers.length,
      actorsWithoutFollowers: actorsWithoutFollowers.length,
      actorsMissingFollowers: actorsWithoutFollowers.map(a => a.name),
      followerCountByTier,
    };
  }

  /**
   * Ensure all actors have at least minimum followers
   */
  static async ensureMinimumFollowers(minFollowers: number): Promise<void> {
    const actorsWithNoFollowers = await RelationshipManager.getActorsWithNoFollowers();

    if (actorsWithNoFollowers.length === 0) {
      logger.info('All actors have followers', undefined, 'FollowInitializer');
      return;
    }

    logger.info(`Found ${actorsWithNoFollowers.length} actors with no followers, fixing...`, { count: actorsWithNoFollowers.length }, 'FollowInitializer');

    // Get all C_TIER actors as potential followers
    const allActors = await prisma.actor.findMany();
    const cTierActors = allActors.filter(a => a.tier === 'C_TIER');

    for (const actor of actorsWithNoFollowers) {
      // Select random followers
      const randomFollowers = this.shuffleArray(cTierActors)
        .filter(f => f.id !== actor.id)
        .slice(0, minFollowers);

      for (const follower of randomFollowers) {
        await this.createFollow(follower.id, actor.id, false);
      }

      logger.info(`Added ${randomFollowers.length} followers for ${actor.name}`, { actorName: actor.name, count: randomFollowers.length }, 'FollowInitializer');
    }
  }

  /**
   * Determine follow direction based on relationship type, sentiment, and strength
   */
  private static determineFollowDirection(
    relationshipType: string,
    sentiment: number,
    strength: number
  ): { actor1FollowsActor2: boolean; actor2FollowsActor1: boolean; isMutual: boolean } {
    // Strong negative sentiment = unlikely to follow
    if (sentiment < -0.7) {
      return { actor1FollowsActor2: false, actor2FollowsActor1: false, isMutual: false };
    }

    // Determine following based on relationship type
    switch (relationshipType) {
      case 'mentor-student':
        return { actor1FollowsActor2: false, actor2FollowsActor1: true, isMutual: false };
      
      case 'industry-leader-follower':
      case 'influencer-fan':
        return { actor1FollowsActor2: false, actor2FollowsActor1: true, isMutual: false };
      
      case 'allies':
      case 'collaborators':
      case 'co-founders':
      case 'business-partners':
      case 'friends':
        return { actor1FollowsActor2: true, actor2FollowsActor1: true, isMutual: true };
      
      case 'rivals':
      case 'competitors':
        // Rivals follow each other to keep tabs
        const followEachOther = strength > 0.5;
        return { actor1FollowsActor2: followEachOther, actor2FollowsActor1: followEachOther, isMutual: followEachOther };
      
      case 'frenemies':
        return { actor1FollowsActor2: true, actor2FollowsActor1: true, isMutual: true };
      
      case 'critic-subject':
      case 'watchdog-target':
        return { actor1FollowsActor2: true, actor2FollowsActor1: false, isMutual: false };
      
      case 'regulator-regulated':
        return { actor1FollowsActor2: true, actor2FollowsActor1: false, isMutual: false };
      
      case 'acquaintances':
      case 'former-colleagues':
        // Depends on sentiment
        const shouldFollow = sentiment > 0.3;
        return { actor1FollowsActor2: shouldFollow, actor2FollowsActor1: shouldFollow, isMutual: shouldFollow };
      
      default:
        // Default: follow if positive sentiment and moderate strength
        const defaultFollow = sentiment > 0.3 && strength > 0.4;
        return { actor1FollowsActor2: defaultFollow, actor2FollowsActor1: defaultFollow, isMutual: defaultFollow };
    }
  }

  /**
   * Shuffle array utility
   */
  private static shuffleArray<T>(array: T[]): T[] {
    const shuffled = [...array];
    for (let i = shuffled.length - 1; i > 0; i--) {
      const j = Math.floor(Math.random() * (i + 1));
      [shuffled[i], shuffled[j]] = [shuffled[j]!, shuffled[i]!];
    }
    return shuffled;
  }
}
<|MERGE_RESOLUTION|>--- conflicted
+++ resolved
@@ -5,12 +5,11 @@
  * Ensures all actors have appropriate follower counts based on their tier.
  */
 
-import { randomUUID } from 'crypto';
 import { prisma } from '@/lib/database-service';
 import { logger } from '@/lib/logger';
-import { readFileSync, existsSync } from 'fs';
+import { generateSnowflakeId } from '@/lib/snowflake';
+import { existsSync, readFileSync } from 'fs';
 import { RelationshipManager } from './RelationshipManager';
-import { generateSnowflakeId } from '@/lib/snowflake';
 
 export interface RelationshipData {
   actor1Id: string;
@@ -116,13 +115,9 @@
             actor2Id: rel.actor2Id,
           },
         },
-        update: {},
+        update: {        },
         create: {
-<<<<<<< HEAD
           id: generateSnowflakeId(),
-=======
-          id: randomUUID(),
->>>>>>> 496c712b
           actor1Id: rel.actor1Id,
           actor2Id: rel.actor2Id,
           relationshipType: rel.relationshipType,
@@ -188,11 +183,7 @@
         isMutual,
       },
       create: {
-<<<<<<< HEAD
         id: generateSnowflakeId(),
-=======
-        id: randomUUID(),
->>>>>>> 496c712b
         followerId,
         followingId,
         isMutual,
