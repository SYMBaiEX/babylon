/**
 * Cached Database Service
 * 
 * Wraps database-service with intelligent caching layer.
 * Provides cached versions of frequently accessed queries.
 * 
 * Usage:
 *   import { cachedDb } from '@/lib/cached-database-service'
 *   const posts = await cachedDb.getRecentPosts(100)
 */

import { db } from './database-service';
import {
  getCacheOrFetch,
  invalidateCache,
  invalidateCachePattern,
  CACHE_KEYS,
  DEFAULT_TTLS,
} from './cache-service';
import { logger } from './logger';
import type { Post } from '@prisma/client';

/**
 * Cached wrapper for database service
 */
class CachedDatabaseService {
  /**
   * Get recent posts with caching
   */
  async getRecentPosts(limit = 100, offset = 0): Promise<Post[]> {
    const cacheKey = `${limit}:${offset}`;
    
    return getCacheOrFetch(
      cacheKey,
      () => db.getRecentPosts(limit, offset),
      {
        namespace: CACHE_KEYS.POSTS_LIST,
        ttl: DEFAULT_TTLS.POSTS_LIST,
      }
    );
  }

  /**
   * Get posts by actor with caching
   */
  async getPostsByActor(authorId: string, limit = 100): Promise<Post[]> {
    const cacheKey = `${authorId}:${limit}`;
    
    return getCacheOrFetch(
      cacheKey,
      () => db.getPostsByActor(authorId, limit),
      {
        namespace: CACHE_KEYS.POSTS_BY_ACTOR,
        ttl: DEFAULT_TTLS.POSTS_BY_ACTOR,
      }
    );
  }

  /**
   * Get posts for following feed with caching
   */
  async getPostsForFollowing(
    userId: string,
    followedIds: string[],
    limit = 100,
    offset = 0
  ): Promise<Post[]> {
    // Cache key based on user and pagination
    const cacheKey = `${userId}:${limit}:${offset}`;
    
    return getCacheOrFetch(
      cacheKey,
      async () => {
        // Query posts from database
        const posts = await db.prisma.post.findMany({
          where: {
            authorId: { in: followedIds },
            deletedAt: null, // Filter out deleted posts
          },
          orderBy: {
            timestamp: 'desc',
          },
          take: limit,
          skip: offset,
        });
        
        return posts;
      },
      {
        namespace: CACHE_KEYS.POSTS_FOLLOWING,
        ttl: DEFAULT_TTLS.POSTS_FOLLOWING,
      }
    );
  }

  /**
   * Get user by ID with caching
   */
  async getUserById(userId: string) {
    const cacheKey = userId;
    
    return getCacheOrFetch(
      cacheKey,
      () => db.prisma.user.findUnique({
        where: { id: userId },
      }),
      {
        namespace: CACHE_KEYS.USER,
        ttl: DEFAULT_TTLS.USER,
      }
    );
  }

  /**
   * Get multiple users with caching
   */
  async getUsersByIds(userIds: string[]) {
    // For bulk operations, we still cache individual users
    const users = await Promise.all(
      userIds.map(id => this.getUserById(id))
    );
    
    return users.filter(u => u !== null);
  }

  /**
   * Get user balance with caching
   */
  async getUserBalance(userId: string) {
    const cacheKey = userId;
    
    return getCacheOrFetch(
      cacheKey,
      () => db.prisma.user.findUnique({
        where: { id: userId },
        select: {
          virtualBalance: true,
          totalDeposited: true,
          totalWithdrawn: true,
          lifetimePnL: true,
        },
      }),
      {
        namespace: CACHE_KEYS.USER_BALANCE,
        ttl: DEFAULT_TTLS.USER_BALANCE,
      }
    );
  }

  /**
   * Get user profile stats with caching (followers, following, posts)
   */
  async getUserProfileStats(userId: string) {
    const cacheKey = userId;
    
    return getCacheOrFetch(
      cacheKey,
      async () => {
        const user = await db.prisma.user.findUnique({
          where: { id: userId },
          select: {
            id: true,
            _count: {
              select: {
<<<<<<< HEAD
=======
                Follow_Follow_followingIdToUser: true, // users following this user (followers)
                Follow_Follow_followerIdToUser: true, // users this user follows (following)
                UserActorFollow: true,
>>>>>>> fb6d1c3c
                Position: true,
                Comment: true,
                Reaction: true,
              },
            },
          },
        });

        if (!user) return null;

        // Also count legacy actor follows
        const legacyActorFollowCount = await db.prisma.followStatus.count({
          where: {
            userId,
            isActive: true,
            followReason: 'user_followed',
          },
        });

        // Count posts
        const postCount = await db.prisma.post.count({
          where: { authorId: userId },
        });

        return {
<<<<<<< HEAD
          followers: 0,
          following: legacyActorFollowCount,
=======
          followers: user._count.Follow_Follow_followingIdToUser,
          following: user._count.Follow_Follow_followerIdToUser + user._count.UserActorFollow + legacyActorFollowCount,
>>>>>>> fb6d1c3c
          positions: user._count.Position,
          comments: user._count.Comment,
          reactions: user._count.Reaction,
          posts: postCount,
        };
      },
      {
        namespace: 'user:profile:stats',
        ttl: 60, // Cache for 1 minute
      }
    );
  }

  /**
   * Get actor by ID with caching
   */
  async getActorById(actorId: string) {
    const cacheKey = actorId;
    
    return getCacheOrFetch(
      cacheKey,
      () => db.prisma.actor.findUnique({
        where: { id: actorId },
      }),
      {
        namespace: CACHE_KEYS.ACTOR,
        ttl: DEFAULT_TTLS.ACTOR,
      }
    );
  }

  /**
   * Get multiple actors with caching
   */
  async getActorsByIds(actorIds: string[]) {
    const actors = await Promise.all(
      actorIds.map(id => this.getActorById(id))
    );
    
    return actors.filter(a => a !== null);
  }

  /**
   * Get organization by ID with caching
   */
  async getOrganizationById(orgId: string) {
    const cacheKey = orgId;
    
    return getCacheOrFetch(
      cacheKey,
      () => db.prisma.organization.findUnique({
        where: { id: orgId },
      }),
      {
        namespace: CACHE_KEYS.ORGANIZATION,
        ttl: DEFAULT_TTLS.ORGANIZATION,
      }
    );
  }

  /**
   * Get active markets with caching
   */
  async getActiveMarkets() {
    const cacheKey = 'active';
    
    return getCacheOrFetch(
      cacheKey,
      () => db.prisma.market.findMany({
        where: { resolved: false },
        orderBy: { createdAt: 'desc' },
      }),
      {
        namespace: CACHE_KEYS.MARKETS_LIST,
        ttl: DEFAULT_TTLS.MARKETS_LIST,
      }
    );
  }

  /**
   * Get active pools with caching
   */
  async getActivePools() {
    const cacheKey = 'active';
    
    return getCacheOrFetch(
      cacheKey,
      () => db.prisma.pool.findMany({
        where: { isActive: true },
        include: {
          Actor: {
            select: {
              id: true,
              name: true,
              description: true,
              tier: true,
              personality: true,
            },
          },
          PoolDeposit: {
            where: {
              withdrawnAt: null,
            },
            select: {
              amount: true,
              currentValue: true,
            },
          },
          PoolPosition: {
            where: {
              closedAt: null,
            },
            select: {
              marketType: true,
              ticker: true,
              marketId: true,
              side: true,
              size: true,
              unrealizedPnL: true,
            },
          },
          _count: {
            select: {
              PoolDeposit: {
                where: {
                  withdrawnAt: null,
                },
              },
              NPCTrade: true,
            },
          },
        },
        orderBy: { totalValue: 'desc' },
      }),
      {
        namespace: CACHE_KEYS.POOLS_LIST,
        ttl: DEFAULT_TTLS.POOLS_LIST,
      }
    );
  }

  /**
   * Get trending tags with caching
   */
  async getTrendingTags(limit = 10) {
    const cacheKey = `${limit}`;
    
    return getCacheOrFetch(
      cacheKey,
      () => db.prisma.trendingTag.findMany({
        take: limit,
        orderBy: { rank: 'asc' },
        include: {
          Tag: true,
        },
      }),
      {
        namespace: CACHE_KEYS.TRENDING_TAGS,
        ttl: DEFAULT_TTLS.TRENDING_TAGS,
      }
    );
  }

  /**
   * Invalidate cache for posts
   */
  async invalidatePostsCache() {
    logger.info('Invalidating posts cache', undefined, 'CachedDatabaseService');
    await Promise.all([
      invalidateCachePattern('*', { namespace: CACHE_KEYS.POSTS_LIST }),
      invalidateCachePattern('*', { namespace: CACHE_KEYS.POSTS_FOLLOWING }),
    ]);
  }

  /**
   * Invalidate cache for specific actor's posts
   */
  async invalidateActorPostsCache(actorId: string) {
    logger.info('Invalidating actor posts cache', { actorId }, 'CachedDatabaseService');
    await invalidateCachePattern(`${actorId}:*`, { namespace: CACHE_KEYS.POSTS_BY_ACTOR });
  }

  /**
   * Invalidate cache for user
   */
  async invalidateUserCache(userId: string) {
    logger.info('Invalidating user cache', { userId }, 'CachedDatabaseService');
    await Promise.all([
      invalidateCache(userId, { namespace: CACHE_KEYS.USER }),
      invalidateCache(userId, { namespace: CACHE_KEYS.USER_BALANCE }),
      invalidateCache(userId, { namespace: 'user:profile:stats' }),
      invalidateCachePattern(`${userId}:*`, { namespace: CACHE_KEYS.POSTS_FOLLOWING }),
      invalidateCachePattern('*', { namespace: 'user:follows' }), // Invalidate follows cache
    ]);
  }

  /**
   * Invalidate cache for markets
   */
  async invalidateMarketsCache() {
    logger.info('Invalidating markets cache', undefined, 'CachedDatabaseService');
    await invalidateCachePattern('*', { namespace: CACHE_KEYS.MARKETS_LIST });
  }

  /**
   * Invalidate cache for pools
   */
  async invalidatePoolsCache() {
    logger.info('Invalidating pools cache', undefined, 'CachedDatabaseService');
    await invalidateCachePattern('*', { namespace: CACHE_KEYS.POOLS_LIST });
  }

  /**
   * Invalidate all caches (use sparingly!)
   */
  async invalidateAllCaches() {
    logger.warn('Invalidating all caches', undefined, 'CachedDatabaseService');
    await Promise.all([
      this.invalidatePostsCache(),
      this.invalidateMarketsCache(),
      this.invalidatePoolsCache(),
    ]);
  }
}

export const cachedDb = new CachedDatabaseService();
<|MERGE_RESOLUTION|>--- conflicted
+++ resolved
@@ -162,12 +162,9 @@
             id: true,
             _count: {
               select: {
-<<<<<<< HEAD
-=======
                 Follow_Follow_followingIdToUser: true, // users following this user (followers)
                 Follow_Follow_followerIdToUser: true, // users this user follows (following)
                 UserActorFollow: true,
->>>>>>> fb6d1c3c
                 Position: true,
                 Comment: true,
                 Reaction: true,
@@ -193,13 +190,8 @@
         });
 
         return {
-<<<<<<< HEAD
-          followers: 0,
-          following: legacyActorFollowCount,
-=======
           followers: user._count.Follow_Follow_followingIdToUser,
           following: user._count.Follow_Follow_followerIdToUser + user._count.UserActorFollow + legacyActorFollowCount,
->>>>>>> fb6d1c3c
           positions: user._count.Position,
           comments: user._count.Comment,
           reactions: user._count.Reaction,
