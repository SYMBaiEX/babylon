--- conflicted
+++ resolved
@@ -213,11 +213,7 @@
     if (!dbUser) {
       dbUser = await prisma.user.create({
         data: {
-<<<<<<< HEAD
-          id: user.userId,
-=======
           id: generateSnowflakeId(),
->>>>>>> fb6d1c3c
           privyId: user.userId,
           username: user.userId,
           displayName: displayName || username || user.userId,
@@ -757,11 +753,7 @@
 
   await prisma.balanceTransaction.create({
     data: {
-<<<<<<< HEAD
-      id: `tx-${dbUser.id}-${Date.now()}`,
-=======
       id: generateSnowflakeId(),
->>>>>>> fb6d1c3c
       userId: dbUser.id,
       type: 'deposit',
       amount: amountDecimal,
@@ -796,11 +788,7 @@
           completedAt: new Date(),
         },
         create: {
-<<<<<<< HEAD
-          id: `ref-${referrerId}-${Date.now()}`,
-=======
           id: generateSnowflakeId(),
->>>>>>> fb6d1c3c
           referrerId,
           referralCode,
           referredUserId: dbUser.id,
@@ -819,11 +807,7 @@
       },
       update: {},
       create: {
-<<<<<<< HEAD
-        id: `follow-${referrerId}-${dbUser.id}-${Date.now()}`,
-=======
         id: generateSnowflakeId(),
->>>>>>> fb6d1c3c
         followerId: referrerId,
         followingId: dbUser.id,
       },
