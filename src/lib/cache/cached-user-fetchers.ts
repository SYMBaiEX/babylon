/**
 * Private Cached Server-Side Data Fetchers for User-Specific Data
 * 
 * These functions use 'use cache: private' for personalized content
 * that depends on cookies, headers, or user context.
 */

import { prisma } from '@/lib/database-service'
import { getPerpsEngine } from '@/lib/perps-service'
import { logger } from '@/lib/logger'
import { WalletService } from '@/lib/services/wallet-service'
import { cacheTag, cacheLife } from './cache-polyfill'
import { cacheMonitoring } from './cache-monitoring'
import { ReputationService } from '@/lib/services/reputation-service'
import { ParticipationService } from '@/lib/services/participation-service'

/**
 * Get user positions (perpetuals and predictions)
 * Uses 'use cache: private' for user-specific caching
 * Cache tag: 'positions' for granular invalidation
 * Cache life: 30 seconds - positions change frequently during trading
 */
export async function getCachedUserPositions(userId: string) {
  'use cache: private'
  
  const cacheKey = `positions:${userId}`
  const startTime = Date.now()
  
  cacheTag('positions', `positions:${userId}`)
  // Cache life: 30 seconds - positions change frequently during trading
  cacheLife({ expire: 30 })
  
  try {
    // Get perpetual positions
    const perpsEngine = getPerpsEngine()
    const perpPositions = perpsEngine.getUserPositions(userId)
    
    // Get prediction market positions
    const predictionPositions = await prisma.position.findMany({
      where: {
        userId,
      },
      include: {
        Market: {
          select: {
            id: true,
            question: true,
            endDate: true,
            resolved: true,
            resolution: true,
            yesShares: true,
            noShares: true,
          },
        },
      },
    })
    
    const perpStats = {
      totalPositions: perpPositions.length,
      totalPnL: perpPositions.reduce((sum, p) => sum + p.unrealizedPnL, 0),
      totalFunding: perpPositions.reduce((sum, p) => sum + p.fundingPaid, 0),
    }
    
    const responseTime = Date.now() - startTime
    cacheMonitoring.recordHit(cacheKey, responseTime)
    
    return {
      success: true,
      perpetuals: {
        positions: perpPositions.map((p) => ({
          id: p.id,
          ticker: p.ticker,
          side: p.side,
          entryPrice: p.entryPrice,
          currentPrice: p.currentPrice,
          size: p.size,
          leverage: p.leverage,
          unrealizedPnL: p.unrealizedPnL,
          unrealizedPnLPercent: p.unrealizedPnLPercent,
          liquidationPrice: p.liquidationPrice,
          fundingPaid: p.fundingPaid,
          openedAt: p.openedAt,
        })),
        stats: perpStats,
      },
      predictions: {
        positions: predictionPositions.map((p) => ({
          id: p.id,
          marketId: p.marketId,
          question: p.Market.question,
          side: p.side ? 'YES' : 'NO',
          shares: Number(p.shares),
          avgPrice: Number(p.avgPrice),
          currentPrice: p.side
            ? Number(p.Market.yesShares) /
              (Number(p.Market.yesShares) + Number(p.Market.noShares))
            : Number(p.Market.noShares) /
              (Number(p.Market.yesShares) + Number(p.Market.noShares)),
          resolved: p.Market.resolved,
          resolution: p.Market.resolution,
        })),
        stats: {
          totalPositions: predictionPositions.length,
        },
      },
      timestamp: new Date().toISOString(),
    }
  } catch (error) {
    const responseTime = Date.now() - startTime
    cacheMonitoring.recordMiss(cacheKey, responseTime)
    
    logger.error('Error fetching cached user positions:', error, 'getCachedUserPositions')
    return {
      success: false,
      perpetuals: { positions: [], stats: { totalPositions: 0, totalPnL: 0, totalFunding: 0 } },
      predictions: { positions: [], stats: { totalPositions: 0 } },
      timestamp: new Date().toISOString(),
    }
  }
}

/**
 * Get following feed posts (user-specific)
 * Uses 'use cache: private' for personalized feed caching
 * Cache tag: 'posts:following' for granular invalidation
 * Cache life: 30 seconds - following feed updates frequently
 */
export async function getCachedFollowingFeed(userId: string, limit: number = 100, offset: number = 0) {
  'use cache: private'
  
  const cacheKey = `posts:following:${userId}:${limit}:${offset}`
  const startTime = Date.now()
  
  cacheTag('posts:following', `posts:following:${userId}`)
  // Cache life: 30 seconds - following feed updates frequently
  cacheLife({ expire: 30 })
  
  try {
    // Get list of followed users
    const userFollows = await prisma.follow.findMany({
      where: {
        followerId: userId,
      },
      select: {
        followingId: true,
      },
    })
    
    // Get list of followed actors
    const actorFollows = await prisma.followStatus.findMany({
      where: {
        userId: userId,
        isActive: true,
      },
      select: {
        npcId: true,
      },
    })
    
    const followedUserIds = userFollows.map((f) => f.followingId)
    const followedActorIds = actorFollows.map((f) => f.npcId)
    const allFollowedIds = [...followedUserIds, ...followedActorIds]
    
    if (allFollowedIds.length === 0) {
      return {
        success: true,
        posts: [],
        total: 0,
        limit,
        offset,
        source: 'following',
      }
    }
    
    // Get posts from followed users/actors
    const posts = await prisma.post.findMany({
      where: {
        authorId: { in: allFollowedIds },
        deletedAt: null, // Filter out deleted posts
      },
      orderBy: {
        timestamp: 'desc',
      },
      take: limit,
      skip: offset,
      select: {
        id: true,
        content: true,
        authorId: true,
        timestamp: true,
        createdAt: true,
      },
    })
    
    // Fetch user details separately since Post doesn't have author relation
    const authorIds = [...new Set(posts.map(p => p.authorId))];
    const authors = await prisma.user.findMany({
      where: { id: { in: authorIds } },
      select: {
        id: true,
        displayName: true,
        username: true,
        profileImageUrl: true,
      },
    });
    const authorMap = new Map(authors.map(a => [a.id, a]));
    
    const result = {
      success: true,
      posts: posts.map((post) => {
        const author = authorMap.get(post.authorId);
        return {
          id: post.id,
          content: post.content,
          author: post.authorId,
          authorId: post.authorId,
          authorDetails: author ? {
            displayName: author.displayName,
            username: author.username,
            profileImageUrl: author.profileImageUrl,
          } : null,
          timestamp: post.timestamp.toISOString(),
          createdAt: post.createdAt.toISOString(),
        }
      }),
      total: posts.length,
      limit,
      offset,
      source: 'following',
    }
    
    const responseTime = Date.now() - startTime
    cacheMonitoring.recordHit(cacheKey, responseTime)
    
    return result
  } catch (error) {
    const responseTime = Date.now() - startTime
    cacheMonitoring.recordMiss(cacheKey, responseTime)
    
    logger.error('Error fetching cached following feed:', error, 'getCachedFollowingFeed')
    return {
      success: false,
      posts: [],
      total: 0,
      limit,
      offset,
      source: 'following',
    }
  }
}

/**
 * Get user balance (user-specific)
 * Uses 'use cache: private' for personalized balance caching
 * Cache tag: 'balance' for granular invalidation
 * Cache life: 15 seconds - balance changes after trades
 */
export async function getCachedUserBalance(userId: string) {
  'use cache: private'
  
  const cacheKey = `balance:${userId}`
  const startTime = Date.now()
  
  cacheTag('balance', `balance:${userId}`)
  // Cache life: 15 seconds - balance changes after trades
  cacheLife({ expire: 15 })
  
  try {
    const balanceInfo = await WalletService.getBalance(userId)
    
    const result = {
      success: true,
      balance: balanceInfo.balance,
      totalDeposited: balanceInfo.totalDeposited,
      totalWithdrawn: balanceInfo.totalWithdrawn,
      lifetimePnL: balanceInfo.lifetimePnL,
    }
    
    const responseTime = Date.now() - startTime
    cacheMonitoring.recordHit(cacheKey, responseTime)
    
    return result
  } catch (error) {
    const responseTime = Date.now() - startTime
    cacheMonitoring.recordMiss(cacheKey, responseTime)
    
    logger.error('Error fetching cached user balance:', error, 'getCachedUserBalance')
    return {
      success: false,
      balance: 0,
      totalDeposited: 0,
      totalWithdrawn: 0,
      lifetimePnL: 0,
    }
  }
}

/**
 * Get user profile (shared, but user-specific data)
 * Uses 'use cache: remote' for dynamic context caching
 * Cache tag: 'profile' for granular invalidation
 * Cache life: 5 minutes (300 seconds) - profiles change infrequently
 */
export async function getCachedUserProfile(userId: string) {
  'use cache: remote'
  
  const cacheKey = `profile:${userId}`
  const startTime = Date.now()
  
  cacheTag('profile', `profile:${userId}`)
  // Cache life: 5 minutes - profiles change infrequently
  cacheLife({ expire: 300 })
  
  try {
    const dbUser = await prisma.user.findUnique({
      where: { id: userId },
      select: {
        id: true,
        walletAddress: true,
        username: true,
        displayName: true,
        bio: true,
        profileImageUrl: true,
        isActor: true,
        profileComplete: true,
        hasUsername: true,
        hasBio: true,
        hasProfileImage: true,
        onChainRegistered: true,
        nftTokenId: true,
        virtualBalance: true,
        lifetimePnL: true,
        createdAt: true,
        _count: {
          select: {
            Position: true,
            Comment: true,
            Reaction: true,
<<<<<<< HEAD
=======
            Follow_Follow_followingIdToUser: true, // followers
            Follow_Follow_followerIdToUser: true, // following
>>>>>>> fb6d1c3c
          },
        },
      },
    })
    
    if (!dbUser) {
      const responseTime = Date.now() - startTime
      cacheMonitoring.recordMiss(cacheKey, responseTime)
      
      return {
        success: false,
        user: null,
      }
    }
    
    const result = {
      success: true,
      user: {
        id: dbUser.id,
        walletAddress: dbUser.walletAddress,
        username: dbUser.username,
        displayName: dbUser.displayName,
        bio: dbUser.bio,
        profileImageUrl: dbUser.profileImageUrl,
        isActor: dbUser.isActor,
        profileComplete: dbUser.profileComplete,
        hasUsername: dbUser.hasUsername,
        hasBio: dbUser.hasBio,
        hasProfileImage: dbUser.hasProfileImage,
        onChainRegistered: dbUser.onChainRegistered,
        nftTokenId: dbUser.nftTokenId,
        virtualBalance: Number(dbUser.virtualBalance),
        lifetimePnL: Number(dbUser.lifetimePnL),
        createdAt: dbUser.createdAt.toISOString(),
        stats: {
          positions: dbUser._count.Position,
          comments: dbUser._count.Comment,
          reactions: dbUser._count.Reaction,
<<<<<<< HEAD
          followers: 0,
          following: 0,
=======
          followers: dbUser._count.Follow_Follow_followingIdToUser,
          following: dbUser._count.Follow_Follow_followerIdToUser,
>>>>>>> fb6d1c3c
        },
      },
    }
    
    const responseTime = Date.now() - startTime
    cacheMonitoring.recordHit(cacheKey, responseTime)
    
    return result
  } catch (error) {
    const responseTime = Date.now() - startTime
    cacheMonitoring.recordMiss(cacheKey, responseTime)
    
    logger.error('Error fetching cached user profile:', error, 'getCachedUserProfile')
    return {
      success: false,
      user: null,
    }
  }
}

/**
 * Get user chats (user-specific)
 * Uses 'use cache: private' for personalized chat caching
 * Cache tag: 'chats:user' for granular invalidation
 * Cache life: 30 seconds - chat lists update frequently
 */
export async function getCachedUserChats(userId: string) {
  'use cache: private'
  
  const cacheKey = `chats:user:${userId}`
  const startTime = Date.now()
  
  cacheTag('chats:user', `chats:user:${userId}`)
  // Cache life: 30 seconds - chat lists update frequently
  cacheLife({ expire: 30 })
  
  try {
    // Get user's group chat memberships
    const memberships = await prisma.groupChatMembership.findMany({
      where: {
        userId: userId,
        isActive: true,
      },
      orderBy: {
        lastMessageAt: 'desc',
      },
    })
    
    // Get chat details for group chats
    const groupChatIds = memberships.map((m) => m.chatId)
    const groupChatDetails = await prisma.chat.findMany({
      where: {
        id: { in: groupChatIds },
      },
      include: {
        Message: {
          orderBy: { createdAt: 'desc' },
          take: 1,
        },
      },
    })
    
    const chatDetailsMap = new Map(groupChatDetails.map((c) => [c.id, c]))
    
    // Get DM chats the user participates in
    const dmParticipants = await prisma.chatParticipant.findMany({
      where: {
        userId: userId,
      },
    })
    
    const dmChatIds = dmParticipants.map((p) => p.chatId)
    const dmChatsDetails = await prisma.chat.findMany({
      where: {
        id: { in: dmChatIds },
        isGroup: false,
      },
      include: {
        ChatParticipant: true,
        Message: {
          orderBy: { createdAt: 'desc' },
          take: 1,
        },
      },
    })
    
    // Format group chats
    const groupChats = memberships
      .map((membership) => {
        const chat = chatDetailsMap.get(membership.chatId)
        if (!chat) return null
        return {
          id: membership.chatId,
          name: chat.name || 'Unnamed Group',
          isGroup: true,
          lastMessage: chat.Message[0] || null,
          messageCount: membership.messageCount,
          qualityScore: membership.qualityScore,
          lastMessageAt: membership.lastMessageAt,
          updatedAt: chat.updatedAt,
        }
      })
      .filter((c) => c !== null)
    
    // Format DM chats
    const directChats = dmChatsDetails.map((chat) => ({
      id: chat.id,
      name: chat.name || 'Direct Message',
      isGroup: false,
      lastMessage: chat.Message[0] || null,
      participants: chat.ChatParticipant.length,
      updatedAt: chat.updatedAt,
    }))
    
    const result = {
      success: true,
      groupChats,
      directChats,
      total: groupChats.length + directChats.length,
    }
    
    const responseTime = Date.now() - startTime
    cacheMonitoring.recordHit(cacheKey, responseTime)
    
    return result
  } catch (error) {
    const responseTime = Date.now() - startTime
    cacheMonitoring.recordMiss(cacheKey, responseTime)
    
    logger.error('Error fetching cached user chats:', error, 'getCachedUserChats')
    return {
      success: false,
      groupChats: [],
      directChats: [],
      total: 0,
    }
  }
}

/**
 * Get user reputation (user-specific)
 * Uses 'use cache: private' for personalized reputation caching
 * Cache tag: 'reputation' for granular invalidation
 * Cache life: 2 minutes (120 seconds) - reputation changes less frequently
 */
export async function getCachedUserReputation(userId: string) {
  'use cache: private'
  
  const cacheKey = `reputation:${userId}`
  const startTime = Date.now()
  
  cacheTag('reputation', `reputation:${userId}`)
  // Cache life: 2 minutes - reputation changes less frequently
  cacheLife({ expire: 120 })
  
  try {
    // Get on-chain reputation
    const onChainReputation = await ReputationService.getOnChainReputation(userId)
    
    // Get off-chain participation stats
    const participationStats = await ParticipationService.getStats(userId)
    
    // Calculate enhanced reputation score
    let participationBonus = 0
    let participationScore = 0
    
    if (participationStats) {
      participationScore = participationStats.totalActivity
      participationBonus = Math.min(20, Math.floor(participationScore / 100))
    }
    
    const baseReputation = onChainReputation ?? 70
    const enhancedReputation = Math.min(100, baseReputation + participationBonus)
    
    // Get recent activity
    const recentActivity = await prisma.balanceTransaction.findMany({
      where: {
        userId,
        description: {
          contains: 'market resolution',
        },
      },
      orderBy: {
        createdAt: 'desc',
      },
      take: 10,
      select: {
        id: true,
        description: true,
        amount: true,
        createdAt: true,
      },
    })
    
    // Count wins and losses
    const userPositions = await prisma.position.findMany({
      where: { userId },
      include: {
        Market: {
          select: {
            id: true,
            question: true,
            resolved: true,
            resolution: true,
          },
        },
      },
    })
    
    const resolvedPositions = userPositions.filter((p) => p.Market.resolved)
    const wins = resolvedPositions.filter(
      (p) => p.Market.resolution === p.side
    ).length
    const losses = resolvedPositions.length - wins
    const winRate = resolvedPositions.length > 0 ? (wins / resolvedPositions.length) * 100 : 0
    
    const result = {
      success: true,
      reputation: {
        onChain: onChainReputation ?? 70,
        base: baseReputation,
        enhanced: enhancedReputation,
        participationBonus,
        participationScore,
      },
      stats: {
        totalWins: wins,
        totalLosses: losses,
        winRate: Math.round(winRate * 10) / 10,
        totalBets: resolvedPositions.length,
      },
      participation: participationStats
        ? {
            postsCreated: participationStats.postsCreated,
            commentsMade: participationStats.commentsMade,
            sharesMade: participationStats.sharesMade,
            reactionsGiven: participationStats.reactionsGiven,
            marketsParticipated: participationStats.marketsParticipated,
            totalActivity: participationStats.totalActivity,
            lastActivityAt: participationStats.lastActivityAt.toISOString(),
          }
        : null,
      hasNft: onChainReputation !== null,
      recentActivity: recentActivity.map((activity) => ({
        id: activity.id,
        description: activity.description,
        amount: Number(activity.amount),
        timestamp: activity.createdAt.toISOString(),
      })),
    }
    
    const responseTime = Date.now() - startTime
    cacheMonitoring.recordHit(cacheKey, responseTime)
    
    return result
  } catch (error) {
    const responseTime = Date.now() - startTime
    cacheMonitoring.recordMiss(cacheKey, responseTime)
    
    logger.error('Error fetching cached user reputation:', error, 'getCachedUserReputation')
    return {
      success: false,
      reputation: null,
      stats: null,
      participation: null,
      hasNft: false,
      recentActivity: [],
    }
  }
}
<|MERGE_RESOLUTION|>--- conflicted
+++ resolved
@@ -336,11 +336,8 @@
             Position: true,
             Comment: true,
             Reaction: true,
-<<<<<<< HEAD
-=======
             Follow_Follow_followingIdToUser: true, // followers
             Follow_Follow_followerIdToUser: true, // following
->>>>>>> fb6d1c3c
           },
         },
       },
@@ -379,13 +376,8 @@
           positions: dbUser._count.Position,
           comments: dbUser._count.Comment,
           reactions: dbUser._count.Reaction,
-<<<<<<< HEAD
-          followers: 0,
-          following: 0,
-=======
           followers: dbUser._count.Follow_Follow_followingIdToUser,
           following: dbUser._count.Follow_Follow_followerIdToUser,
->>>>>>> fb6d1c3c
         },
       },
     }
