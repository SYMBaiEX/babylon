--- conflicted
+++ resolved
@@ -27,13 +27,9 @@
     ],
   ],
 
-<<<<<<< HEAD
-  async validate(_runtime: IAgentRuntime, message: Memory): Promise<boolean> {
-=======
   async validate(runtime: IAgentRuntime, message: Memory): Promise<boolean> {
     void runtime; // Runtime currently unused during validation
 
->>>>>>> 09fefb60
     const text = message.content.text?.toLowerCase();
     return text?.includes('remember') || text?.includes('record') || false;
   },
