import {
  type Evaluator,
  type IAgentRuntime,
  type Memory,
  type State,
  logger,
  type HandlerCallback,
  ModelType,
} from '@elizaos/core';
import type { ExperienceService } from '../service';
import { ExperienceType, OutcomeType } from '../types';

type ExtractedExperience = {
  type?: string;
  learning?: string;
  context?: string;
  confidence?: number;
  reasoning?: string;
};

export const experienceEvaluator: Evaluator = {
  name: 'EXPERIENCE_EVALUATOR',
  similes: ['experience recorder', 'learning evaluator', 'self-reflection'],
  description: 'Periodically analyzes conversation patterns to extract novel learning experiences',
  alwaysRun: false,

  examples: [
    {
      prompt: 'The agent successfully executed a shell command after initially failing',
      messages: [
        {
          name: 'Autoliza',
          content: {
            text: 'Let me try to run this Python script.',
          },
        },
        {
          name: 'Autoliza',
          content: {
            text: 'Error: ModuleNotFoundError for pandas. I need to install it first.',
          },
        },
        {
          name: 'Autoliza',
          content: {
            text: 'After installing pandas, the script ran successfully and produced the expected output.',
          },
        },
      ],
      outcome:
        'Record a CORRECTION experience about needing to install dependencies before running Python scripts',
    },
    {
      prompt: 'The agent discovered a new system capability',
      messages: [
        {
          name: 'Autoliza',
          content: {
            text: 'I found that the system has jq installed, which is perfect for parsing JSON data.',
          },
        },
      ],
      outcome: 'Record a DISCOVERY experience about the availability of jq for JSON processing',
    },
  ],

<<<<<<< HEAD
  async validate(runtime: IAgentRuntime, message: Memory): Promise<boolean> {
=======
  async validate(runtime: IAgentRuntime, message: Memory, state?: State): Promise<boolean> {
    void state; // State currently unused during validation

>>>>>>> 09fefb60
    // Only run every 10 messages and only on agent messages
    if (message.entityId !== runtime.agentId) {
      return false;
    }

    // Check cooldown - only extract experiences every 10 messages
    const lastExtractionKey = 'experience-extraction:last-message-count';
    const currentCount = (await runtime.getCache<string>(lastExtractionKey)) || '0';
    const messageCount = parseInt(currentCount, 10);
    const newMessageCount = messageCount + 1;

    await runtime.setCache(lastExtractionKey, newMessageCount.toString());

    // Trigger extraction every 10 messages
    const shouldExtract = newMessageCount % 10 === 0;

    if (shouldExtract) {
      logger.info(
        `[experienceEvaluator] Triggering experience extraction after ${newMessageCount} messages`
      );
    }

    return shouldExtract;
  },

  async handler(
    runtime: IAgentRuntime,
    _message: Memory,
    state?: State,
    _options?: Record<string, unknown>,
    _callback?: HandlerCallback,
    _responses?: Memory[]
  ): Promise<void> {
    void message; // Message currently unused within evaluator handler
    void options; // Options reserved for future evaluator configuration
    void callback; // Callback not required for evaluator flow
    void responses; // Responses not utilized in current evaluator logic

    const experienceService = runtime.getService('EXPERIENCE') as ExperienceService;

    if (!experienceService) {
      logger.warn('[experienceEvaluator] Experience service not available');
      return;
    }

    // Get last 10 messages as context for analysis
    const recentMessages = state?.recentMessagesData?.slice(-10) || [];
    if (recentMessages.length < 3) {
      logger.debug('[experienceEvaluator] Not enough messages for experience extraction');
      return;
    }

    // Combine recent messages into analysis context
    const conversationContext = recentMessages
      .map((m: Memory) => m.content.text)
      .filter(Boolean)
      .join(' ');

    // Query existing experiences for similarity check
    const existingExperiences = await experienceService.queryExperiences({
      query: conversationContext,
      limit: 10,
      minConfidence: 0.7,
    });

    // Use LLM to extract novel experiences from the conversation
    const extractionPrompt = `Analyze this conversation for novel learning experiences that would be surprising or valuable to remember.

Conversation context:
${conversationContext}

Existing similar experiences:
${existingExperiences.map((exp) => `- ${exp.learning}`).join('\n') || 'None'}

Extract ONLY experiences that are:
1. Genuinely novel (not in existing experiences)
2. Actionable learnings about how things work
3. Corrections of previous mistakes or assumptions
4. Discoveries of new capabilities or patterns
5. Surprising outcomes that contradict expectations

Focus on technical knowledge, patterns, and cause-effect relationships that transfer to other contexts.
Avoid personal details, user-specific information, or routine interactions.

Respond with JSON array of experiences (max 3):
[{
  "type": "DISCOVERY|CORRECTION|SUCCESS|LEARNING",
  "learning": "What was learned (generic, transferable)",
  "context": "What situation triggered this (anonymized)",
  "confidence": 0.0-1.0,
  "reasoning": "Why this is novel and valuable"
}]

Return empty array [] if no novel experiences found.`;

    const response = await runtime.useModel(ModelType.TEXT_LARGE, {
      prompt: extractionPrompt,
    });

<<<<<<< HEAD
    let experiences: Array<{
      type: string
      learning: string
      context?: string
      confidence: number
      reasoning?: string
    }> = [];
=======
    let experiences: ExtractedExperience[] = [];
>>>>>>> 09fefb60
    const jsonMatch = response.match(/\[[\s\S]*\]/);
    if (jsonMatch) {
      const parsed = JSON.parse(jsonMatch[0]);
      if (Array.isArray(parsed)) {
        experiences = parsed.filter((item): item is ExtractedExperience => {
          return item && typeof item === 'object';
        });
      }
    }

    // Record each novel experience
    const experienceTypeMap: Record<string, ExperienceType> = {
      DISCOVERY: ExperienceType.DISCOVERY,
      CORRECTION: ExperienceType.CORRECTION,
      SUCCESS: ExperienceType.SUCCESS,
      LEARNING: ExperienceType.LEARNING,
    };

    for (const exp of experiences.slice(0, 3)) {
      // Max 3 experiences per extraction
      if (!exp.learning || !exp.confidence || exp.confidence < 0.6) {
        continue;
      }

      const normalizedType = typeof exp.type === 'string' ? exp.type.toUpperCase() : '';
      const experienceType = experienceTypeMap[normalizedType] ?? ExperienceType.LEARNING;
      const experienceTag = experienceType;

      await experienceService.recordExperience({
        type: experienceType,
        outcome:
          experienceType === ExperienceType.CORRECTION ? OutcomeType.POSITIVE : OutcomeType.NEUTRAL,
        context: sanitizeContext(exp.context || 'Conversation analysis'),
        action: 'pattern_recognition',
        result: exp.learning,
        learning: sanitizeContext(exp.learning),
        domain: detectDomain(exp.learning),
        tags: ['extracted', 'novel', experienceTag],
        confidence: Math.min(exp.confidence, 0.9), // Cap confidence
        importance: 0.8, // High importance for extracted experiences
      });

      logger.info(
        `[experienceEvaluator] Recorded novel experience: ${exp.learning.substring(0, 100)}...`
      );
    }

    if (experiences.length > 0) {
      logger.info(
        `[experienceEvaluator] Extracted ${experiences.length} novel experiences from conversation`
      );
    } else {
      logger.debug(`[experienceEvaluator] No novel experiences found in recent conversation`);
    }
  },
};

// Helper functions

function sanitizeContext(text: string): string {
  if (!text) return 'Unknown context';

  // Remove user-specific details while preserving technical context
  return text
    .replace(/\b[A-Za-z0-9._%+-]+@[A-Za-z0-9.-]+\.[A-Z|a-z]{2,}\b/g, '[EMAIL]') // emails
    .replace(/\b\d{1,3}\.\d{1,3}\.\d{1,3}\.\d{1,3}\b/g, '[IP]') // IP addresses
    .replace(/\/Users\/[^\/\s]+/g, '/Users/[USER]') // user directories
    .replace(/\/home\/[^\/\s]+/g, '/home/[USER]') // home directories
    .replace(/\b[A-Z0-9]{20,}\b/g, '[TOKEN]') // API keys/tokens
    .replace(/\b(user|person|someone|they)\s+(said|asked|told|mentioned)/gi, 'when asked') // personal references
    .substring(0, 200); // limit length
}

function detectDomain(text: string): string {
  const domains = {
    shell: ['command', 'terminal', 'bash', 'shell', 'execute', 'script', 'cli'],
    coding: [
      'code',
      'function',
      'variable',
      'syntax',
      'programming',
      'debug',
      'typescript',
      'javascript',
    ],
    system: ['file', 'directory', 'process', 'memory', 'cpu', 'system', 'install', 'package'],
    network: ['http', 'api', 'request', 'response', 'url', 'network', 'fetch', 'curl'],
    data: ['json', 'csv', 'database', 'query', 'data', 'sql', 'table'],
    ai: ['model', 'llm', 'embedding', 'prompt', 'token', 'inference'],
  };

  const lowerText = text.toLowerCase();

  for (const [domain, keywords] of Object.entries(domains)) {
    if (keywords.some((keyword) => lowerText.includes(keyword))) {
      return domain;
    }
  }

  return 'general';
}<|MERGE_RESOLUTION|>--- conflicted
+++ resolved
@@ -64,13 +64,9 @@
     },
   ],
 
-<<<<<<< HEAD
-  async validate(runtime: IAgentRuntime, message: Memory): Promise<boolean> {
-=======
   async validate(runtime: IAgentRuntime, message: Memory, state?: State): Promise<boolean> {
     void state; // State currently unused during validation
 
->>>>>>> 09fefb60
     // Only run every 10 messages and only on agent messages
     if (message.entityId !== runtime.agentId) {
       return false;
@@ -104,10 +100,10 @@
     _callback?: HandlerCallback,
     _responses?: Memory[]
   ): Promise<void> {
-    void message; // Message currently unused within evaluator handler
-    void options; // Options reserved for future evaluator configuration
-    void callback; // Callback not required for evaluator flow
-    void responses; // Responses not utilized in current evaluator logic
+    void _message; // Message currently unused within evaluator handler
+    void _options; // Options reserved for future evaluator configuration
+    void _callback; // Callback not required for evaluator flow
+    void _responses; // Responses not utilized in current evaluator logic
 
     const experienceService = runtime.getService('EXPERIENCE') as ExperienceService;
 
@@ -170,17 +166,7 @@
       prompt: extractionPrompt,
     });
 
-<<<<<<< HEAD
-    let experiences: Array<{
-      type: string
-      learning: string
-      context?: string
-      confidence: number
-      reasoning?: string
-    }> = [];
-=======
     let experiences: ExtractedExperience[] = [];
->>>>>>> 09fefb60
     const jsonMatch = response.match(/\[[\s\S]*\]/);
     if (jsonMatch) {
       const parsed = JSON.parse(jsonMatch[0]);
