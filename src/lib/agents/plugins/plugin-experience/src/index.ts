--- conflicted
+++ resolved
@@ -2,10 +2,6 @@
 import { ExperienceService } from './service';
 import { experienceProvider } from './providers/experienceProvider';
 import { experienceEvaluator } from './evaluators/experienceEvaluator';
-<<<<<<< HEAD
-=======
-import type { IAgentRuntime } from '@elizaos/core';
->>>>>>> 09fefb60
 import { logger } from '@elizaos/core';
 import './types'; // Ensure module augmentation is loaded
 
@@ -20,13 +16,6 @@
 
   evaluators: [experienceEvaluator],
 
-<<<<<<< HEAD
-  init: async (config: Record<string, unknown>, _runtime: IAgentRuntime) => {
-    logger.info('[ExperiencePlugin] Initializing self-learning experience system');
-
-    const maxExperiences = (config.maxExperiences as number | undefined) || 10000;
-    const autoRecordThreshold = (config.autoRecordThreshold as number | undefined) || 0.7;
-=======
   init: async (config: Record<string, unknown>, runtime: IAgentRuntime) => {
     void runtime; // Runtime currently unused during initialization
 
@@ -34,7 +23,6 @@
 
     const maxExperiences = config.maxExperiences as number || 10000;
     const autoRecordThreshold = config.autoRecordThreshold as number || 0.7;
->>>>>>> 09fefb60
 
     logger.info(`[ExperiencePlugin] Configuration read:
     - Max experiences: ${maxExperiences}
