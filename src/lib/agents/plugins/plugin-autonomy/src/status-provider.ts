--- conflicted
+++ resolved
@@ -22,24 +22,15 @@
     }
 
     // Check if we're in the autonomous room - if so, don't show status (avoid noise)
-<<<<<<< HEAD
-    const autonomousRoomId = (autonomyService as { getAutonomousRoomId?: () => string | undefined }).getAutonomousRoomId?.();
-=======
     const autonomousRoomId = (autonomyService as AutonomyService).getAutonomousRoomId?.();
->>>>>>> 09fefb60
     if (autonomousRoomId && message.roomId === autonomousRoomId) {
       return { text: '' }; // Don't show in autonomous context
     }
 
     // Get autonomy settings and service status
     const autonomyEnabled = runtime.getSetting('AUTONOMY_ENABLED');
-<<<<<<< HEAD
-    const serviceRunning = (autonomyService as { isLoopRunning?: () => boolean }).isLoopRunning?.() || false;
-    const interval = (autonomyService as { getLoopInterval?: () => number }).getLoopInterval?.() || 30000;
-=======
     const serviceRunning = (autonomyService as AutonomyService).isLoopRunning?.() || false;
     const interval = (autonomyService as AutonomyService).getLoopInterval?.() || 30000;
->>>>>>> 09fefb60
 
     // Determine status
     let status: string;
