import type { Route, IAgentRuntime } from '@elizaos/core';
<<<<<<< HEAD
import type { AutonomyService } from './service';

// Minimal types for express Request/Response since express types aren't installed
interface Request {
  body?: Record<string, unknown>;
  params?: Record<string, unknown>;
  query?: Record<string, unknown>;
  headers?: Record<string, string | string[] | undefined>;
}

interface Response {
  status: (code: number) => Response;
  json: (data: Record<string, unknown>) => Response;
  send: (data: unknown) => Response;
}

// Type guard to check if service is AutonomyService
function isAutonomyService(service: unknown): service is AutonomyService {
  return (
    typeof service === 'object' &&
    service !== null &&
    'getStatus' in service &&
    'enableAutonomy' in service &&
    typeof (service as { getStatus: unknown }).getStatus === 'function' &&
    typeof (service as { enableAutonomy: unknown }).enableAutonomy === 'function'
  );
=======
import { AutonomousServiceType } from './types';

interface RouteRequest {
  body?: Record<string, unknown>;
  params?: Record<string, string>;
  query?: Record<string, string>;
}

interface RouteResponse {
  status: (code: number) => RouteResponse;
  json: (data: unknown) => unknown;
}

interface AutonomyService {
  getStatus: () => {
    enabled: boolean;
    running: boolean;
    interval: number;
    autonomousRoomId?: string;
  };
  enableAutonomy: () => Promise<void>;
  disableAutonomy: () => Promise<void>;
  setLoopInterval: (interval: number) => void;
>>>>>>> 09fefb60
}

/**
 * Simple API routes for controlling autonomy via settings
 */
export const autonomyRoutes: Route[] = [
  {
    path: '/autonomy/status',
    type: 'GET',
<<<<<<< HEAD
    handler: async (_req: Request, res: Response, runtime: IAgentRuntime) => {
      const autonomyService = runtime.getService('AUTONOMY') || runtime.getService('autonomy');

      if (!isAutonomyService(autonomyService)) {
=======
    handler: async (req: RouteRequest, res: RouteResponse, runtime: IAgentRuntime) => {
      void req; // Request currently unused but kept for signature compatibility

      const autonomyService = runtime.getService(AutonomousServiceType.AUTONOMOUS);

      if (!autonomyService) {
>>>>>>> 09fefb60
        res.status(503).json({
          error: 'Autonomy service not available',
        });
        return;
      }

<<<<<<< HEAD
      const status = autonomyService.getStatus();
=======
      const status = (autonomyService as unknown as AutonomyService).getStatus();
>>>>>>> 09fefb60

      res.json({
        success: true,
        data: {
          enabled: status.enabled,
          running: status.running,
          interval: status.interval,
          intervalSeconds: Math.round(status.interval / 1000),
          autonomousRoomId: status.autonomousRoomId,
          agentId: runtime.agentId,
          characterName: runtime.character?.name || 'Agent',
        },
      });
    },
  },

  {
    path: '/autonomy/enable',
    type: 'POST',
<<<<<<< HEAD
    handler: async (_req: Request, res: Response, runtime: IAgentRuntime) => {
      const autonomyService = runtime.getService('AUTONOMY') || runtime.getService('autonomy');

      if (!isAutonomyService(autonomyService)) {
=======
    handler: async (req: RouteRequest, res: RouteResponse, runtime: IAgentRuntime) => {
      void req; // Request currently unused but kept for signature compatibility

      const autonomyService = runtime.getService(AutonomousServiceType.AUTONOMOUS);

      if (!autonomyService) {
>>>>>>> 09fefb60
        res.status(503).json({
          success: false,
          error: 'Autonomy service not available',
        });
        return;
      }

<<<<<<< HEAD
      await autonomyService.enableAutonomy();
      const status = autonomyService.getStatus();
=======
      await (autonomyService as unknown as AutonomyService).enableAutonomy();
      const status = (autonomyService as unknown as AutonomyService).getStatus();
>>>>>>> 09fefb60

      res.json({
        success: true,
        message: 'Autonomy enabled',
        data: {
          enabled: status.enabled,
          running: status.running,
          interval: status.interval,
        },
      });
    },
  },

  {
    path: '/autonomy/disable',
    type: 'POST',
<<<<<<< HEAD
    handler: async (_req: Request, res: Response, runtime: IAgentRuntime) => {
      const autonomyService = runtime.getService('AUTONOMY') || runtime.getService('autonomy');

      if (!isAutonomyService(autonomyService)) {
=======
    handler: async (req: RouteRequest, res: RouteResponse, runtime: IAgentRuntime) => {
      void req; // Request currently unused but kept for signature compatibility

      const autonomyService = runtime.getService(AutonomousServiceType.AUTONOMOUS);

      if (!autonomyService) {
>>>>>>> 09fefb60
        res.status(503).json({
          success: false,
          error: 'Autonomy service not available',
        });
        return;
      }

<<<<<<< HEAD
      await autonomyService.disableAutonomy();
      const status = autonomyService.getStatus();
=======
      await (autonomyService as unknown as AutonomyService).disableAutonomy();
      const status = (autonomyService as unknown as AutonomyService).getStatus();
>>>>>>> 09fefb60

      res.json({
        success: true,
        message: 'Autonomy disabled',
        data: {
          enabled: status.enabled,
          running: status.running,
          interval: status.interval,
        },
      });
    },
  },

  {
    path: '/autonomy/toggle',
    type: 'POST',
<<<<<<< HEAD
    handler: async (_req: Request, res: Response, runtime: IAgentRuntime) => {
      const autonomyService = runtime.getService('AUTONOMY') || runtime.getService('autonomy');

      if (!isAutonomyService(autonomyService)) {
=======
    handler: async (req: RouteRequest, res: RouteResponse, runtime: IAgentRuntime) => {
      void req; // Request currently unused but kept for signature compatibility

      const autonomyService = runtime.getService(AutonomousServiceType.AUTONOMOUS);

      if (!autonomyService) {
>>>>>>> 09fefb60
        res.status(503).json({
          success: false,
          error: 'Autonomy service not available',
        });
        return;
      }

<<<<<<< HEAD
      const currentStatus = autonomyService.getStatus();

      if (currentStatus.enabled) {
        await autonomyService.disableAutonomy();
      } else {
        await autonomyService.enableAutonomy();
      }

      const newStatus = autonomyService.getStatus();
=======
      const currentStatus = (autonomyService as unknown as AutonomyService).getStatus();

      if (currentStatus.enabled) {
        await (autonomyService as unknown as AutonomyService).disableAutonomy();
      } else {
        await (autonomyService as unknown as AutonomyService).enableAutonomy();
      }

      const newStatus = (autonomyService as unknown as AutonomyService).getStatus();
>>>>>>> 09fefb60

      res.json({
        success: true,
        message: newStatus.enabled ? 'Autonomy enabled' : 'Autonomy disabled',
        data: {
          enabled: newStatus.enabled,
          running: newStatus.running,
          interval: newStatus.interval,
        },
      });
    },
  },

  {
    path: '/autonomy/interval',
    type: 'POST',
<<<<<<< HEAD
    handler: async (req: Request, res: Response, runtime: IAgentRuntime) => {
      const autonomyService = runtime.getService('AUTONOMY') || runtime.getService('autonomy');

      if (!isAutonomyService(autonomyService)) {
=======
    handler: async (req: RouteRequest, res: RouteResponse, runtime: IAgentRuntime) => {
      const autonomyService = runtime.getService(AutonomousServiceType.AUTONOMOUS);

      if (!autonomyService) {
>>>>>>> 09fefb60
        res.status(503).json({
          success: false,
          error: 'Autonomy service not available',
        });
        return;
      }

<<<<<<< HEAD
      if (!req.body || typeof req.body !== 'object') {
        res.status(400).json({
          success: false,
          error: 'Request body is required',
        });
        return;
      }

=======
>>>>>>> 09fefb60
      const { interval } = req.body as { interval?: unknown };

      if (typeof interval !== 'number' || interval < 5000 || interval > 600000) {
        res.status(400).json({
          success: false,
          error: 'Interval must be a number between 5000ms (5s) and 600000ms (10m)',
        });
        return;
      }

<<<<<<< HEAD
      autonomyService.setLoopInterval(interval);
      const status = autonomyService.getStatus();
=======
      (autonomyService as unknown as AutonomyService).setLoopInterval(interval);
      const status = (autonomyService as unknown as AutonomyService).getStatus();
>>>>>>> 09fefb60

      res.json({
        success: true,
        message: 'Interval updated',
        data: {
          interval: status.interval,
          intervalSeconds: Math.round(status.interval / 1000),
        },
      });
    },
  },
];<|MERGE_RESOLUTION|>--- conflicted
+++ resolved
@@ -1,32 +1,4 @@
 import type { Route, IAgentRuntime } from '@elizaos/core';
-<<<<<<< HEAD
-import type { AutonomyService } from './service';
-
-// Minimal types for express Request/Response since express types aren't installed
-interface Request {
-  body?: Record<string, unknown>;
-  params?: Record<string, unknown>;
-  query?: Record<string, unknown>;
-  headers?: Record<string, string | string[] | undefined>;
-}
-
-interface Response {
-  status: (code: number) => Response;
-  json: (data: Record<string, unknown>) => Response;
-  send: (data: unknown) => Response;
-}
-
-// Type guard to check if service is AutonomyService
-function isAutonomyService(service: unknown): service is AutonomyService {
-  return (
-    typeof service === 'object' &&
-    service !== null &&
-    'getStatus' in service &&
-    'enableAutonomy' in service &&
-    typeof (service as { getStatus: unknown }).getStatus === 'function' &&
-    typeof (service as { enableAutonomy: unknown }).enableAutonomy === 'function'
-  );
-=======
 import { AutonomousServiceType } from './types';
 
 interface RouteRequest {
@@ -50,7 +22,6 @@
   enableAutonomy: () => Promise<void>;
   disableAutonomy: () => Promise<void>;
   setLoopInterval: (interval: number) => void;
->>>>>>> 09fefb60
 }
 
 /**
@@ -60,30 +31,19 @@
   {
     path: '/autonomy/status',
     type: 'GET',
-<<<<<<< HEAD
-    handler: async (_req: Request, res: Response, runtime: IAgentRuntime) => {
-      const autonomyService = runtime.getService('AUTONOMY') || runtime.getService('autonomy');
-
-      if (!isAutonomyService(autonomyService)) {
-=======
-    handler: async (req: RouteRequest, res: RouteResponse, runtime: IAgentRuntime) => {
-      void req; // Request currently unused but kept for signature compatibility
-
-      const autonomyService = runtime.getService(AutonomousServiceType.AUTONOMOUS);
-
-      if (!autonomyService) {
->>>>>>> 09fefb60
-        res.status(503).json({
-          error: 'Autonomy service not available',
-        });
-        return;
-      }
-
-<<<<<<< HEAD
-      const status = autonomyService.getStatus();
-=======
-      const status = (autonomyService as unknown as AutonomyService).getStatus();
->>>>>>> 09fefb60
+    handler: async (req: RouteRequest, res: RouteResponse, runtime: IAgentRuntime) => {
+      void req; // Request currently unused but kept for signature compatibility
+
+      const autonomyService = runtime.getService(AutonomousServiceType.AUTONOMOUS);
+
+      if (!autonomyService) {
+        res.status(503).json({
+          error: 'Autonomy service not available',
+        });
+        return;
+      }
+
+      const status = (autonomyService as unknown as AutonomyService).getStatus();
 
       res.json({
         success: true,
@@ -103,33 +63,21 @@
   {
     path: '/autonomy/enable',
     type: 'POST',
-<<<<<<< HEAD
-    handler: async (_req: Request, res: Response, runtime: IAgentRuntime) => {
-      const autonomyService = runtime.getService('AUTONOMY') || runtime.getService('autonomy');
-
-      if (!isAutonomyService(autonomyService)) {
-=======
-    handler: async (req: RouteRequest, res: RouteResponse, runtime: IAgentRuntime) => {
-      void req; // Request currently unused but kept for signature compatibility
-
-      const autonomyService = runtime.getService(AutonomousServiceType.AUTONOMOUS);
-
-      if (!autonomyService) {
->>>>>>> 09fefb60
-        res.status(503).json({
-          success: false,
-          error: 'Autonomy service not available',
-        });
-        return;
-      }
-
-<<<<<<< HEAD
-      await autonomyService.enableAutonomy();
-      const status = autonomyService.getStatus();
-=======
+    handler: async (req: RouteRequest, res: RouteResponse, runtime: IAgentRuntime) => {
+      void req; // Request currently unused but kept for signature compatibility
+
+      const autonomyService = runtime.getService(AutonomousServiceType.AUTONOMOUS);
+
+      if (!autonomyService) {
+        res.status(503).json({
+          success: false,
+          error: 'Autonomy service not available',
+        });
+        return;
+      }
+
       await (autonomyService as unknown as AutonomyService).enableAutonomy();
       const status = (autonomyService as unknown as AutonomyService).getStatus();
->>>>>>> 09fefb60
 
       res.json({
         success: true,
@@ -146,33 +94,21 @@
   {
     path: '/autonomy/disable',
     type: 'POST',
-<<<<<<< HEAD
-    handler: async (_req: Request, res: Response, runtime: IAgentRuntime) => {
-      const autonomyService = runtime.getService('AUTONOMY') || runtime.getService('autonomy');
-
-      if (!isAutonomyService(autonomyService)) {
-=======
-    handler: async (req: RouteRequest, res: RouteResponse, runtime: IAgentRuntime) => {
-      void req; // Request currently unused but kept for signature compatibility
-
-      const autonomyService = runtime.getService(AutonomousServiceType.AUTONOMOUS);
-
-      if (!autonomyService) {
->>>>>>> 09fefb60
-        res.status(503).json({
-          success: false,
-          error: 'Autonomy service not available',
-        });
-        return;
-      }
-
-<<<<<<< HEAD
-      await autonomyService.disableAutonomy();
-      const status = autonomyService.getStatus();
-=======
+    handler: async (req: RouteRequest, res: RouteResponse, runtime: IAgentRuntime) => {
+      void req; // Request currently unused but kept for signature compatibility
+
+      const autonomyService = runtime.getService(AutonomousServiceType.AUTONOMOUS);
+
+      if (!autonomyService) {
+        res.status(503).json({
+          success: false,
+          error: 'Autonomy service not available',
+        });
+        return;
+      }
+
       await (autonomyService as unknown as AutonomyService).disableAutonomy();
       const status = (autonomyService as unknown as AutonomyService).getStatus();
->>>>>>> 09fefb60
 
       res.json({
         success: true,
@@ -189,37 +125,19 @@
   {
     path: '/autonomy/toggle',
     type: 'POST',
-<<<<<<< HEAD
-    handler: async (_req: Request, res: Response, runtime: IAgentRuntime) => {
-      const autonomyService = runtime.getService('AUTONOMY') || runtime.getService('autonomy');
-
-      if (!isAutonomyService(autonomyService)) {
-=======
-    handler: async (req: RouteRequest, res: RouteResponse, runtime: IAgentRuntime) => {
-      void req; // Request currently unused but kept for signature compatibility
-
-      const autonomyService = runtime.getService(AutonomousServiceType.AUTONOMOUS);
-
-      if (!autonomyService) {
->>>>>>> 09fefb60
-        res.status(503).json({
-          success: false,
-          error: 'Autonomy service not available',
-        });
-        return;
-      }
-
-<<<<<<< HEAD
-      const currentStatus = autonomyService.getStatus();
-
-      if (currentStatus.enabled) {
-        await autonomyService.disableAutonomy();
-      } else {
-        await autonomyService.enableAutonomy();
-      }
-
-      const newStatus = autonomyService.getStatus();
-=======
+    handler: async (req: RouteRequest, res: RouteResponse, runtime: IAgentRuntime) => {
+      void req; // Request currently unused but kept for signature compatibility
+
+      const autonomyService = runtime.getService(AutonomousServiceType.AUTONOMOUS);
+
+      if (!autonomyService) {
+        res.status(503).json({
+          success: false,
+          error: 'Autonomy service not available',
+        });
+        return;
+      }
+
       const currentStatus = (autonomyService as unknown as AutonomyService).getStatus();
 
       if (currentStatus.enabled) {
@@ -229,7 +147,6 @@
       }
 
       const newStatus = (autonomyService as unknown as AutonomyService).getStatus();
->>>>>>> 09fefb60
 
       res.json({
         success: true,
@@ -246,35 +163,17 @@
   {
     path: '/autonomy/interval',
     type: 'POST',
-<<<<<<< HEAD
-    handler: async (req: Request, res: Response, runtime: IAgentRuntime) => {
-      const autonomyService = runtime.getService('AUTONOMY') || runtime.getService('autonomy');
-
-      if (!isAutonomyService(autonomyService)) {
-=======
-    handler: async (req: RouteRequest, res: RouteResponse, runtime: IAgentRuntime) => {
-      const autonomyService = runtime.getService(AutonomousServiceType.AUTONOMOUS);
-
-      if (!autonomyService) {
->>>>>>> 09fefb60
-        res.status(503).json({
-          success: false,
-          error: 'Autonomy service not available',
-        });
-        return;
-      }
-
-<<<<<<< HEAD
-      if (!req.body || typeof req.body !== 'object') {
-        res.status(400).json({
-          success: false,
-          error: 'Request body is required',
-        });
-        return;
-      }
-
-=======
->>>>>>> 09fefb60
+    handler: async (req: RouteRequest, res: RouteResponse, runtime: IAgentRuntime) => {
+      const autonomyService = runtime.getService(AutonomousServiceType.AUTONOMOUS);
+
+      if (!autonomyService) {
+        res.status(503).json({
+          success: false,
+          error: 'Autonomy service not available',
+        });
+        return;
+      }
+
       const { interval } = req.body as { interval?: unknown };
 
       if (typeof interval !== 'number' || interval < 5000 || interval > 600000) {
@@ -285,13 +184,8 @@
         return;
       }
 
-<<<<<<< HEAD
-      autonomyService.setLoopInterval(interval);
-      const status = autonomyService.getStatus();
-=======
       (autonomyService as unknown as AutonomyService).setLoopInterval(interval);
       const status = (autonomyService as unknown as AutonomyService).getStatus();
->>>>>>> 09fefb60
 
       res.json({
         success: true,
