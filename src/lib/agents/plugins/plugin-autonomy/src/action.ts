--- conflicted
+++ resolved
@@ -62,11 +62,7 @@
       return false; // Service not available
     }
 
-<<<<<<< HEAD
-    const autonomousRoomId = (autonomyService as { getAutonomousRoomId?: () => string | undefined }).getAutonomousRoomId?.();
-=======
     const autonomousRoomId = (autonomyService as AutonomyService).getAutonomousRoomId?.();
->>>>>>> 09fefb60
     if (!autonomousRoomId || message.roomId !== autonomousRoomId) {
       return false; // Not in autonomous context
     }
@@ -103,8 +99,8 @@
     _options?: { [key: string]: unknown },
     callback?: HandlerCallback
   ): Promise<ActionResult> => {
-    void state; // State is currently unused but preserved for future compatibility
-    void options; // Options currently unused but retained for API parity
+    void _state; // State is currently unused but preserved for future compatibility
+    void _options; // Options currently unused but retained for API parity
 
     // Double-check we're in autonomous context
     const autonomyService = runtime.getService('autonomy');
@@ -116,11 +112,7 @@
       };
     }
 
-<<<<<<< HEAD
-    const autonomousRoomId = (autonomyService as { getAutonomousRoomId?: () => string | undefined }).getAutonomousRoomId?.();
-=======
     const autonomousRoomId = (autonomyService as AutonomyService).getAutonomousRoomId?.();
->>>>>>> 09fefb60
     if (!autonomousRoomId || message.roomId !== autonomousRoomId) {
       return {
         success: false,
@@ -151,16 +143,7 @@
     const latestAdminMessage = adminMessages?.[adminMessages.length - 1];
     if (latestAdminMessage?.roomId) {
       // Use the room from the most recent admin message
-<<<<<<< HEAD
-      const lastMessage = adminMessages[adminMessages.length - 1];
-      if (!lastMessage?.roomId) {
-        targetRoomId = runtime.agentId; // Fallback to agent's default room
-      } else {
-        targetRoomId = lastMessage.roomId;
-      }
-=======
       targetRoomId = latestAdminMessage.roomId;
->>>>>>> 09fefb60
     } else {
       // No existing conversation, use agent's primary room
       targetRoomId = runtime.agentId; // Fallback to agent's default room
