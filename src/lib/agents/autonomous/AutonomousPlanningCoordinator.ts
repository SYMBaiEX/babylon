/**
 * Autonomous Planning Coordinator
 * 
 * Orchestrates multi-action planning and execution for autonomous agents.
 * Considers goals, constraints, and opportunities to generate comprehensive action plans.
 */

import { prisma } from '@/lib/prisma'
import type { Prisma } from '@prisma/client'
import { logger } from '@/lib/logger'
import type { IAgentRuntime } from '@elizaos/core'
import { callGroqDirect } from '../llm/direct-groq'
import type { AgentGoal, AgentConstraints, AgentDirective } from '../types/goals'
import { autonomousTradingService } from './AutonomousTradingService'
import { autonomousPostingService } from './AutonomousPostingService'
import { autonomousBatchResponseService } from './AutonomousBatchResponseService'
import { generateSnowflakeId } from '@/lib/snowflake'
import type { Prisma } from '@prisma/client'

/**
 * Agent interface for planning
 */
interface PlanningAgent {
  agentSystem?: string;
  displayName: string;
  agentDirectives?: unknown;
  agentConstraints?: unknown;
  agentMaxActionsPerTick?: number;
  agentRiskTolerance?: string;
  autonomousTrading?: boolean;
  autonomousPosting?: boolean;
  autonomousCommenting?: boolean;
  autonomousDMs?: boolean;
}

/**
 * Planned action definition
 */
export interface PlannedAction {
  type: 'trade' | 'post' | 'comment' | 'message' | 'respond'
  priority: number  // 1-10
  reasoning: string
  goalId?: string  // Which goal does this serve?
  estimatedImpact: number  // Expected progress toward goal (0-1)
  params: Record<string, unknown>
  constraints?: string[]  // Which constraints apply
}

/**
 * Complete action plan
 */
export interface ActionPlan {
  actions: PlannedAction[]
  totalActions: number
  reasoning: string
  goalsAddressed: string[]
  estimatedCost: number  // Expected points cost
}

/**
 * Planning context (all info needed for decision making)
 */
export interface PlanningContext {
  goals: {
    active: AgentGoal[]
    completed: AgentGoal[]
  }
  directives: {
    always: AgentDirective[]
    never: AgentDirective[]
    prefer: AgentDirective[]
    avoid: AgentDirective[]
  }
  constraints: AgentConstraints | null
  portfolio: {
    balance: number
    pnl: number
    positions: number
  }
  pending: Array<{
    type: string
    content: string
    author: string
  }>
  opportunities: {
    trading: Array<{
      market: string
      description: string
      confidence: number
      expectedValue: number
    }>
    social: Array<{
      type: string
      description: string
      engagementScore: number
    }>
  }
  recentActions: Array<{
    type: string
    timestamp: Date
    success: boolean
  }>
}

/**
 * Execution result
 */
export interface ExecutionResult {
  planned: number
  executed: number
  successful: number
  failed: number
  results: Array<{
    action: PlannedAction
    success: boolean
    result?: unknown
    error?: string
  }>
  goalsUpdated: string[]
}

export class AutonomousPlanningCoordinator {
  /**
   * Generate a comprehensive action plan for this tick
   */
  async generateActionPlan(
    agentUserId: string,
    _runtime: IAgentRuntime
  ): Promise<ActionPlan> {
    logger.info(`Generating action plan for agent ${agentUserId}`, undefined, 'PlanningCoordinator')
    
    const agent = await prisma.user.findUnique({
      where: { id: agentUserId },
      select: {
        id: true,
        displayName: true,
        agentSystem: true,
        agentTradingStrategy: true,
        agentModelTier: true,
        agentMaxActionsPerTick: true,
        agentRiskTolerance: true,
        agentPlanningHorizon: true,
        autonomousTrading: true,
        autonomousPosting: true,
        autonomousCommenting: true,
        autonomousDMs: true
      }
    })
    
    if (!agent) {
      throw new Error('Agent not found')
    }
    
    // Gather full planning context
    const context = await this.getPlanningContext(agentUserId)
    
    // Convert agent to PlanningAgent (null -> undefined for optional fields)
    const planningAgent: PlanningAgent = {
      displayName: agent.displayName ?? 'Agent',
      agentSystem: agent.agentSystem ?? undefined,
      agentMaxActionsPerTick: agent.agentMaxActionsPerTick ?? undefined,
      agentRiskTolerance: agent.agentRiskTolerance ?? undefined,
      autonomousTrading: agent.autonomousTrading ?? undefined,
      autonomousPosting: agent.autonomousPosting ?? undefined,
      autonomousCommenting: agent.autonomousCommenting ?? undefined,
      autonomousDMs: agent.autonomousDMs ?? undefined
    }
    
    // If no goals configured, use simplified planning
    if (context.goals.active.length === 0) {
      logger.info('No goals configured, using legacy single-action mode', undefined, 'PlanningCoordinator')
      return this.generateSimplePlan(planningAgent, context)
    }
    
    // Build enhanced planning prompt
    const prompt = this.buildPlanningPrompt(planningAgent, context)
    
    // Use LARGE model for complex multi-action planning
    const planResponse = await callGroqDirect({
      prompt,
      system: agent.agentSystem || undefined,
      modelSize: 'large',  // Complex reasoning requires large model
      temperature: 0.7,
      maxTokens: 1500  // Allow detailed planning
    })
    
    // Parse action plan
    const plan = this.parseActionPlan(planResponse, context)
    
    // Validate against constraints
    const validatedPlan = this.validatePlan(plan, planningAgent, context.constraints)
    
    logger.info(`Generated plan with ${validatedPlan.totalActions} actions`, {
      agentId: agentUserId,
      actions: validatedPlan.actions.map(a => a.type),
      goalsAddressed: validatedPlan.goalsAddressed
    }, 'PlanningCoordinator')
    
    return validatedPlan
  }
  
  /**
   * Gather all context needed for planning
   */
  private async getPlanningContext(agentUserId: string): Promise<PlanningContext> {
    // Get goals
    const goals = await prisma.agentGoal.findMany({
      where: { agentUserId },
      orderBy: [{ priority: 'desc' }, { createdAt: 'desc' }]
    })
    
    const activeGoals = goals.filter(g => g.status === 'active').map(g => ({
      ...g,
      target: g.target ? JSON.parse(JSON.stringify(g.target)) : undefined
    })) as AgentGoal[]
    
    const completedGoals = goals.filter(g => g.status === 'completed').map(g => ({
      ...g,
      target: g.target ? JSON.parse(JSON.stringify(g.target)) : undefined
    })) as AgentGoal[]
    
    // Get directives
    const agent = await prisma.user.findUnique({
      where: { id: agentUserId },
      select: {
        agentDirectives: true,
        agentConstraints: true,
        virtualBalance: true,
        lifetimePnL: true,
        agentMaxActionsPerTick: true,
        agentRiskTolerance: true
      }
    })
    
    const directives = agent?.agentDirectives 
      ? JSON.parse(JSON.stringify(agent.agentDirectives)) as AgentDirective[]
      : []
    
    const constraints = agent?.agentConstraints
      ? JSON.parse(JSON.stringify(agent.agentConstraints)) as AgentConstraints
      : null
    
    // If constraints exist, merge with agent settings
    if (constraints && agent) {
      constraints.general.maxActionsPerTick = agent.agentMaxActionsPerTick
      constraints.general.riskTolerance = agent.agentRiskTolerance as 'low' | 'medium' | 'high'
    }
    
    // Get portfolio info
    const positions = await prisma.position.count({
      where: { userId: agentUserId, status: 'active' }
    })
    
    const perpPositions = await prisma.perpPosition.count({
      where: { userId: agentUserId, closedAt: null }
    })
    
    // Get pending interactions
    const pendingInteractions = await autonomousBatchResponseService.gatherPendingInteractions(agentUserId)
    
    // Get recent actions (last 10)
    const recentLogs = await prisma.agentLog.findMany({
      where: {
        agentUserId,
        type: { in: ['trade', 'post', 'comment', 'dm'] }
      },
      orderBy: { createdAt: 'desc' },
      take: 10
    })
    
    return {
      goals: {
        active: activeGoals,
        completed: completedGoals
      },
      directives: {
        always: directives.filter(d => d.type === 'always'),
        never: directives.filter(d => d.type === 'never'),
        prefer: directives.filter(d => d.type === 'prefer'),
        avoid: directives.filter(d => d.type === 'avoid')
      },
      constraints,
      portfolio: {
        balance: Number(agent?.virtualBalance || 0),
        pnl: Number(agent?.lifetimePnL || 0),
        positions: positions + perpPositions
      },
      pending: pendingInteractions.slice(0, 10).map(p => ({
        type: p.type,
        content: p.content,
        author: p.author
      })),
      opportunities: {
        trading: [],  // TODO: Implement opportunity detection
        social: []
      },
      recentActions: recentLogs.map(log => ({
        type: log.type,
        timestamp: log.createdAt,
        success: log.level !== 'error'
      }))
    }
  }
  
  /**
   * Build comprehensive planning prompt
   */
<<<<<<< HEAD
  private buildPlanningPrompt(
    agent: {
      displayName: string | null
      agentSystem: string | null
      agentTradingStrategy: string | null
      agentModelTier: string | null
      agentMaxActionsPerTick: number | null
      agentRiskTolerance: string | null
      agentPlanningHorizon: string | null
      autonomousTrading: boolean | null
      autonomousPosting: boolean | null
      autonomousCommenting: boolean | null
      autonomousDMs: boolean | null
    },
    context: PlanningContext
  ): string {
=======
  private buildPlanningPrompt(agent: PlanningAgent, context: PlanningContext): string {
>>>>>>> 09fefb60
    const goalsText = context.goals.active.length > 0
      ? context.goals.active.map((g, i) => {
          const targetInfo = g.target
            ? `Target: ${g.target.metric} = ${g.target.value}${g.target.unit || ''}`
            : ''
          return `${i + 1}. ${g.name} (Priority: ${g.priority}/10) - ${(g.progress * 100).toFixed(0)}% complete
   ${g.description}
   ${targetInfo}`
        }).join('\n\n')
      : 'No goals configured'
    
    const directivesText = [
      ...context.directives.always.map(d => `✓ ALWAYS: ${d.rule}`),
      ...context.directives.never.map(d => `✗ NEVER: ${d.rule}`),
      ...context.directives.prefer.map(d => `+ PREFER: ${d.rule}`)
    ].join('\n') || 'No directives'
    
    const constraintsText = context.constraints
      ? `- Max actions this tick: ${context.constraints.general.maxActionsPerTick}
- Max position: $${context.constraints.trading.maxPositionSize}
- Max leverage: ${context.constraints.trading.maxLeverage}x
- Risk tolerance: ${context.constraints.general.riskTolerance}`
      : 'No specific constraints'
    
    const pendingText = context.pending.length > 0
      ? context.pending.slice(0, 5).map(p => `- ${p.type}: "${p.content.substring(0, 60)}..." by ${p.author}`).join('\n')
      : 'None'
    
    return `${agent.agentSystem}

You are ${agent.displayName}, planning your actions for this autonomous tick.

=== YOUR GOALS (in priority order) ===
${goalsText}

=== YOUR DIRECTIVES (rules you must follow) ===
${directivesText}

=== YOUR CONSTRAINTS ===
${constraintsText}

=== CURRENT SITUATION ===
Portfolio:
- Balance: $${context.portfolio.balance.toFixed(2)}
- Lifetime P&L: ${context.portfolio.pnl >= 0 ? '+' : ''}$${context.portfolio.pnl.toFixed(2)}
- Open positions: ${context.portfolio.positions}

Capabilities enabled:
${agent.autonomousTrading ? '✓ Trading' : '✗ Trading'}
${agent.autonomousPosting ? '✓ Posting' : '✗ Posting'}
${agent.autonomousCommenting ? '✓ Commenting' : '✗ Commenting'}
${agent.autonomousDMs ? '✓ Direct messages' : '✗ Direct messages'}

Pending interactions (${context.pending.length}):
${pendingText}

Recent actions (last 10):
${context.recentActions.slice(0, 10).map(a => `- ${a.type}: ${a.success ? 'success' : 'failed'}`).join('\n')}

=== YOUR TASK ===
Plan ${context.constraints?.general.maxActionsPerTick || 3} or fewer actions for this tick to make maximum progress toward your goals.

Consider:
1. Which goals have highest priority?
2. What actions will have most impact?
3. Are there urgent responses needed?
4. Am I within my constraints?
5. Am I following my directives?

IMPORTANT:
- Every action should advance a goal
- Respect all constraints and directives
- Prioritize high-impact actions
- Balance different goal types
- Consider opportunity cost

Respond in JSON format:
{
  "reasoning": "Overall strategy for this tick and how it serves your goals",
  "actions": [
    {
      "type": "trade" | "post" | "comment" | "respond",
      "priority": 1-10,
      "goalId": "goal_id or null if general",
      "reasoning": "How this advances your goals",
      "estimatedImpact": 0.0-1.0,
      "params": {
        // Action-specific parameters will be determined by execution layer
      }
    }
  ]
}

Your action plan (JSON only):`
  }
  
  /**
   * Parse action plan from LLM response
   */
  private parseActionPlan(response: string, _context: PlanningContext): ActionPlan {
    try {
      const jsonMatch = response.match(/\{[\s\S]*\}/)
      if (!jsonMatch) {
        logger.warn('No JSON found in planning response, using empty plan', undefined, 'PlanningCoordinator')
        return {
          actions: [],
          totalActions: 0,
          reasoning: 'No valid plan generated',
          goalsAddressed: [],
          estimatedCost: 0
        }
      }
      
      const parsed = JSON.parse(jsonMatch[0]) as {
        reasoning: string
        actions: Array<{
          type: string
          priority: number
          goalId?: string
          reasoning: string
          estimatedImpact: number
          params?: Record<string, unknown>
        }>
      }
      
      const actions: PlannedAction[] = parsed.actions.map(a => ({
        type: a.type as PlannedAction['type'],
        priority: a.priority,
        goalId: a.goalId,
        reasoning: a.reasoning,
        estimatedImpact: a.estimatedImpact,
        params: a.params || {}
      }))
      
      const goalsAddressed = [...new Set(actions.map(a => a.goalId).filter(Boolean))] as string[]
      
      return {
        actions,
        totalActions: actions.length,
        reasoning: parsed.reasoning,
        goalsAddressed,
        estimatedCost: actions.length  // Simple: 1 point per action
      }
    } catch (error) {
      logger.error('Failed to parse action plan', error, 'PlanningCoordinator')
      return {
        actions: [],
        totalActions: 0,
        reasoning: 'Parse error',
        goalsAddressed: [],
        estimatedCost: 0
      }
    }
  }
  
  /**
   * Validate plan against constraints
   */
  private validatePlan(
    plan: ActionPlan,
<<<<<<< HEAD
    agent: {
      autonomousTrading: boolean | null
      autonomousPosting: boolean | null
      autonomousCommenting: boolean | null
      autonomousDMs: boolean | null
      agentMaxActionsPerTick: number | null
    },
=======
    agent: PlanningAgent,
>>>>>>> 09fefb60
    constraints: AgentConstraints | null
  ): ActionPlan {
    let validActions = [...plan.actions]
    
    // Enforce max actions per tick
    const maxActions = constraints?.general.maxActionsPerTick || agent.agentMaxActionsPerTick || 3
    if (validActions.length > maxActions) {
      logger.warn(`Plan has ${validActions.length} actions, limiting to ${maxActions}`, undefined, 'PlanningCoordinator')
      validActions = validActions.sort((a, b) => b.priority - a.priority).slice(0, maxActions)
    }
    
    // Filter by enabled capabilities
    validActions = validActions.filter(action => {
      switch (action.type) {
        case 'trade':
          return agent.autonomousTrading
        case 'post':
          return agent.autonomousPosting
        case 'comment':
        case 'respond':
          return agent.autonomousCommenting
        case 'message':
          return agent.autonomousDMs
        default:
          return true
      }
    })
    
    return {
      ...plan,
      actions: validActions,
      totalActions: validActions.length
    }
  }
  
  /**
   * Generate simple plan for agents without goals (legacy mode)
   */
<<<<<<< HEAD
  private generateSimplePlan(
    agent: {
      autonomousTrading: boolean | null
      autonomousPosting: boolean | null
      autonomousCommenting: boolean | null
      autonomousDMs: boolean | null
      agentMaxActionsPerTick: number | null
    },
    context: PlanningContext
  ): ActionPlan {
=======
  private generateSimplePlan(agent: PlanningAgent, context: PlanningContext): ActionPlan {
>>>>>>> 09fefb60
    const actions: PlannedAction[] = []
    
    // Respond to pending interactions (priority 1)
    if (context.pending.length > 0 && agent.autonomousCommenting) {
      actions.push({
        type: 'respond',
        priority: 9,
        reasoning: 'Respond to pending interactions',
        estimatedImpact: 0.3,
        params: {}
      })
    }
    
    // Trading (priority 2)
    if (agent.autonomousTrading) {
      actions.push({
        type: 'trade',
        priority: 7,
        reasoning: 'Evaluate trading opportunities',
        estimatedImpact: 0.5,
        params: {}
      })
    }
    
    // Posting (priority 3)
    if (agent.autonomousPosting) {
      actions.push({
        type: 'post',
        priority: 5,
        reasoning: 'Create social content',
        estimatedImpact: 0.2,
        params: {}
      })
    }
    
    return {
      actions: actions.slice(0, agent.agentMaxActionsPerTick || 3),
      totalActions: actions.length,
      reasoning: 'Legacy mode: executing enabled capabilities',
      goalsAddressed: [],
      estimatedCost: actions.length
    }
  }
  
  /**
   * Execute the planned actions in priority order
   */
  async executePlan(
    agentUserId: string,
    runtime: IAgentRuntime,
    plan: ActionPlan
  ): Promise<ExecutionResult> {
    const results: ExecutionResult['results'] = []
    const goalsUpdated: Set<string> = new Set()
    
    logger.info(`Executing plan with ${plan.totalActions} actions`, {
      agentId: agentUserId,
      actions: plan.actions.map(a => a.type)
    }, 'PlanningCoordinator')
    
    // Sort by priority
    const sortedActions = [...plan.actions].sort((a, b) => b.priority - a.priority)
    
    for (const action of sortedActions) {
      try {
        const result = await this.executeAction(agentUserId, runtime, action)
        results.push({
          action,
          success: result.success,
          result: result.data,
          error: result.error
        })
        
        // Track progress toward goal
        if (action.goalId && result.success) {
          await this.updateGoalProgress(action.goalId, agentUserId, action)
          goalsUpdated.add(action.goalId)
        }
        
        // Small delay between actions
        await new Promise(resolve => setTimeout(resolve, 500))
      } catch (error) {
        logger.error(`Failed to execute action: ${action.type}`, error, 'PlanningCoordinator')
        results.push({
          action,
          success: false,
          error: error instanceof Error ? error.message : 'Unknown error'
        })
      }
    }
    
    const successful = results.filter(r => r.success).length
    const failed = results.filter(r => !r.success).length
    
    logger.info(`Plan execution complete`, {
      agentId: agentUserId,
      planned: plan.totalActions,
      executed: results.length,
      successful,
      failed
    }, 'PlanningCoordinator')
    
    return {
      planned: plan.totalActions,
      executed: results.length,
      successful,
      failed,
      results,
      goalsUpdated: Array.from(goalsUpdated)
    }
  }
  
  /**
   * Execute a single action
   */
  private async executeAction(
    agentUserId: string,
    runtime: IAgentRuntime,
    action: PlannedAction
  ): Promise<{ success: boolean; data?: unknown; error?: string }> {
    logger.info(`Executing ${action.type} action`, { agentId: agentUserId, priority: action.priority }, 'PlanningCoordinator')
    
    try {
      switch (action.type) {
        case 'trade':
          const trades = await autonomousTradingService.executeTrades(agentUserId, runtime)
          return { success: trades > 0, data: { trades } }
        
        case 'post':
          const postId = await autonomousPostingService.createAgentPost(agentUserId, runtime)
          return { success: !!postId, data: { postId } }
        
        case 'respond':
          const responses = await autonomousBatchResponseService.processBatch(agentUserId, runtime)
          return { success: responses > 0, data: { responses } }
        
        case 'comment':
        case 'message':
          // These would be implemented similar to above
          return { success: false, error: 'Not implemented yet' }
        
        default:
          return { success: false, error: `Unknown action type: ${action.type}` }
      }
    } catch (error) {
      return {
        success: false,
        error: error instanceof Error ? error.message : 'Execution failed'
      }
    }
  }
  
  /**
   * Update goal progress based on action execution
   */
  private async updateGoalProgress(
    goalId: string,
    agentUserId: string,
    action: PlannedAction
  ): Promise<void> {
    try {
      const goal = await prisma.agentGoal.findUnique({
        where: { id: goalId }
      })
      
      if (!goal) return
      
      // Update progress (simplified - could be more sophisticated)
      const newProgress = Math.min(1.0, goal.progress + action.estimatedImpact)
      
      await prisma.agentGoal.update({
        where: { id: goalId },
        data: {
          progress: newProgress,
          updatedAt: new Date(),
          ...(newProgress >= 1.0 ? {
            status: 'completed',
            completedAt: new Date()
          } : {})
        }
      })
      
      // Record goal action
      await prisma.agentGoalAction.create({
        data: {
          id: await generateSnowflakeId(),
          goalId,
          agentUserId,
          actionType: action.type,
          impact: action.estimatedImpact,
<<<<<<< HEAD
          metadata: action.params 
            ? (JSON.parse(JSON.stringify(action.params)) as Prisma.InputJsonValue)
            : undefined
=======
          metadata: action.params as Prisma.InputJsonValue
>>>>>>> 09fefb60
        }
      })
      
      logger.info(`Updated goal progress`, {
        goalId,
        oldProgress: goal.progress,
        newProgress,
        completed: newProgress >= 1.0
      }, 'PlanningCoordinator')
    } catch (error) {
      logger.error('Failed to update goal progress', error, 'PlanningCoordinator')
    }
  }
}

export const autonomousPlanningCoordinator = new AutonomousPlanningCoordinator()
<|MERGE_RESOLUTION|>--- conflicted
+++ resolved
@@ -15,7 +15,6 @@
 import { autonomousPostingService } from './AutonomousPostingService'
 import { autonomousBatchResponseService } from './AutonomousBatchResponseService'
 import { generateSnowflakeId } from '@/lib/snowflake'
-import type { Prisma } from '@prisma/client'
 
 /**
  * Agent interface for planning
@@ -305,26 +304,7 @@
   /**
    * Build comprehensive planning prompt
    */
-<<<<<<< HEAD
-  private buildPlanningPrompt(
-    agent: {
-      displayName: string | null
-      agentSystem: string | null
-      agentTradingStrategy: string | null
-      agentModelTier: string | null
-      agentMaxActionsPerTick: number | null
-      agentRiskTolerance: string | null
-      agentPlanningHorizon: string | null
-      autonomousTrading: boolean | null
-      autonomousPosting: boolean | null
-      autonomousCommenting: boolean | null
-      autonomousDMs: boolean | null
-    },
-    context: PlanningContext
-  ): string {
-=======
   private buildPlanningPrompt(agent: PlanningAgent, context: PlanningContext): string {
->>>>>>> 09fefb60
     const goalsText = context.goals.active.length > 0
       ? context.goals.active.map((g, i) => {
           const targetInfo = g.target
@@ -485,17 +465,7 @@
    */
   private validatePlan(
     plan: ActionPlan,
-<<<<<<< HEAD
-    agent: {
-      autonomousTrading: boolean | null
-      autonomousPosting: boolean | null
-      autonomousCommenting: boolean | null
-      autonomousDMs: boolean | null
-      agentMaxActionsPerTick: number | null
-    },
-=======
     agent: PlanningAgent,
->>>>>>> 09fefb60
     constraints: AgentConstraints | null
   ): ActionPlan {
     let validActions = [...plan.actions]
@@ -534,20 +504,7 @@
   /**
    * Generate simple plan for agents without goals (legacy mode)
    */
-<<<<<<< HEAD
-  private generateSimplePlan(
-    agent: {
-      autonomousTrading: boolean | null
-      autonomousPosting: boolean | null
-      autonomousCommenting: boolean | null
-      autonomousDMs: boolean | null
-      agentMaxActionsPerTick: number | null
-    },
-    context: PlanningContext
-  ): ActionPlan {
-=======
   private generateSimplePlan(agent: PlanningAgent, context: PlanningContext): ActionPlan {
->>>>>>> 09fefb60
     const actions: PlannedAction[] = []
     
     // Respond to pending interactions (priority 1)
@@ -738,13 +695,7 @@
           agentUserId,
           actionType: action.type,
           impact: action.estimatedImpact,
-<<<<<<< HEAD
-          metadata: action.params 
-            ? (JSON.parse(JSON.stringify(action.params)) as Prisma.InputJsonValue)
-            : undefined
-=======
           metadata: action.params as Prisma.InputJsonValue
->>>>>>> 09fefb60
         }
       })
       
