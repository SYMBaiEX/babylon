/**
 * Multi-Agent Runtime Manager
 * 
 * Manages multiple concurrent Eliza agent runtimes in a serverless environment.
 * Each agent gets its own isolated runtime instance with its own character configuration.
 */

import { AgentRuntime, type Character, type UUID, type Plugin } from '@elizaos/core'
import { logger } from '@/lib/logger'
import { prisma } from '@/lib/prisma'
import { groqPlugin } from '../plugins/groq'
import { enhanceRuntimeWithBabylon } from '../plugins/babylon/integration'
<<<<<<< HEAD
import { experiencePlugin } from '../plugins/plugin-experience/src/index'
=======
import { experiencePlugin } from '../plugins/plugin-experience/src'
>>>>>>> 09fefb60

// Global runtime cache for warm container reuse
const globalRuntimes = new Map<string, AgentRuntime>()

export class AgentRuntimeManager {
  private static instance: AgentRuntimeManager

  private constructor() {
    logger.info('AgentRuntimeManager initialized', undefined, 'AgentRuntimeManager')
  }

  public static getInstance(): AgentRuntimeManager {
    if (!AgentRuntimeManager.instance) {
      AgentRuntimeManager.instance = new AgentRuntimeManager()
    }
    return AgentRuntimeManager.instance
  }

  /**
   * Get or create a runtime for a specific agent (agent is a User with isAgent=true)
   */
  public async getRuntime(agentUserId: string): Promise<AgentRuntime> {
    // Check cache first
    if (globalRuntimes.has(agentUserId)) {
      const runtime = globalRuntimes.get(agentUserId)!
      logger.info(`Using cached runtime for agent ${agentUserId}`, undefined, 'AgentRuntimeManager')
      return runtime
    }

    // Fetch agent user from database
    const agentUser = await prisma.user.findUnique({
      where: { id: agentUserId }
    })

    if (!agentUser) {
      throw new Error(`Agent user ${agentUserId} not found`)
    }

    if (!agentUser.isAgent) {
      throw new Error(`User ${agentUserId} is not an agent`)
    }

    const parseBio = (): string[] => {
      if (!agentUser.agentMessageExamples) {
        return [agentUser.bio || '']
      }
      
      try {
        const parsed = JSON.parse(agentUser.agentMessageExamples as string)
        if (Array.isArray(parsed)) {
          return parsed
        }
        logger.warn('agentMessageExamples is not an array, using bio', {
          agentId: agentUser.id,
          type: typeof parsed
        }, 'AgentRuntimeManager')
        return [agentUser.bio || '']
      } catch (error) {
        const exampleValue = agentUser.agentMessageExamples
        const displayValue = typeof exampleValue === 'string' 
          ? exampleValue.substring(0, 50) 
          : String(exampleValue)
        
        logger.warn('Failed to parse agentMessageExamples, using bio', {
          agentId: agentUser.id,
          value: displayValue,
          error: error instanceof Error ? error.message : String(error)
        }, 'AgentRuntimeManager')
        return [agentUser.bio || '']
      }
    }

    const parseStyle = (): Record<string, unknown> | undefined => {
      if (!agentUser.agentStyle) {
        return undefined
      }
      
      try {
        return JSON.parse(agentUser.agentStyle as string) as Record<string, unknown>
      } catch (error) {
        const styleValue = agentUser.agentStyle
        const displayValue = typeof styleValue === 'string' 
          ? styleValue.substring(0, 50) 
          : String(styleValue)
        
        logger.warn('Failed to parse agentStyle, using defaults', {
          agentId: agentUser.id,
          value: displayValue,
          error: error instanceof Error ? error.message : String(error)
        }, 'AgentRuntimeManager')
        return undefined
      }
    }

    // Load wandb model configuration from system settings
    let wandbModel: string | undefined
    try {
      const { getAIModelConfig } = await import('@/lib/ai-model-config')
      const aiConfig = await getAIModelConfig()
      if (aiConfig.wandbEnabled && aiConfig.wandbModel) {
        wandbModel = aiConfig.wandbModel
        logger.info(`Agent will use wandb model: ${wandbModel}`, { agentId: agentUserId }, 'AgentRuntimeManager')
      }
    } catch (error) {
      logger.warn('Could not load AI model config for agent', { error }, 'AgentRuntimeManager')
    }

    // Build character from agent user config
    const character: Character = {
      name: agentUser.displayName || agentUser.username || 'Agent',
      system: agentUser.agentSystem || 'You are a helpful AI agent',
      bio: parseBio(),
      messageExamples: [],
      style: parseStyle(),
      plugins: [],
      settings: {
        // Use WANDB if available, otherwise fallback to GROQ
        WANDB_API_KEY: process.env.WANDB_API_KEY || '',
        WANDB_MODEL: wandbModel || 'OpenPipe/Qwen3-14B-Instruct',
        GROQ_API_KEY: process.env.GROQ_API_KEY || '',
        SMALL_GROQ_MODEL: 'openai/gpt-oss-120b',  // Fast evaluation model
        LARGE_GROQ_MODEL: agentUser.agentModelTier === 'pro' ? 'qwen/qwen3-32b' : 'openai/gpt-oss-120b',
        ANTHROPIC_API_KEY: process.env.ANTHROPIC_API_KEY || '',
      },
    }

    // Database configuration
    const dbPort = process.env.POSTGRES_DEV_PORT || 5432
    const postgresUrl = 
      process.env.DATABASE_URL ||
      process.env.POSTGRES_URL ||
      `postgres://postgres:password@localhost:${dbPort}/babylon`

    logger.info(`Creating runtime for agent user ${agentUserId}`, undefined, 'AgentRuntimeManager')

    // Initialize Groq plugin (no-op for this version)
    // groqPlugin.init requires runtime context in some versions

    // Create runtime with groq and experience plugins (no SQL - we use Prisma)
    // Type cast plugins to ensure compatibility across different @elizaos/core versions
    const plugins: Plugin[] = [groqPlugin as Plugin, experiencePlugin as Plugin]
    
    const runtimeConfig = {
      character,
      agentId: agentUserId as UUID,
      plugins,
      settings: {
        ...character.settings,
        POSTGRES_URL: postgresUrl,
      },
    }

    const runtime = new AgentRuntime(runtimeConfig)

    // Configure logger
    if (!runtime.logger || !runtime.logger.log) {
      const customLogger = {
        log: (msg: string) => logger.info(msg, undefined, `Agent[${agentUser.displayName}]`),
        info: (msg: string) => logger.info(msg, undefined, `Agent[${agentUser.displayName}]`),
        warn: (msg: string) => logger.warn(msg, undefined, `Agent[${agentUser.displayName}]`),
        error: (msg: string) => logger.error(msg, new Error(msg), `Agent[${agentUser.displayName}]`),
        debug: (msg: string) => logger.debug(msg, undefined, `Agent[${agentUser.displayName}]`),
        success: (msg: string) => logger.info(`✓ ${msg}`, undefined, `Agent[${agentUser.displayName}]`),
        notice: (msg: string) => logger.info(msg, undefined, `Agent[${agentUser.displayName}]`),
        level: 'info' as const,
        trace: (msg: string) => logger.debug(msg, undefined, `Agent[${agentUser.displayName}]`),
        fatal: (msg: string) => logger.error(msg, new Error(msg), `Agent[${agentUser.displayName}]`),
        progress: (msg: string) => logger.info(msg, undefined, `Agent[${agentUser.displayName}]`),
        clear: () => console.clear ? console.clear() : undefined,
        child: () => customLogger
      }
      runtime.logger = customLogger as unknown as typeof runtime.logger
    }

    // Cannot call initialize() without SQL plugin - manually register models instead
    // CRITICAL: Must set modelDelegates, not models Map  
    // This is what runtime.initialize() does internally
    if (groqPlugin.models) {
      const modelDelegates = (runtime as unknown as Record<string, unknown>).modelDelegates as Record<string, unknown> || {}
      for (const [type, handler] of Object.entries(groqPlugin.models)) {
        modelDelegates[type] = handler
      }
      (runtime as unknown as Record<string, unknown>).modelDelegates = modelDelegates
      logger.info(`Registered ${Object.keys(modelDelegates).length} Groq model handlers`, { 
        agentUserId,
        types: Object.keys(modelDelegates)
      })
    }

    // Enhance with Babylon plugin
    await enhanceRuntimeWithBabylon(runtime, agentUserId)

    // Cache runtime
    globalRuntimes.set(agentUserId, runtime)

    logger.info(`Runtime created for agent user ${agentUserId}`, undefined, 'AgentRuntimeManager')

    return runtime
  }

  /**
   * Remove runtime from cache
   */
  public clearRuntime(agentUserId: string): void {
    if (globalRuntimes.has(agentUserId)) {
      globalRuntimes.delete(agentUserId)
      logger.info(`Runtime cleared for agent ${agentUserId}`, undefined, 'AgentRuntimeManager')
    }
  }

  public clearAllRuntimes(): void {
    globalRuntimes.clear()
    logger.info('All runtimes cleared', undefined, 'AgentRuntimeManager')
  }

  public getRuntimeCount(): number {
    return globalRuntimes.size
  }

  public hasRuntime(agentUserId: string): boolean {
    return globalRuntimes.has(agentUserId)
  }
}

// Export singleton instance
export const agentRuntimeManager = AgentRuntimeManager.getInstance()
<|MERGE_RESOLUTION|>--- conflicted
+++ resolved
@@ -10,11 +10,7 @@
 import { prisma } from '@/lib/prisma'
 import { groqPlugin } from '../plugins/groq'
 import { enhanceRuntimeWithBabylon } from '../plugins/babylon/integration'
-<<<<<<< HEAD
-import { experiencePlugin } from '../plugins/plugin-experience/src/index'
-=======
 import { experiencePlugin } from '../plugins/plugin-experience/src'
->>>>>>> 09fefb60
 
 // Global runtime cache for warm container reuse
 const globalRuntimes = new Map<string, AgentRuntime>()
@@ -135,8 +131,8 @@
         WANDB_API_KEY: process.env.WANDB_API_KEY || '',
         WANDB_MODEL: wandbModel || 'OpenPipe/Qwen3-14B-Instruct',
         GROQ_API_KEY: process.env.GROQ_API_KEY || '',
-        SMALL_GROQ_MODEL: 'openai/gpt-oss-120b',  // Fast evaluation model
-        LARGE_GROQ_MODEL: agentUser.agentModelTier === 'pro' ? 'qwen/qwen3-32b' : 'openai/gpt-oss-120b',
+        SMALL_GROQ_MODEL: 'llama-3.1-8b-instant',  // Free tier: Fast and efficient
+        LARGE_GROQ_MODEL: agentUser.agentModelTier === 'pro' ? 'qwen/qwen3-32b' : 'llama-3.1-8b-instant',
         ANTHROPIC_API_KEY: process.env.ANTHROPIC_API_KEY || '',
       },
     }
