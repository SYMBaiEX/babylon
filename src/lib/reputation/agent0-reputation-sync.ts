/**
 * Agent0 Reputation Synchronization Service
 *
 * Integrates local reputation system with Agent0 network's on-chain reputation (ERC-8004).
 * Provides bidirectional sync between local database and blockchain.
 */

import { randomUUID } from 'crypto'
import { prisma } from '@/lib/database-service'
import { getOnChainReputation, syncOnChainReputation } from './blockchain-reputation'
import { getAgent0Client } from '@/agents/agent0/Agent0Client'
import { recalculateReputation, getReputationBreakdown } from './reputation-service'
import { logger } from '@/lib/logger'
import { generateSnowflakeId } from '@/lib/snowflake'

/**
 * Sync Agent0 on-chain reputation to local database after registration
 *
 * Called automatically after successful Agent0 registration to initialize
 * local reputation metrics with on-chain data.
 *
 * @param userId - User ID
 * @param agent0TokenId - Agent0 network token ID
 * @returns Updated performance metrics
 */
export async function syncAfterAgent0Registration(userId: string, agent0TokenId: number) {
  try {
    logger.info('Syncing reputation after Agent0 registration', { userId, agent0TokenId })

    // Get on-chain reputation data
    const onChainRep = await getOnChainReputation(agent0TokenId)

    if (!onChainRep) {
      logger.warn('No on-chain reputation data found', { agent0TokenId })
      // Initialize with default metrics
      return await prisma.agentPerformanceMetrics.upsert({
        where: { userId },
        create: {
<<<<<<< HEAD
          id: generateSnowflakeId(),
=======
          id: randomUUID(),
>>>>>>> 496c712b
          userId,
          onChainReputationSync: true,
          lastSyncedAt: new Date(),
          updatedAt: new Date(),
        },
        update: {
          onChainReputationSync: true,
          lastSyncedAt: new Date(),
          updatedAt: new Date(),
        },
      })
    }

    // Get or create performance metrics
    let metrics = await prisma.agentPerformanceMetrics.findUnique({
      where: { userId },
    })

    if (!metrics) {
      metrics = await prisma.agentPerformanceMetrics.create({
        data: {
<<<<<<< HEAD
          id: generateSnowflakeId(),
=======
          id: randomUUID(),
>>>>>>> 496c712b
          userId,
          updatedAt: new Date(),
        },
      })
    }

    // Sync on-chain data to local database
    const updated = await syncOnChainReputation(userId, agent0TokenId)

    // Recalculate local reputation with synced data
    await recalculateReputation(userId)

    logger.info('Agent0 reputation sync completed', {
      userId,
      agent0TokenId,
      trustScore: onChainRep.trustScore.toString(),
      accuracyScore: onChainRep.accuracyScore.toString(),
    })

    return updated
  } catch (error) {
    logger.error('Failed to sync reputation after Agent0 registration', {
      userId,
      agent0TokenId,
      error,
    })
    throw error
  }
}

/**
 * Submit local feedback to Agent0 network
 *
 * When users rate agents locally, optionally propagate feedback to Agent0's
 * on-chain reputation system for network-wide visibility.
 *
 * @param feedbackId - Local feedback record ID
 * @param submitToBlockchain - Whether to also submit to ERC-8004 (requires gas)
 * @returns Agent0 submission result
 */
export async function submitFeedbackToAgent0(feedbackId: string, submitToBlockchain = false) {
  try {
    // Get feedback record with agent info
    const feedback = await prisma.feedback.findUnique({
      where: { id: feedbackId },
      include: {
        User_Feedback_toUserIdToUser: {
          select: {
            id: true,
            agent0TokenId: true,
            nftTokenId: true,
          },
        },
      },
    })

    if (!feedback) {
      throw new Error(`Feedback ${feedbackId} not found`)
    }

<<<<<<< HEAD
    if (!feedback.User_Feedback_toUserIdToUser) {
      throw new Error('Feedback has no recipient user')
    }

    const agent0TokenId = feedback.User_Feedback_toUserIdToUser.agent0TokenId
=======
    const recipient = feedback.User_Feedback_toUserIdToUser

    if (!recipient) {
      throw new Error('Feedback has no recipient user')
    }

    const agent0TokenId = recipient.agent0TokenId
>>>>>>> 496c712b

    if (!agent0TokenId) {
      logger.warn('Agent has no Agent0 token ID, skipping submission', {
        feedbackId,
<<<<<<< HEAD
        userId: feedback.User_Feedback_toUserIdToUser.id,
=======
        userId: recipient.id,
>>>>>>> 496c712b
      })
      return null
    }

    // Get Agent0 client
    const agent0Client = getAgent0Client()

    // Convert 0-100 score to -5 to +5 scale for Agent0
    // 0-100 → -5 to +5 (0 = -5, 50 = 0, 100 = +5)
    const agent0Rating = Math.round((feedback.score / 100) * 10 - 5)

    // Submit to Agent0 network
    await agent0Client.submitFeedback({
      targetAgentId: agent0TokenId,
      rating: agent0Rating,
      comment: feedback.comment || 'Feedback from Babylon platform',
      transactionId: feedback.id,
    })

    // Update feedback record to mark as submitted to Agent0
    await prisma.feedback.update({
      where: { id: feedbackId },
      data: {
        agent0TokenId: agent0TokenId,
        metadata: {
          ...(typeof feedback.metadata === 'object' && feedback.metadata !== null
            ? feedback.metadata
            : {}),
          agent0Submitted: true,
          agent0SubmittedAt: new Date().toISOString(),
        },
      },
    })

    logger.info('Feedback submitted to Agent0', {
      feedbackId,
      agent0TokenId,
      score: feedback.score,
      agent0Rating,
    })

    // If requested, also submit to blockchain (ERC-8004)
<<<<<<< HEAD
    if (submitToBlockchain && feedback.User_Feedback_toUserIdToUser.nftTokenId) {
      logger.info('Submitting feedback to blockchain would require wallet client', {
        feedbackId,
        nftTokenId: feedback.User_Feedback_toUserIdToUser.nftTokenId,
=======
    if (submitToBlockchain && recipient.nftTokenId) {
      logger.info('Submitting feedback to blockchain would require wallet client', {
        feedbackId,
        nftTokenId: recipient.nftTokenId,
>>>>>>> 496c712b
      })
      // Note: Blockchain submission requires wallet client and gas
      // This would be called from a user-facing endpoint with wallet connection
    }

    return {
      agent0TokenId,
      agent0Rating,
      submitted: true,
    }
  } catch (error) {
    logger.error('Failed to submit feedback to Agent0', { feedbackId, error })
    throw error
  }
}

/**
 * Periodic sync of on-chain reputation to local database
 *
 * Should be called periodically (e.g., daily cron job) to keep local
 * reputation metrics in sync with blockchain state.
 *
 * @param userId - Optional user ID to sync (if not provided, syncs all agents)
 * @returns Sync results
 */
export async function periodicReputationSync(userId?: string) {
  try {
    logger.info('Starting periodic reputation sync', { userId })

    // Get users with Agent0 registration
    const users = await prisma.user.findMany({
      where: {
        agent0TokenId: { not: null },
        ...(userId ? { id: userId } : {}),
      },
      select: {
        id: true,
        agent0TokenId: true,
        nftTokenId: true,
        AgentPerformanceMetrics: {
          select: {
            lastSyncedAt: true,
          },
        },
      },
    })

    logger.info(`Found ${users.length} agents to sync`, { userId })

    const results = []

    for (const user of users) {
      try {
        if (!user.agent0TokenId) continue

        // Skip if synced recently (within last hour)
        const lastSync = user.AgentPerformanceMetrics?.lastSyncedAt
        if (lastSync && Date.now() - lastSync.getTime() < 3600000) {
          logger.debug('Skipping recently synced user', {
            userId: user.id,
            lastSync,
          })
          continue
        }

        // Sync on-chain reputation
        await syncOnChainReputation(user.id, user.agent0TokenId)

        // Recalculate local reputation
        await recalculateReputation(user.id)

        results.push({
          userId: user.id,
          agent0TokenId: user.agent0TokenId,
          success: true,
          syncedAt: new Date(),
        })

        logger.info('User reputation synced', {
          userId: user.id,
          agent0TokenId: user.agent0TokenId,
        })
      } catch (error) {
        logger.error('Failed to sync user reputation', {
          userId: user.id,
          error,
        })

        results.push({
          userId: user.id,
          agent0TokenId: user.agent0TokenId,
          success: false,
          error: error instanceof Error ? error.message : String(error),
        })
      }
    }

    logger.info('Periodic reputation sync completed', {
      total: users.length,
      successful: results.filter((r) => r.success).length,
      failed: results.filter((r) => !r.success).length,
    })

    return {
      total: users.length,
      results,
    }
  } catch (error) {
    const errorMessage = error instanceof Error ? error.message : String(error)
    const errorStack = error instanceof Error ? error.stack : undefined
    logger.error('Failed to run periodic reputation sync', { 
      error: errorMessage,
      stack: errorStack 
    }, 'PeriodicReputationSync')
    throw error
  }
}

/**
 * Enhance Agent0 registration metadata with reputation data
 *
 * Includes current reputation score and trust level in Agent0 metadata
 * when registering or updating agent profile.
 *
 * @param userId - User ID
 * @returns Enhanced metadata object
 */
export async function getReputationForAgent0Metadata(userId: string) {
  try {
    // Get reputation breakdown
    const reputation = await getReputationBreakdown(userId)

    if (!reputation) {
      return {
        reputation: {
          score: 50,
          trustLevel: 'UNRATED',
          confidence: 0,
          gamesPlayed: 0,
          winRate: 0,
        },
      }
    }

    return {
      reputation: {
        score: Math.round(reputation.reputationScore),
        trustLevel: reputation.trustLevel,
        confidence: Math.round(reputation.confidenceScore * 100) / 100,
        gamesPlayed: reputation.metrics.gamesPlayed,
        winRate: Math.round(reputation.metrics.winRate * 100) / 100,
        normalizedPnL: Math.round(reputation.metrics.normalizedPnL * 100) / 100,
        averageFeedbackScore: Math.round(reputation.metrics.averageFeedbackScore),
        totalFeedback: reputation.metrics.totalFeedbackCount,
      },
    }
  } catch (error) {
    logger.error('Failed to get reputation for Agent0 metadata', { userId, error })
    return {
      reputation: {
        score: 50,
        trustLevel: 'UNRATED',
        confidence: 0,
      },
    }
  }
}

/**
 * Sync specific user's reputation on demand
 *
 * Useful for immediate sync after important events (e.g., game completion, large trade).
 *
 * @param userId - User ID
 * @returns Updated metrics
 */
export async function syncUserReputationNow(userId: string) {
  try {
    const user = await prisma.user.findUnique({
      where: { id: userId },
      select: {
        agent0TokenId: true,
        nftTokenId: true,
      },
    })

    if (!user) {
      throw new Error(`User ${userId} not found`)
    }

    if (!user.agent0TokenId) {
      throw new Error(`User ${userId} has no Agent0 token ID`)
    }

    // Sync on-chain reputation
    const metrics = await syncOnChainReputation(userId, user.agent0TokenId)

    // Recalculate local reputation
    await recalculateReputation(userId)

    logger.info('On-demand reputation sync completed', {
      userId,
      agent0TokenId: user.agent0TokenId,
    })

    return metrics
  } catch (error) {
    logger.error('Failed to sync user reputation on demand', { userId, error })
    throw error
  }
}

// Reputation sync interval (3 hours in milliseconds)
const REPUTATION_SYNC_INTERVAL_MS = 3 * 60 * 60 * 1000

/**
 * Check if we should run periodic reputation sync
 * Uses the most recent lastSyncedAt timestamp from any user's performance metrics
 */
async function shouldSyncReputation(): Promise<boolean> {
  const lastSync = await prisma.agentPerformanceMetrics.findFirst({
    where: {
      lastSyncedAt: { not: null },
    },
    orderBy: { lastSyncedAt: 'desc' },
    select: { lastSyncedAt: true },
  })

  if (!lastSync || !lastSync.lastSyncedAt) {
    return true // Never synced before
  }

  const timeSinceLastSync = Date.now() - lastSync.lastSyncedAt.getTime()
  return timeSinceLastSync >= REPUTATION_SYNC_INTERVAL_MS
}

/**
 * Periodic reputation sync if needed (called from game tick)
 * Only syncs if it's been 3+ hours since the last sync
 * 
 * @returns Object with synced status and optional results
 */
export async function periodicReputationSyncIfNeeded() {
  try {
    const shouldSync = await shouldSyncReputation()

    if (!shouldSync) {
      logger.debug('Reputation sync not needed yet', undefined, 'ReputationSync')
      return { synced: false }
    }

    logger.info('Starting periodic reputation sync from game tick', undefined, 'ReputationSync')
    const results = await periodicReputationSync()

    logger.info('Reputation sync completed', {
      total: results.total,
      successful: results.results.filter((r) => r.success).length,
      failed: results.results.filter((r) => !r.success).length,
    }, 'ReputationSync')

    return {
      synced: true,
      total: results.total,
      successful: results.results.filter((r) => r.success).length,
      failed: results.results.filter((r) => !r.success).length,
    }
  } catch (error) {
    logger.error('Failed to run periodic reputation sync', { error }, 'ReputationSync')
    return {
      synced: false,
      error: error instanceof Error ? error.message : String(error),
    }
  }
}<|MERGE_RESOLUTION|>--- conflicted
+++ resolved
@@ -5,13 +5,12 @@
  * Provides bidirectional sync between local database and blockchain.
  */
 
-import { randomUUID } from 'crypto'
+import { getAgent0Client } from '@/agents/agent0/Agent0Client'
 import { prisma } from '@/lib/database-service'
-import { getOnChainReputation, syncOnChainReputation } from './blockchain-reputation'
-import { getAgent0Client } from '@/agents/agent0/Agent0Client'
-import { recalculateReputation, getReputationBreakdown } from './reputation-service'
 import { logger } from '@/lib/logger'
 import { generateSnowflakeId } from '@/lib/snowflake'
+import { getOnChainReputation, syncOnChainReputation } from './blockchain-reputation'
+import { getReputationBreakdown, recalculateReputation } from './reputation-service'
 
 /**
  * Sync Agent0 on-chain reputation to local database after registration
@@ -36,11 +35,7 @@
       return await prisma.agentPerformanceMetrics.upsert({
         where: { userId },
         create: {
-<<<<<<< HEAD
           id: generateSnowflakeId(),
-=======
-          id: randomUUID(),
->>>>>>> 496c712b
           userId,
           onChainReputationSync: true,
           lastSyncedAt: new Date(),
@@ -62,11 +57,7 @@
     if (!metrics) {
       metrics = await prisma.agentPerformanceMetrics.create({
         data: {
-<<<<<<< HEAD
           id: generateSnowflakeId(),
-=======
-          id: randomUUID(),
->>>>>>> 496c712b
           userId,
           updatedAt: new Date(),
         },
@@ -127,30 +118,16 @@
       throw new Error(`Feedback ${feedbackId} not found`)
     }
 
-<<<<<<< HEAD
     if (!feedback.User_Feedback_toUserIdToUser) {
       throw new Error('Feedback has no recipient user')
     }
 
     const agent0TokenId = feedback.User_Feedback_toUserIdToUser.agent0TokenId
-=======
-    const recipient = feedback.User_Feedback_toUserIdToUser
-
-    if (!recipient) {
-      throw new Error('Feedback has no recipient user')
-    }
-
-    const agent0TokenId = recipient.agent0TokenId
->>>>>>> 496c712b
 
     if (!agent0TokenId) {
       logger.warn('Agent has no Agent0 token ID, skipping submission', {
         feedbackId,
-<<<<<<< HEAD
         userId: feedback.User_Feedback_toUserIdToUser.id,
-=======
-        userId: recipient.id,
->>>>>>> 496c712b
       })
       return null
     }
@@ -193,17 +170,10 @@
     })
 
     // If requested, also submit to blockchain (ERC-8004)
-<<<<<<< HEAD
     if (submitToBlockchain && feedback.User_Feedback_toUserIdToUser.nftTokenId) {
       logger.info('Submitting feedback to blockchain would require wallet client', {
         feedbackId,
         nftTokenId: feedback.User_Feedback_toUserIdToUser.nftTokenId,
-=======
-    if (submitToBlockchain && recipient.nftTokenId) {
-      logger.info('Submitting feedback to blockchain would require wallet client', {
-        feedbackId,
-        nftTokenId: recipient.nftTokenId,
->>>>>>> 496c712b
       })
       // Note: Blockchain submission requires wallet client and gas
       // This would be called from a user-facing endpoint with wallet connection
