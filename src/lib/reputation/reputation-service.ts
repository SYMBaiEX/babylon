--- conflicted
+++ resolved
@@ -5,7 +5,6 @@
  * Integrates PNL normalization, game scores, and user feedback into unified reputation.
  */
 
-import { randomUUID } from 'crypto'
 import { prisma } from '@/lib/database-service'
 import {
   normalizePnL,
@@ -123,11 +122,7 @@
   if (!metrics) {
     metrics = await prisma.agentPerformanceMetrics.create({
       data: {
-<<<<<<< HEAD
-        id: randomUUID(),
-=======
         id: generateSnowflakeId(),
->>>>>>> fb6d1c3c
         userId,
         gamesPlayed: 0,
         gamesWon: 0,
@@ -201,11 +196,7 @@
   if (!metrics) {
     metrics = await prisma.agentPerformanceMetrics.create({
       data: {
-<<<<<<< HEAD
-        id: randomUUID(),
-=======
         id: generateSnowflakeId(),
->>>>>>> fb6d1c3c
         userId,
         normalizedPnL: normalized,
         totalTrades: 0,
@@ -262,11 +253,7 @@
   if (!metrics) {
     metrics = await prisma.agentPerformanceMetrics.create({
       data: {
-<<<<<<< HEAD
-        id: randomUUID(),
-=======
         id: generateSnowflakeId(),
->>>>>>> fb6d1c3c
         userId,
         totalFeedbackCount: 0,
         averageFeedbackScore: 50, // Start at neutral
@@ -436,7 +423,6 @@
     gamesPlayed: agent.gamesPlayed,
     winRate: agent.winRate,
     normalizedPnL: agent.normalizedPnL,
-    lastActivityAt: agent.lastActivityAt,
   }))
 }
 
@@ -545,11 +531,7 @@
   // Create feedback record
   const feedback = await prisma.feedback.create({
     data: {
-<<<<<<< HEAD
-      id: randomUUID(),
-=======
       id: generateSnowflakeId(),
->>>>>>> fb6d1c3c
       toUserId: agentId,
       score,
       comment,
@@ -609,11 +591,7 @@
   // Create feedback record
   const feedback = await prisma.feedback.create({
     data: {
-<<<<<<< HEAD
-      id: randomUUID(),
-=======
       id: generateSnowflakeId(),
->>>>>>> fb6d1c3c
       toUserId: agentId,
       score,
       comment,
