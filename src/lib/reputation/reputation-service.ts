/**
 * Reputation Calculation Service
 *
 * Aggregates performance metrics and feedback to calculate composite reputation scores.
 * Integrates PNL normalization, game scores, and user feedback into unified reputation.
 */

import { randomUUID } from 'crypto'
import { prisma } from '@/lib/database-service'
import {
  normalizePnL,
  calculateWinRate,
  getTrustLevel,
  calculateConfidenceScore,
} from './pnl-normalizer'
import { logger } from '@/lib/logger'
import { generateSnowflakeId } from '@/lib/snowflake'

export interface ReputationScoreBreakdown {
  reputationScore: number
  trustLevel: string
  confidenceScore: number
  breakdown: {
    pnlComponent: number
    feedbackComponent: number
    activityComponent: number
  }
  metrics: {
    normalizedPnL: number
    averageFeedbackScore: number
    gamesPlayed: number
    totalFeedbackCount: number
    winRate: number
  }
}

/**
 * Game performance metrics for auto-feedback generation
 */
export interface GameMetrics {
  won: boolean
  pnl: number
  positionsClosed: number
  finalBalance: number
  startingBalance: number
  decisionsCorrect: number
  decisionsTotal: number
  timeToComplete?: number
  riskManagement?: number
}

/**
 * Trade performance metrics for auto-feedback generation
 */
export interface TradeMetrics {
  profitable: boolean
  roi: number
  holdingPeriod: number
  timingScore: number
  riskScore: number
}

/**
 * Calculate composite reputation score for a user/agent
 *
 * Weighted composite formula:
 * Reputation = (PNL * 0.4) + (Feedback * 0.4) + (Activity * 0.2)
 *
 * Components:
 * - PNL (40%): Normalized profit/loss performance (0-100)
 * - Feedback (40%): Average feedback score from others (0-100)
 * - Activity (20%): Games/interactions played (0-100, capped at 50 games)
 *
 * @param normalizedPnL - PNL normalized to 0-1 scale
 * @param averageFeedbackScore - Average feedback score (0-100)
 * @param gamesPlayed - Number of games played
 * @returns Composite reputation score (0-100)
 */
export function calculateReputationScore(
  normalizedPnL: number,
  averageFeedbackScore: number,
  gamesPlayed: number
): number {
  // Weight distribution
  const pnlWeight = 0.4
  const feedbackWeight = 0.4
  const activityWeight = 0.2

  // Convert normalized PNL (0-1) to 0-100 scale
  const pnlComponent = normalizedPnL * 100

  // Feedback is already on 0-100 scale
  const feedbackComponent = averageFeedbackScore

  // Activity bonus: linear scaling, caps at 50 games = 100 points
  // 0 games = 0 points, 25 games = 50 points, 50+ games = 100 points
  const activityComponent = Math.min(100, gamesPlayed * 2)

  // Weighted sum
  const score =
    pnlComponent * pnlWeight + feedbackComponent * feedbackWeight + activityComponent * activityWeight

  // Clamp to [0, 100]
  return Math.max(0, Math.min(100, score))
}

/**
 * Update agent performance metrics based on completed game
 *
 * @param userId - User/agent ID
 * @param gameScore - Game performance score (0-100)
 * @param won - Whether the game was won
 * @returns Updated metrics
 */
export async function updateGameMetrics(userId: string, gameScore: number, won: boolean) {
  logger.info('Updating game metrics', { userId, gameScore, won }, 'ReputationService')

  // Get or create metrics
  let metrics = await prisma.agentPerformanceMetrics.findUnique({
    where: { userId },
  })

  if (!metrics) {
    metrics = await prisma.agentPerformanceMetrics.create({
      data: {
<<<<<<< HEAD
        id: generateSnowflakeId(),
=======
        id: randomUUID(),
>>>>>>> 496c712b
        userId,
        gamesPlayed: 0,
        gamesWon: 0,
        averageGameScore: 0,
        updatedAt: new Date(),
      },
    })
  }

  // Calculate new average game score
  const totalGames = metrics.gamesPlayed + 1
  const newAverageScore =
    (metrics.averageGameScore * metrics.gamesPlayed + gameScore) / totalGames

  // Update metrics
  const updated = await prisma.agentPerformanceMetrics.update({
    where: { userId },
    data: {
      gamesPlayed: totalGames,
      gamesWon: won ? metrics.gamesWon + 1 : metrics.gamesWon,
      averageGameScore: newAverageScore,
      lastGameScore: gameScore,
      lastGamePlayedAt: new Date(),
      lastActivityAt: new Date(),
      firstActivityAt: metrics.firstActivityAt || new Date(),
    },
  })

  // Recalculate reputation
  await recalculateReputation(userId)

  return updated
}

/**
 * Update trading performance metrics
 *
 * @param userId - User/agent ID
 * @param pnl - Profit/loss from trade
 * @param invested - Amount invested
 * @param profitable - Whether trade was profitable
 */
export async function updateTradingMetrics(
  userId: string,
  pnl: number,
  invested: number,
  profitable: boolean
) {
  logger.info('Updating trading metrics', { userId, pnl, invested, profitable }, 'ReputationService')

  // Get user's lifetime PNL and total deposits
  const user = await prisma.user.findUnique({
    where: { id: userId },
    select: { lifetimePnL: true, totalDeposited: true },
  })

  if (!user) {
    throw new Error(`User ${userId} not found`)
  }

  // Normalize PNL based on total deposits
  const totalInvested = user.totalDeposited.toNumber()
  const lifetimePnLNum = user.lifetimePnL.toNumber()
  const normalized = normalizePnL(lifetimePnLNum, totalInvested)

  // Get or create metrics
  let metrics = await prisma.agentPerformanceMetrics.findUnique({
    where: { userId },
  })

  if (!metrics) {
    metrics = await prisma.agentPerformanceMetrics.create({
      data: {
<<<<<<< HEAD
        id: generateSnowflakeId(),
=======
        id: randomUUID(),
>>>>>>> 496c712b
        userId,
        normalizedPnL: normalized,
        totalTrades: 0,
        profitableTrades: 0,
        updatedAt: new Date(),
      },
    })
  }

  // Update trade counts
  const newTotalTrades = metrics.totalTrades + 1
  const newProfitableTrades = profitable ? metrics.profitableTrades + 1 : metrics.profitableTrades

  // Calculate win rate
  const winRate = calculateWinRate(newProfitableTrades, newTotalTrades)

  // Calculate average ROI (simplified - would need full trade history for accuracy)
  const avgROI = lifetimePnLNum / totalInvested

  // Update metrics
  const updated = await prisma.agentPerformanceMetrics.update({
    where: { userId },
    data: {
      normalizedPnL: normalized,
      totalTrades: newTotalTrades,
      profitableTrades: newProfitableTrades,
      winRate,
      averageROI: avgROI,
      lastActivityAt: new Date(),
      firstActivityAt: metrics.firstActivityAt || new Date(),
    },
  })

  // Recalculate reputation
  await recalculateReputation(userId)

  return updated
}

/**
 * Update feedback metrics when new feedback is submitted
 *
 * @param userId - User/agent receiving feedback
 * @param score - Feedback score (0-100)
 */
export async function updateFeedbackMetrics(userId: string, score: number) {
  logger.info('Updating feedback metrics', { userId, score }, 'ReputationService')

  // Get or create metrics
  let metrics = await prisma.agentPerformanceMetrics.findUnique({
    where: { userId },
  })

  if (!metrics) {
    metrics = await prisma.agentPerformanceMetrics.create({
      data: {
<<<<<<< HEAD
        id: generateSnowflakeId(),
=======
        id: randomUUID(),
>>>>>>> 496c712b
        userId,
        totalFeedbackCount: 0,
        averageFeedbackScore: 50, // Start at neutral
        updatedAt: new Date(),
      },
    })
  }

  // Calculate new average
  const newCount = metrics.totalFeedbackCount + 1
  const newAverage = (metrics.averageFeedbackScore * metrics.totalFeedbackCount + score) / newCount

  // Classify feedback
  const isPositive = score >= 70
  const isNeutral = score >= 40 && score < 70
  const isNegative = score < 40

  // Update metrics
  const updated = await prisma.agentPerformanceMetrics.update({
    where: { userId },
    data: {
      totalFeedbackCount: newCount,
      averageFeedbackScore: newAverage,
      positiveCount: isPositive ? metrics.positiveCount + 1 : metrics.positiveCount,
      neutralCount: isNeutral ? metrics.neutralCount + 1 : metrics.neutralCount,
      negativeCount: isNegative ? metrics.negativeCount + 1 : metrics.negativeCount,
      totalInteractions: metrics.totalInteractions + 1,
      lastActivityAt: new Date(),
      firstActivityAt: metrics.firstActivityAt || new Date(),
    },
  })

  // Recalculate reputation
  await recalculateReputation(userId)

  return updated
}

/**
 * Recalculate composite reputation score for a user
 *
 * @param userId - User/agent ID
 * @returns Updated metrics with new reputation score
 */
export async function recalculateReputation(userId: string) {
  const metrics = await prisma.agentPerformanceMetrics.findUnique({
    where: { userId },
  })

  if (!metrics) {
    return null
  }

  // Calculate composite reputation
  const reputationScore = calculateReputationScore(
    metrics.normalizedPnL,
    metrics.averageFeedbackScore,
    metrics.gamesPlayed
  )

  // Determine trust level
  const trustLevel = getTrustLevel(reputationScore)

  // Calculate confidence based on sample size (games + feedback)
  const sampleSize = metrics.gamesPlayed + metrics.totalFeedbackCount
  const confidenceScore = calculateConfidenceScore(sampleSize)

  // Update metrics
  const updated = await prisma.agentPerformanceMetrics.update({
    where: { userId },
    data: {
      reputationScore,
      trustLevel,
      confidenceScore,
    },
  })

  logger.info(
    'Recalculated reputation',
    { userId, reputationScore, trustLevel, confidenceScore },
    'ReputationService'
  )

  return updated
}

/**
 * Get detailed reputation breakdown for a user
 *
 * @param userId - User/agent ID
 * @returns Reputation score with component breakdown
 */
export async function getReputationBreakdown(userId: string): Promise<ReputationScoreBreakdown | null> {
  const metrics = await prisma.agentPerformanceMetrics.findUnique({
    where: { userId },
  })

  if (!metrics) {
    return null
  }

  // Calculate components
  const pnlComponent = metrics.normalizedPnL * 100
  const feedbackComponent = metrics.averageFeedbackScore
  const activityComponent = Math.min(100, metrics.gamesPlayed * 2)

  return {
    reputationScore: metrics.reputationScore,
    trustLevel: metrics.trustLevel,
    confidenceScore: metrics.confidenceScore,
    breakdown: {
      pnlComponent,
      feedbackComponent,
      activityComponent,
    },
    metrics: {
      normalizedPnL: metrics.normalizedPnL,
      averageFeedbackScore: metrics.averageFeedbackScore,
      gamesPlayed: metrics.gamesPlayed,
      totalFeedbackCount: metrics.totalFeedbackCount,
      winRate: metrics.winRate,
    },
  }
}

/**
 * Get leaderboard of top-rated agents
 *
 * @param limit - Number of agents to return
 * @param minGames - Minimum games played to qualify
 * @returns Array of agents sorted by reputation score
 */
export async function getReputationLeaderboard(limit = 100, minGames = 5) {
  const topAgents = await prisma.agentPerformanceMetrics.findMany({
    where: {
      gamesPlayed: {
        gte: minGames,
      },
    },
    orderBy: {
      reputationScore: 'desc',
    },
    take: limit,
    include: {
      User: {
        select: {
          id: true,
          username: true,
          displayName: true,
          profileImageUrl: true,
          isActor: true,
        },
      },
    },
  })

  return topAgents.map((agent, index) => ({
    rank: index + 1,
    userId: agent.userId,
    username: agent.User.username,
    displayName: agent.User.displayName,
    profileImageUrl: agent.User.profileImageUrl,
    isActor: agent.User.isActor,
    reputationScore: agent.reputationScore,
    trustLevel: agent.trustLevel,
    confidenceScore: agent.confidenceScore,
    gamesPlayed: agent.gamesPlayed,
    winRate: agent.winRate,
    normalizedPnL: agent.normalizedPnL,
    lastActivityAt: agent.lastActivityAt,
  }))
}

// ============================================================================
// AUTO-FEEDBACK GENERATION FUNCTIONS
// ============================================================================

/**
 * Calculate feedback score from game performance metrics
 *
 * Score components (0-100):
 * - PNL performance: 40% (normalized return on starting balance)
 * - Decision quality: 30% (correct decisions / total decisions)
 * - Risk management: 20% (positions managed effectively)
 * - Game outcome: 10% (win/loss bonus)
 *
 * @param metrics - Game performance metrics
 * @returns Feedback score (0-100)
 */
export function calculateGameScore(metrics: GameMetrics): number {
  // PNL component (40%)
  const normalizedRoi = normalizePnL(metrics.pnl, metrics.startingBalance)
  const pnlScore = normalizedRoi * 100 * 0.4

  // Decision quality component (30%)
  const decisionAccuracy = metrics.decisionsTotal > 0
    ? metrics.decisionsCorrect / metrics.decisionsTotal
    : 0.5
  const decisionScore = decisionAccuracy * 100 * 0.3

  // Risk management component (20%)
  const riskScore = (metrics.riskManagement ?? 0.5) * 100 * 0.2

  // Game outcome bonus (10%)
  const outcomeBonus = metrics.won ? 10 : 0

  // Composite score
  const totalScore = pnlScore + decisionScore + riskScore + outcomeBonus

  // Clamp to [0, 100]
  return Math.max(0, Math.min(100, totalScore))
}

/**
 * Calculate feedback score from trade performance metrics
 *
 * Score components (0-100):
 * - ROI: 50% (return on investment)
 * - Timing: 25% (entry/exit timing quality)
 * - Risk management: 25% (position sizing, stop losses)
 *
 * @param metrics - Trade performance metrics
 * @returns Feedback score (0-100)
 */
export function calculateTradeScore(metrics: TradeMetrics): number {
  // ROI component (50%) - normalize ROI to 0-1 scale
  // Assume -50% to +100% ROI range maps to 0-100 score
  const normalizedRoi = Math.max(0, Math.min(1, (metrics.roi + 0.5) / 1.5))
  const roiScore = normalizedRoi * 100 * 0.5

  // Timing component (25%)
  const timingScore = metrics.timingScore * 100 * 0.25

  // Risk management component (25%)
  const riskScore = metrics.riskScore * 100 * 0.25

  // Composite score
  const totalScore = roiScore + timingScore + riskScore

  // Clamp to [0, 100]
  return Math.max(0, Math.min(100, totalScore))
}

/**
 * Generate automatic feedback when agent completes a game
 *
 * Creates feedback record and updates agent metrics atomically.
 *
 * @param agentId - Agent user ID
 * @param gameId - Game identifier
 * @param performanceMetrics - Game performance data
 * @returns Created feedback record
 */
export async function generateGameCompletionFeedback(
  agentId: string,
  gameId: string,
  performanceMetrics: GameMetrics
) {
  logger.info('Generating game completion feedback', { agentId, gameId }, 'AutoFeedback')

  // Calculate feedback score from performance
  const score = calculateGameScore(performanceMetrics)

  // Determine comment based on performance
  let comment = ''
  if (score >= 80) {
    comment = 'Excellent game performance! Strong decision-making and risk management.'
  } else if (score >= 60) {
    comment = 'Good game performance with solid fundamentals.'
  } else if (score >= 40) {
    comment = 'Moderate performance. Room for improvement in decision-making.'
  } else {
    comment = 'Challenging game. Focus on improving risk management and decision quality.'
  }

  // Create feedback record
  const feedback = await prisma.feedback.create({
    data: {
<<<<<<< HEAD
      id: generateSnowflakeId(),
=======
      id: randomUUID(),
>>>>>>> 496c712b
      toUserId: agentId,
      score,
      comment,
      category: 'game_performance',
      interactionType: 'game_to_agent',
      metadata: {
        gameId,
        won: performanceMetrics.won,
        pnl: performanceMetrics.pnl,
        decisionsCorrect: performanceMetrics.decisionsCorrect,
        decisionsTotal: performanceMetrics.decisionsTotal,
        autoGenerated: true,
        timestamp: new Date().toISOString(),
      },
      updatedAt: new Date(),
    },
  })

  // Update game metrics (this will trigger reputation recalculation)
  await updateGameMetrics(agentId, score, performanceMetrics.won)

  logger.info('Generated game feedback', { feedbackId: feedback.id, score }, 'AutoFeedback')

  return feedback
}

/**
 * Generate automatic feedback for trade execution
 *
 * @param agentId - Agent user ID
 * @param tradeId - Trade identifier
 * @param performanceMetrics - Trade performance data
 * @returns Created feedback record
 */
export async function CompletionFormat(
  agentId: string,
  tradeId: string,
  performanceMetrics: TradeMetrics
) {
  logger.info('Generating trade completion feedback', { agentId, tradeId }, 'AutoFeedback')

  // Calculate feedback score from trade performance
  const score = calculateTradeScore(performanceMetrics)

  // Determine comment
  let comment = ''
  if (score >= 80) {
    comment = 'Excellent trade execution with strong timing and risk management.'
  } else if (score >= 60) {
    comment = 'Good trade performance with solid fundamentals.'
  } else if (score >= 40) {
    comment = 'Moderate trade performance. Consider improving entry/exit timing.'
  } else {
    comment = 'Challenging trade. Focus on risk management and timing.'
  }

  // Create feedback record
  const feedback = await prisma.feedback.create({
    data: {
<<<<<<< HEAD
      id: generateSnowflakeId(),
=======
      id: randomUUID(),
>>>>>>> 496c712b
      toUserId: agentId,
      score,
      comment,
      category: 'trade_performance',
      interactionType: 'game_to_agent',
      metadata: {
        tradeId,
        profitable: performanceMetrics.profitable,
        roi: performanceMetrics.roi,
        holdingPeriod: performanceMetrics.holdingPeriod,
        autoGenerated: true,
        timestamp: new Date().toISOString(),
      },
      updatedAt: new Date(),
    },
  })

  // Update feedback metrics
  await updateFeedbackMetrics(agentId, score)

  logger.info('Generated trade feedback', { feedbackId: feedback.id, score }, 'AutoFeedback')

  return feedback
}

/**
 * Generate batch feedback for multiple completed games
 *
 * Useful for processing game completions in bulk or during sync operations.
 *
 * @param completions - Array of game completion data
 * @returns Array of created feedback records
 */
export async function generateBatchGameFeedback(
  completions: Array<{
    agentId: string
    gameId: string
    metrics: GameMetrics
  }>
) {
  logger.info('Generating batch game feedback', { count: completions.length }, 'AutoFeedback')

  const feedbackPromises = completions.map((completion) =>
    generateGameCompletionFeedback(completion.agentId, completion.gameId, completion.metrics)
  )

  const results = await Promise.allSettled(feedbackPromises)

  const successful = results.filter((r) => r.status === 'fulfilled').length
  const failed = results.filter((r) => r.status === 'rejected').length

  logger.info('Batch feedback generation complete', { successful, failed }, 'AutoFeedback')

  return results
    .filter((r): r is PromiseFulfilledResult<Awaited<ReturnType<typeof generateGameCompletionFeedback>>> =>
      r.status === 'fulfilled'
    )
    .map((r) => r.value)
}<|MERGE_RESOLUTION|>--- conflicted
+++ resolved
@@ -5,7 +5,6 @@
  * Integrates PNL normalization, game scores, and user feedback into unified reputation.
  */
 
-import { randomUUID } from 'crypto'
 import { prisma } from '@/lib/database-service'
 import {
   normalizePnL,
@@ -123,11 +122,7 @@
   if (!metrics) {
     metrics = await prisma.agentPerformanceMetrics.create({
       data: {
-<<<<<<< HEAD
         id: generateSnowflakeId(),
-=======
-        id: randomUUID(),
->>>>>>> 496c712b
         userId,
         gamesPlayed: 0,
         gamesWon: 0,
@@ -201,11 +196,7 @@
   if (!metrics) {
     metrics = await prisma.agentPerformanceMetrics.create({
       data: {
-<<<<<<< HEAD
         id: generateSnowflakeId(),
-=======
-        id: randomUUID(),
->>>>>>> 496c712b
         userId,
         normalizedPnL: normalized,
         totalTrades: 0,
@@ -262,11 +253,7 @@
   if (!metrics) {
     metrics = await prisma.agentPerformanceMetrics.create({
       data: {
-<<<<<<< HEAD
         id: generateSnowflakeId(),
-=======
-        id: randomUUID(),
->>>>>>> 496c712b
         userId,
         totalFeedbackCount: 0,
         averageFeedbackScore: 50, // Start at neutral
@@ -545,11 +532,7 @@
   // Create feedback record
   const feedback = await prisma.feedback.create({
     data: {
-<<<<<<< HEAD
       id: generateSnowflakeId(),
-=======
-      id: randomUUID(),
->>>>>>> 496c712b
       toUserId: agentId,
       score,
       comment,
@@ -609,11 +592,7 @@
   // Create feedback record
   const feedback = await prisma.feedback.create({
     data: {
-<<<<<<< HEAD
       id: generateSnowflakeId(),
-=======
-      id: randomUUID(),
->>>>>>> 496c712b
       toUserId: agentId,
       score,
       comment,
