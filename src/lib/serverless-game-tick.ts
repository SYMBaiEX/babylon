--- conflicted
+++ resolved
@@ -9,10 +9,7 @@
  * ✅ Vercel-compatible: No filesystem access, completes in <60s
  */
 
-<<<<<<< HEAD
 import { ArticleGenerator } from '@/engine/ArticleGenerator';
-=======
->>>>>>> 377a8677
 import { MarketDecisionEngine } from '@/engine/MarketDecisionEngine';
 import { BabylonLLMClient } from '@/generator/llm/openai-client';
 import type { ActorTier, WorldEvent } from '@/shared/types';
