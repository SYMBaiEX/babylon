/**
 * NPC Trading Service
 * 
 * @deprecated This keyword-based trading system has been replaced by LLM-driven market decisions.
 * See: MarketDecisionEngine, TradeExecutionService, MarketContextService
 * 
 * The new system generates trading decisions using the LLM based on:
 * - Feed posts
 * - Group chat messages (insider info)
 * - Market conditions
 * - NPC personality and tier
 * 
 * This file is kept for reference but should not be used.
 */

import { prisma } from './prisma';
import { logger } from './logger';
import { generateSnowflakeId } from './snowflake';

interface MarketContext {
  perpMarkets: Array<{
    ticker: string;
    organizationId: string;
    currentPrice: number;
  }>;
  predictionMarkets: Array<{
    id: string;
    text: string;
    yesShares: number;
    noShares: number;
  }>;
}

interface TradingSignal {
  type: 'perp' | 'prediction';
  ticker?: string;
  marketId?: string;
  action: 'buy' | 'sell' | 'open_long' | 'open_short' | 'close';
  side?: 'YES' | 'NO' | 'long' | 'short';
  amount: number;
  confidence: number; // 0-1
  reason: string;
}

export class NPCTradingService {
  /**
   * Analyze a post and determine if NPC should trade
   */
  static async analyzePostAndTrade(
    postId: string,
    postContent: string,
    npcActorId: string,
    marketContext: MarketContext
  ): Promise<void> {
    const actor = await prisma.actor.findUnique({
      where: { id: npcActorId },
      include: {
        Pool: {
          where: { isActive: true },
          take: 1,
        },
      },
    });

    if (!actor) {
      logger.warn(`NPC actor not found: ${npcActorId}`);
      return;
    }

    const signals = this.extractTradingSignals(postContent, marketContext, {
      tier: actor.tier ?? undefined,
      personality: actor.personality ?? undefined,
    });
    if (signals.length === 0) return;

    for (const signal of signals) {
      await this.executePersonalTrade(actor, signal, postId);
      
      if (actor.Pool.length > 0) {
        await this.executePoolTrade(actor, signal, postId, actor.Pool[0]!.id);
      }
    }
  }

  /**
   * Extract trading signals from post content
   */
  private static extractTradingSignals(
    content: string,
    marketContext: MarketContext,
    actor: { tier?: string; personality?: string }
  ): TradingSignal[] {
    const signals: TradingSignal[] = [];
    const contentLower = content.toLowerCase();

    // Analyze for perpetual market signals
    for (const market of marketContext.perpMarkets) {
      const tickerPattern = new RegExp(`\\$${market.ticker}\\b`, 'i');
      const orgPattern = new RegExp(market.organizationId.replace(/-/g, '\\s*'), 'i');

      if (tickerPattern.test(content) || orgPattern.test(content)) {
        const sentiment = this.analyzeSentiment(content);
        
        // Determine trade action based on sentiment
        if (Math.abs(sentiment) > 0.3) {
          const isBullish = sentiment > 0;
          const confidence = Math.abs(sentiment);
          
          // Position size based on confidence and actor personality
          const baseAmount = this.getBaseTradeAmount(actor);
          const amount = baseAmount * confidence;

          signals.push({
            type: 'perp',
            ticker: market.ticker,
            action: isBullish ? 'open_long' : 'open_short',
            side: isBullish ? 'long' : 'short',
            amount,
            confidence,
            reason: this.extractReason(content, market.ticker),
          });
        }
      }
    }

    // Analyze for prediction market signals
    for (const market of marketContext.predictionMarkets) {
      // Check if post mentions this question
      const keywords = this.extractKeywords(market.text);
      const mentionsMarket = keywords.some(kw => contentLower.includes(kw.toLowerCase()));

      if (mentionsMarket) {
        const sentiment = this.analyzeSentiment(content);
        
        if (Math.abs(sentiment) > 0.2) {
          const isBullishOnYes = sentiment > 0;
          const confidence = Math.abs(sentiment);
          
          const baseAmount = this.getBaseTradeAmount(actor) * 0.5; // Smaller amounts for predictions
          const amount = baseAmount * confidence;

          signals.push({
            type: 'prediction',
            marketId: market.id,
            action: 'buy',
            side: isBullishOnYes ? 'YES' : 'NO',
            amount,
            confidence,
            reason: this.extractReason(content, market.text.slice(0, 50)),
          });
        }
      }
    }

    return signals;
  }

  /**
   * Analyze sentiment of text (-1 to 1)
   */
  private static analyzeSentiment(text: string): number {
    const textLower = text.toLowerCase();
    
    // Bullish indicators
    const bullishWords = [
      'bullish', 'moon', 'pump', 'buy', 'long', 'calls', 'going up', 'rally',
      'yes', 'definitely', 'absolutely', 'confirmed', 'winning', 'success',
      '🚀', '📈', '💎', 'lfg', 'wagmi', 'gm', '100x', 'gem'
    ];
    
    // Bearish indicators
    const bearishWords = [
      'bearish', 'dump', 'sell', 'short', 'puts', 'going down', 'crash',
      'no', 'never', 'impossible', 'disaster', 'fail', 'losing', 'rug',
      '📉', '💩', 'ngmi', 'rekt', 'fud', 'scam'
    ];

    let score = 0;
    
    // Count bullish words
    for (const word of bullishWords) {
      if (textLower.includes(word)) {
        score += 0.2;
      }
    }
    
    // Count bearish words
    for (const word of bearishWords) {
      if (textLower.includes(word)) {
        score -= 0.2;
      }
    }

    // Clamp between -1 and 1
    return Math.max(-1, Math.min(1, score));
  }

  /**
   * Get base trade amount based on actor tier and personality
   */
  private static getBaseTradeAmount(actor: { tier?: string; personality?: string }): number {
    const tierMultipliers: Record<string, number> = {
      'S_TIER': 500,
      'A_TIER': 300,
      'B_TIER': 200,
      'C_TIER': 100,
    };

    const baseAmount = tierMultipliers[actor.tier || 'B_TIER'] || 200;

    // Add personality modifiers
    const personalityMultipliers: Record<string, number> = {
      'erratic visionary': 1.5,
      'disaster profiteer': 2.0, // Cramer goes all in
      'memecoin cultist': 1.8,
      'nft degen': 1.6,
      'vampire capitalist': 0.7, // Calculated
      'yacht philosopher': 0.6, // Conservative
    };

    const personalityMult = actor.personality 
      ? (personalityMultipliers[actor.personality.toLowerCase()] || 1.0)
      : 1.0;

    return baseAmount * personalityMult;
  }

  /**
   * Execute a personal trade (simulated, just logging)
   */
  private static async executePersonalTrade(
    actor: { name: string },
    signal: TradingSignal,
    _postId: string
  ): Promise<void> {
    logger.info(`Personal NPC trade (simulated): ${actor.name} ${signal.action} ${signal.ticker || signal.marketId}`, {}, 'NPCTradingService');
  }

  /**
   * Execute a pool trade (actual position creation)
   */
  private static async executePoolTrade(
    actor: { id: string; name: string },
    signal: TradingSignal,
    postId: string,
    poolId: string
  ): Promise<void> {
    const balance = await this.getPoolBalance(poolId);
    if (balance < signal.amount) {
      logger.warn(`Insufficient pool balance for ${actor.name}: ${balance} < ${signal.amount}`);
      return;
    }

    const currentPrice = signal.type === 'perp' ? await this.getMarketPrice(signal.ticker!) : 50;

    if (signal.type === 'prediction' && signal.marketId) {
      await this.executePredictionTrade(signal.marketId, signal.side as 'YES' | 'NO', signal.amount, poolId);
    } else if (signal.type === 'perp' && signal.ticker) {
      await this.executePerpTrade(signal.ticker, signal.side as 'long' | 'short', signal.amount, poolId);
    }

    await prisma.nPCTrade.create({
      data: {
<<<<<<< HEAD
        id: `trade-${actor.id}-${Date.now()}`,
=======
        id: generateSnowflakeId(),
>>>>>>> fb6d1c3c
        npcActorId: actor.id,
        poolId,
        marketType: signal.type,
        ticker: signal.ticker,
        marketId: signal.marketId,
        action: signal.action,
        side: signal.side,
        amount: signal.amount,
        price: currentPrice,
        sentiment: signal.confidence * (signal.side === 'NO' || signal.side === 'short' ? -1 : 1),
        reason: signal.reason,
        postId,
      },
    });

    logger.info(`Pool trade executed: ${actor.name} ${signal.action} ${signal.ticker || signal.marketId}`);
  }

  /**
   * Execute a prediction market trade
   */
  private static async executePredictionTrade(
    marketId: string,
    side: 'YES' | 'NO',
    amount: number,
    poolId: string
  ): Promise<void> {
    const pool = await prisma.pool.findUnique({ where: { id: poolId } });
    if (!pool) throw new Error(`Pool not found: ${poolId}`);

    const availableBalance = parseFloat(pool.availableBalance.toString());
    if (availableBalance < amount) {
      throw new Error(`Insufficient pool balance: ${availableBalance} < ${amount}`);
    }

    await prisma.$transaction(async (tx) => {
      await tx.pool.update({
        where: { id: poolId },
        data: { availableBalance: { decrement: amount } },
      });

      await tx.poolPosition.create({
        data: {
<<<<<<< HEAD
          id: `position-${poolId}-${Date.now()}`,
=======
          id: generateSnowflakeId(),
>>>>>>> fb6d1c3c
          poolId,
          marketType: 'prediction',
          marketId,
          side,
          entryPrice: 50,
          currentPrice: 50,
          size: amount,
          shares: amount,
          unrealizedPnL: 0,
          updatedAt: new Date(),
        },
      });
    });
  }

  /**
   * Execute a perpetual futures trade
   */
  private static async executePerpTrade(
    ticker: string,
    side: 'long' | 'short',
    amount: number,
    poolId: string
  ): Promise<void> {
    const pool = await prisma.pool.findUnique({ where: { id: poolId } });
    if (!pool) throw new Error(`Pool not found: ${poolId}`);

    const availableBalance = parseFloat(pool.availableBalance.toString());
    if (availableBalance < amount) {
      throw new Error(`Insufficient pool balance: ${availableBalance} < ${amount}`);
    }

    const currentPrice = await this.getMarketPrice(ticker);
    const leverage = 5;
    const positionSize = amount * leverage;
    const liquidationDistance = side === 'long' ? 0.8 : 1.2;
    const liquidationPrice = currentPrice * liquidationDistance;

    await prisma.$transaction(async (tx) => {
      await tx.pool.update({
        where: { id: poolId },
        data: { availableBalance: { decrement: amount } },
      });

      await tx.poolPosition.create({
        data: {
<<<<<<< HEAD
          id: `position-${poolId}-${Date.now()}`,
=======
          id: generateSnowflakeId(),
>>>>>>> fb6d1c3c
          poolId,
          marketType: 'perp',
          ticker,
          side,
          entryPrice: currentPrice,
          currentPrice,
          size: positionSize,
          leverage,
          liquidationPrice,
          unrealizedPnL: 0,
          updatedAt: new Date(),
        },
      });
    });
  }

  /**
   * Get pool available balance
   */
  private static async getPoolBalance(poolId: string): Promise<number> {
    const pool = await prisma.pool.findUnique({
      where: { id: poolId },
      select: { availableBalance: true },
    });

    return pool ? parseFloat(pool.availableBalance.toString()) : 0;
  }

  /**
   * Get current market price for a ticker
   */
  private static async getMarketPrice(ticker: string): Promise<number> {
    const org = await prisma.organization.findFirst({
      where: {
        id: {
          contains: ticker.toLowerCase(),
        },
      },
      select: { currentPrice: true },
    });

    return org?.currentPrice || 100;
  }

  /**
   * Extract reason from post content
   */
  private static extractReason(content: string, context: string): string {
    // Truncate content to reasonable length
    const truncated = content.slice(0, 200);
    return `Post mentioning ${context}: "${truncated}${content.length > 200 ? '...' : ''}"`;
  }

  /**
   * Extract keywords from question text
   */
  private static extractKeywords(text: string): string[] {
    // Remove common words and extract important terms
    const commonWords = new Set([
      'will', 'the', 'a', 'an', 'is', 'are', 'was', 'were', 'be', 'been',
      'have', 'has', 'had', 'do', 'does', 'did', 'can', 'could', 'would',
      'should', 'may', 'might', 'must', 'shall', 'to', 'of', 'in', 'on',
      'at', 'by', 'for', 'with', 'from', 'as', 'this', 'that'
    ]);

    return text
      .toLowerCase()
      .split(/\W+/)
      .filter(word => word.length > 3 && !commonWords.has(word))
      .slice(0, 10); // Top 10 keywords
  }

  /**
   * Process all recent posts and execute NPC trades
   */
  static async processRecentPosts(marketContext: MarketContext): Promise<void> {
    const oneHourAgo = new Date(Date.now() - 60 * 60 * 1000);
    
    const recentPosts = await prisma.post.findMany({
      where: { 
        createdAt: { gte: oneHourAgo },
        deletedAt: null, // Filter out deleted posts
      },
      orderBy: { createdAt: 'desc' },
      take: 100,
    });

    logger.info(`Processing ${recentPosts.length} recent posts for NPC trading`);

    for (const post of recentPosts) {
      await this.analyzePostAndTrade(post.id, post.content, post.authorId, marketContext);
    }
  }
}
<|MERGE_RESOLUTION|>--- conflicted
+++ resolved
@@ -261,11 +261,7 @@
 
     await prisma.nPCTrade.create({
       data: {
-<<<<<<< HEAD
-        id: `trade-${actor.id}-${Date.now()}`,
-=======
         id: generateSnowflakeId(),
->>>>>>> fb6d1c3c
         npcActorId: actor.id,
         poolId,
         marketType: signal.type,
@@ -309,11 +305,7 @@
 
       await tx.poolPosition.create({
         data: {
-<<<<<<< HEAD
-          id: `position-${poolId}-${Date.now()}`,
-=======
           id: generateSnowflakeId(),
->>>>>>> fb6d1c3c
           poolId,
           marketType: 'prediction',
           marketId,
@@ -360,11 +352,7 @@
 
       await tx.poolPosition.create({
         data: {
-<<<<<<< HEAD
-          id: `position-${poolId}-${Date.now()}`,
-=======
           id: generateSnowflakeId(),
->>>>>>> fb6d1c3c
           poolId,
           marketType: 'perp',
           ticker,
