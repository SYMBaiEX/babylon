/**
 * Database Service
 * 
 * Wrapper for all database operations.
 * Handles posts, questions, organizations, stock prices, events, actors.
 * 
 * Usage:
 *   import { db } from '@/lib/database-service'
 *   await db.createPost({...})
 *   const posts = await db.getRecentPosts(100)
 */

import type { FeedPost, Question as GameQuestion, Question, Organization, Actor } from '@/shared/types';
import { logger } from './logger';
import { prisma } from './prisma';
import { generateTagsForPosts } from './services/tag-generation-service';
import { storeTagsForPost } from './services/tag-storage-service';
import { generateSnowflakeId } from './snowflake';

class DatabaseService {
  // Expose prisma for direct queries
  public prisma = prisma;
  /**
   * Initialize game state in database
   */
  async initializeGame() {
    // Check if game already exists
    const existing = await prisma.game.findFirst({
      where: { isContinuous: true },
    });

    if (existing) {
      logger.info(`Game already initialized (${existing.id})`, undefined, 'DatabaseService');
      return existing;
    }

    // Create new game
    const game = await prisma.game.create({
      data: {
<<<<<<< HEAD
        id: generateSnowflakeId(),
=======
        id: 'game-continuous',
>>>>>>> 496c712b
        isContinuous: true,
        isRunning: true,
        currentDate: new Date(),
        speed: 60000, // 1 minute ticks
        updatedAt: new Date(),
      },
    });

    logger.info(`Game initialized (${game.id})`, undefined, 'DatabaseService');
    return game;
  }

  /**
   * Get current game state
   */
  async getGameState() {
    return await prisma.game.findFirst({
      where: { isContinuous: true },
    });
  }

  /**
   * Update game state (currentDay, currentDate, lastTickAt, etc.)
   */
  async updateGameState(data: {
    currentDay?: number;
    currentDate?: Date;
    lastTickAt?: Date;
    lastSnapshotAt?: Date;
    activeQuestions?: number;
  }) {
    const game = await this.getGameState();
    if (!game) throw new Error('Game not initialized');

    return await prisma.game.update({
      where: { id: game.id },
      data,
    });
  }

  // ========== POSTS ==========

  /**
   * Create a new post
   */
  async createPost(post: FeedPost & { gameId?: string; dayNumber?: number }) {
    const created = await prisma.post.create({
      data: {
        id: post.id,
        content: post.content,
        authorId: post.author,
        gameId: post.gameId,
        dayNumber: post.dayNumber,
        timestamp: new Date(post.timestamp),
      },
    });

    // Generate and store tags for the post (async, don't wait)
    this.tagPostAsync(post.id, post.content).catch(error => {
      const errorMessage = error instanceof Error ? error.message : String(error)
      logger.warn('Failed to tag post', { 
        postId: post.id,
        error: errorMessage 
      }, 'DatabaseService');
    });

    return created;
  }

  /**
   * Tag a post asynchronously (fire-and-forget)
   */
  private async tagPostAsync(postId: string, content: string): Promise<void> {
    const tagMap = await generateTagsForPosts([{ id: postId, content }]);
    const tags = tagMap.get(postId);
    if (tags && tags.length > 0) {
      await storeTagsForPost(postId, tags);
    }
  }

  /**
   * Create a post with all fields (including article fields) and auto-tag it
   * Used by serverless game tick
   */
  async createPostWithAllFields(data: {
    id: string;
    type?: string;
    content: string;
    fullContent?: string;
    articleTitle?: string;
    byline?: string;
    biasScore?: number;
    sentiment?: string;
    slant?: string;
    category?: string;
    authorId: string;
    gameId?: string;
    dayNumber?: number;
    timestamp: Date;
  }) {
    const created = await prisma.post.create({
      data: {
        id: data.id,
        type: data.type || 'post',
        content: data.content,
        fullContent: data.fullContent,
        articleTitle: data.articleTitle,
        byline: data.byline,
        biasScore: data.biasScore,
        sentiment: data.sentiment,
        slant: data.slant,
        category: data.category,
        authorId: data.authorId,
        gameId: data.gameId,
        dayNumber: data.dayNumber,
        timestamp: data.timestamp,
      },
    });

    // Generate and store tags for the post (async, don't wait)
    this.tagPostAsync(data.id, data.content).catch(error => {
      const errorMessage = error instanceof Error ? error.message : String(error)
      logger.warn('Failed to tag post', { 
        postId: data.id,
        error: errorMessage 
      }, 'DatabaseService');
    });

    return created;
  }

  /**
   * Create multiple posts in batch
   */
  async createManyPosts(posts: Array<FeedPost & { gameId?: string; dayNumber?: number }>) {
    const result = await prisma.post.createMany({
      data: posts.map(post => ({
        id: post.id,
        content: post.content,
        authorId: post.author,
        gameId: post.gameId,
        dayNumber: post.dayNumber,
        timestamp: new Date(post.timestamp),
      })),
      skipDuplicates: true,
    });

    if (posts.length > 0) {
      try {
        const postsForTagging = posts.map(p => ({
          id: p.id,
          content: p.content,
        }));

        const tagMap = await generateTagsForPosts(postsForTagging);

        await Promise.all(
          Array.from(tagMap.entries()).map(async ([postId, tags]) => {
            if (tags.length > 0) {
              await storeTagsForPost(postId, tags);
            }
          })
        );
      } catch (error) {
        const errorMessage = error instanceof Error ? error.message : String(error)
        const errorStack = error instanceof Error ? error.stack : undefined
        logger.error('Failed to generate/store tags for posts', { 
          error: errorMessage,
          stack: errorStack 
        }, 'DatabaseService');
      }
    }

    return result;
  }

  /**
   * Get recent posts (paginated)
   * Note: Not cached as this is real-time data that updates frequently
   */
  async getRecentPosts(limit = 100, offset = 0) {
    logger.debug('DatabaseService.getRecentPosts called', { limit, offset }, 'DatabaseService');
    
    const posts = await prisma.post.findMany({
      where: {
        deletedAt: null, // Filter out deleted posts
      },
      take: limit,
      skip: offset,
      orderBy: { timestamp: 'desc' },
    });
    
    logger.info('DatabaseService.getRecentPosts completed', {
      limit,
      offset,
      postCount: posts.length,
      firstPostId: posts[0]?.id,
      lastPostId: posts[posts.length - 1]?.id,
    }, 'DatabaseService');
    
    return posts;
  }

  /**
   * Get posts by actor
   */
  async getPostsByActor(authorId: string, limit = 100) {
    logger.debug('DatabaseService.getPostsByActor called', { authorId, limit }, 'DatabaseService');
    
    const posts = await prisma.post.findMany({
      where: { 
        authorId,
        deletedAt: null, // Filter out deleted posts
      },
      take: limit,
      orderBy: { timestamp: 'desc' },
    });
    
    logger.info('DatabaseService.getPostsByActor completed', {
      authorId,
      limit,
      postCount: posts.length,
    }, 'DatabaseService');
    
    return posts;
  }

  /**
   * Get total post count
   */
  async getTotalPosts() {
    return await prisma.post.count();
  }

  // ========== QUESTIONS ==========

  /**
   * Create a question
   */
  async createQuestion(question: GameQuestion & { questionNumber: number }) {
    return await prisma.question.create({
      data: {
<<<<<<< HEAD
        id: generateSnowflakeId(),
=======
        id: `question-${question.questionNumber}`,
>>>>>>> 496c712b
        questionNumber: question.questionNumber,
        text: question.text,
        scenarioId: question.scenario,
        outcome: question.outcome,
        rank: question.rank,
        createdDate: new Date(question.createdDate || new Date()),
        resolutionDate: new Date(question.resolutionDate!),
        status: question.status || 'active',
        resolvedOutcome: question.resolvedOutcome,
        updatedAt: new Date(),
      },
    });
  }

  /**
   * Convert Prisma Question to TypeScript Question
   */
  private adaptQuestion(prismaQuestion: {
    id: string;
    questionNumber: number;
    text: string;
    scenarioId: number;
    outcome: boolean;
    rank: number;
    createdDate: Date;
    resolutionDate: Date;
    status: string;
    resolvedOutcome: boolean | null;
  }): Question {
    return {
      id: prismaQuestion.id,
      questionNumber: prismaQuestion.questionNumber,
      text: prismaQuestion.text,
      scenario: prismaQuestion.scenarioId,
      scenarioId: prismaQuestion.scenarioId,
      outcome: prismaQuestion.outcome,
      rank: prismaQuestion.rank,
      createdDate: prismaQuestion.createdDate.toISOString(),
      resolutionDate: prismaQuestion.resolutionDate.toISOString(),
      status: prismaQuestion.status as 'active' | 'resolved' | 'cancelled',
      resolvedOutcome: prismaQuestion.resolvedOutcome ?? undefined,
      timeframe: this.calculateTimeframe(prismaQuestion.resolutionDate),
      createdAt: prismaQuestion.createdDate,
      updatedAt: prismaQuestion.createdDate, // Prisma model has updatedAt but we use createdDate for now
    };
  }

  /**
   * Calculate timeframe category from resolution date
   */
  private calculateTimeframe(resolutionDate: Date): string {
    const now = new Date();
    const msUntilResolution = resolutionDate.getTime() - now.getTime();
    const daysUntilResolution = Math.ceil(msUntilResolution / (1000 * 60 * 60 * 24));
    
    if (daysUntilResolution <= 1) return '24h';
    if (daysUntilResolution <= 7) return '7d';
    if (daysUntilResolution <= 30) return '30d';
    return '30d+';
  }

  /**
   * Get active questions
   * @param timeframe - Optional timeframe filter ('24h', '7d', '30d', '30d+')
   */
  async getActiveQuestions(timeframe?: string): Promise<Question[]> {
    const whereClause: { status: string; resolutionDate?: { gte?: Date; lte?: Date } } = { 
      status: 'active' 
    };
    
    // Filter by timeframe if provided
    // Timeframe filters questions by when they resolve (resolutionDate)
    if (timeframe) {
      const now = new Date();
      let endDate: Date | undefined;
      
      switch (timeframe) {
        case '24h':
          // Questions resolving within 24 hours
          endDate = new Date(now.getTime() + 24 * 60 * 60 * 1000);
          whereClause.resolutionDate = { gte: now, lte: endDate };
          break;
        case '7d':
          // Questions resolving within 7 days
          endDate = new Date(now.getTime() + 7 * 24 * 60 * 60 * 1000);
          whereClause.resolutionDate = { gte: now, lte: endDate };
          break;
        case '30d':
          // Questions resolving within 30 days
          endDate = new Date(now.getTime() + 30 * 24 * 60 * 60 * 1000);
          whereClause.resolutionDate = { gte: now, lte: endDate };
          break;
        case '30d+':
          // Questions resolving after 30 days
          const startDate = new Date(now.getTime() + 30 * 24 * 60 * 60 * 1000);
          whereClause.resolutionDate = { gte: startDate };
          break;
      }
    }
    
    const questions = await prisma.question.findMany({
      where: whereClause,
      orderBy: { createdDate: 'desc' },
    });
    return questions.map(q => this.adaptQuestion(q));
  }

  /**
   * Get questions to resolve (resolutionDate <= now)
   */
  async getQuestionsToResolve(): Promise<Question[]> {
    const questions = await prisma.question.findMany({
      where: {
        status: 'active',
        resolutionDate: {
          lte: new Date(),
        },
      },
    });
    return questions.map(q => this.adaptQuestion(q));
  }

  /**
   * Get all questions (active and resolved)
   */
  async getAllQuestions(): Promise<Question[]> {
    const questions = await prisma.question.findMany({
      orderBy: { createdDate: 'desc' },
    });
    return questions.map(q => this.adaptQuestion(q));
  }

  /**
   * Resolve a question
   */
  async resolveQuestion(id: string, resolvedOutcome: boolean) {
    return await prisma.question.update({
      where: { id },
      data: {
        status: 'resolved',
        resolvedOutcome,
      },
    });
  }

  // ========== ORGANIZATIONS ==========

  /**
   * Upsert organization (create or update)
   */
  async upsertOrganization(org: Organization) {
    return await prisma.organization.upsert({
      where: { id: org.id },
      create: {
        id: org.id,
        name: org.name,
        description: org.description,
        type: org.type,
        canBeInvolved: org.canBeInvolved,
        initialPrice: org.initialPrice,
        currentPrice: org.currentPrice || org.initialPrice,
        updatedAt: new Date(),
      },
      update: {
        currentPrice: org.currentPrice || org.initialPrice,
        updatedAt: new Date(),
      },
    });
  }

  /**
   * Update organization price
   */
  async updateOrganizationPrice(id: string, price: number) {
    return await prisma.organization.update({
      where: { id },
      data: { currentPrice: price },
    });
  }

  /**
   * Get all companies (with prices)
   */
  async getCompanies() {
    return await prisma.organization.findMany({
      where: { type: 'company' },
      orderBy: { currentPrice: 'desc' },
    });
  }

  /**
   * Convert Prisma Organization to TypeScript Organization
   */
  private adaptOrganization(prismaOrg: {
    id: string;
    name: string;
    description: string;
    type: string;
    canBeInvolved: boolean;
    initialPrice: number | null;
    currentPrice: number | null;
    createdAt: Date;
    updatedAt: Date;
  }): Organization {
    return {
      id: prismaOrg.id,
      name: prismaOrg.name,
      description: prismaOrg.description,
      type: prismaOrg.type as Organization['type'],
      canBeInvolved: prismaOrg.canBeInvolved,
      initialPrice: prismaOrg.initialPrice ?? undefined,
      currentPrice: prismaOrg.currentPrice ?? undefined,
    };
  }

  /**
   * Get all organizations
   */
  async getAllOrganizations(): Promise<Organization[]> {
    const orgs = await prisma.organization.findMany();
    return orgs.map(o => this.adaptOrganization(o));
  }

  // ========== STOCK PRICES ==========

  /**
   * Record a price update
   */
  async recordPriceUpdate(organizationId: string, price: number, change: number, changePercent: number) {
    return await prisma.stockPrice.create({
      data: {
<<<<<<< HEAD
        id: generateSnowflakeId(),
=======
        id: `price-${organizationId}-${Date.now()}`,
>>>>>>> 496c712b
        organizationId,
        price,
        change,
        changePercent,
        timestamp: new Date(),
        isSnapshot: false,
      },
    });
  }

  /**
   * Record daily snapshot (EOD prices)
   */
  async recordDailySnapshot(
    organizationId: string,
    data: {
      openPrice: number;
      highPrice: number;
      lowPrice: number;
      closePrice: number;
      volume: number;
    }
  ) {
    return await prisma.stockPrice.create({
      data: {
<<<<<<< HEAD
        id: generateSnowflakeId(),
=======
        id: `snapshot-${organizationId}-${Date.now()}`,
>>>>>>> 496c712b
        organizationId,
        price: data.closePrice,
        change: data.closePrice - data.openPrice,
        changePercent: ((data.closePrice - data.openPrice) / data.openPrice) * 100,
        timestamp: new Date(),
        isSnapshot: true,
        openPrice: data.openPrice,
        highPrice: data.highPrice,
        lowPrice: data.lowPrice,
        volume: data.volume,
      },
    });
  }

  /**
   * Get price history for a company
   */
  async getPriceHistory(organizationId: string, limit = 1440) {
    return await prisma.stockPrice.findMany({
      where: { organizationId },
      take: limit,
      orderBy: { timestamp: 'desc' },
    });
  }

  /**
   * Get daily snapshots only
   */
  async getDailySnapshots(organizationId: string, days = 30) {
    return await prisma.stockPrice.findMany({
      where: {
        organizationId,
        isSnapshot: true,
      },
      take: days,
      orderBy: { timestamp: 'desc' },
    });
  }

  // ========== EVENTS ==========

  /**
   * Create a world event
   */
  async createEvent(event: {
    id: string;
    eventType: string;
    description: string | { title?: string; text?: string; timestamp?: string; source?: string };
    actors: string[];
    relatedQuestion?: number;
    pointsToward?: string;
    visibility: string;
    gameId?: string;
    dayNumber?: number;
  }) {
    // Convert description to string if it's an object
    let descriptionString: string;
    if (typeof event.description === 'string') {
      descriptionString = event.description;
    } else if (event.description && typeof event.description === 'object') {
      // Handle object description - use text or title, or stringify
      descriptionString = event.description.text || event.description.title || JSON.stringify(event.description);
    } else {
      descriptionString = String(event.description || '');
    }

    return await prisma.worldEvent.create({
      data: {
        ...event,
        description: descriptionString,
      },
    });
  }

  /**
   * Get recent events
   */
  async getRecentEvents(limit = 100) {
    return await prisma.worldEvent.findMany({
      take: limit,
      orderBy: { timestamp: 'desc' },
    });
  }

  // ========== ACTORS ==========

  /**
   * Upsert actor (create or update)
   */
  async upsertActor(actor: Actor) {
    return await prisma.actor.upsert({
      where: { id: actor.id },
      create: {
        id: actor.id,
        name: actor.name,
        description: actor.description,
        domain: actor.domain || [],
        personality: actor.personality,
        tier: actor.tier,
        affiliations: actor.affiliations || [],
        postStyle: actor.postStyle,
        postExample: actor.postExample || [],
        role: actor.role,
        initialLuck: actor.initialLuck || 'medium',
        initialMood: actor.initialMood ?? 0,
        hasPool: actor.hasPool ?? false,
        tradingBalance: actor.tradingBalance ?? (actor.hasPool ? 10000 : 0),
        reputationPoints: actor.reputationPoints ?? (actor.hasPool ? 10000 : 0),
        profileImageUrl: actor.profileImageUrl,
        updatedAt: new Date(),
      },
      update: {
        name: actor.name,
        description: actor.description,
        domain: actor.domain || [],
        personality: actor.personality,
        tier: actor.tier,
        affiliations: actor.affiliations || [],
        postStyle: actor.postStyle,
        postExample: actor.postExample || [],
        updatedAt: new Date(),
        role: actor.role,
        // Update database-specific fields if provided
        ...(actor.initialLuck !== undefined && { initialLuck: actor.initialLuck }),
        ...(actor.initialMood !== undefined && { initialMood: actor.initialMood }),
        ...(actor.hasPool !== undefined && { hasPool: actor.hasPool }),
        ...(actor.tradingBalance !== undefined && { tradingBalance: actor.tradingBalance }),
        ...(actor.reputationPoints !== undefined && { reputationPoints: actor.reputationPoints }),
        ...(actor.profileImageUrl !== undefined && { profileImageUrl: actor.profileImageUrl }),
      },
    });
  }

  /**
   * Get all actors
   */
  async getAllActors() {
    return await prisma.actor.findMany({
      orderBy: [{ tier: 'asc' }, { name: 'asc' }],
    });
  }

  /**
   * Get actor by ID
   */
  async getActor(id: string) {
    return await prisma.actor.findUnique({
      where: { id },
    });
  }

  // ========== UTILITY ==========

  /**
   * Get database stats
   */
  async getStats() {
    const [
      totalPosts,
      totalQuestions,
      activeQuestions,
      totalOrganizations,
      totalActors,
      gameState,
    ] = await Promise.all([
      prisma.post.count(),
      prisma.question.count(),
      prisma.question.count({ where: { status: 'active' } }),
      prisma.organization.count(),
      prisma.actor.count(),
      this.getGameState(),
    ]);

    return {
      totalPosts,
      totalQuestions,
      activeQuestions,
      totalOrganizations,
      totalActors,
      currentDay: gameState?.currentDay || 0,
      isRunning: gameState?.isRunning || false,
    };
  }

  /**
   * Get all games
   */
  async getAllGames() {
    return await prisma.game.findMany({
      orderBy: { createdAt: 'desc' },
    });
  }
}

// Singleton instance
export const db = new DatabaseService();

// Export prisma for direct access (for API routes that need it)
export { prisma } from './prisma';<|MERGE_RESOLUTION|>--- conflicted
+++ resolved
@@ -37,11 +37,7 @@
     // Create new game
     const game = await prisma.game.create({
       data: {
-<<<<<<< HEAD
         id: generateSnowflakeId(),
-=======
-        id: 'game-continuous',
->>>>>>> 496c712b
         isContinuous: true,
         isRunning: true,
         currentDate: new Date(),
@@ -284,11 +280,7 @@
   async createQuestion(question: GameQuestion & { questionNumber: number }) {
     return await prisma.question.create({
       data: {
-<<<<<<< HEAD
         id: generateSnowflakeId(),
-=======
-        id: `question-${question.questionNumber}`,
->>>>>>> 496c712b
         questionNumber: question.questionNumber,
         text: question.text,
         scenarioId: question.scenario,
@@ -520,11 +512,7 @@
   async recordPriceUpdate(organizationId: string, price: number, change: number, changePercent: number) {
     return await prisma.stockPrice.create({
       data: {
-<<<<<<< HEAD
         id: generateSnowflakeId(),
-=======
-        id: `price-${organizationId}-${Date.now()}`,
->>>>>>> 496c712b
         organizationId,
         price,
         change,
@@ -550,11 +538,7 @@
   ) {
     return await prisma.stockPrice.create({
       data: {
-<<<<<<< HEAD
         id: generateSnowflakeId(),
-=======
-        id: `snapshot-${organizationId}-${Date.now()}`,
->>>>>>> 496c712b
         organizationId,
         price: data.closePrice,
         change: data.closePrice - data.openPrice,
