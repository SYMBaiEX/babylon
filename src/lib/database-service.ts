/**
 * Database Service
 * 
 * Wrapper for all database operations.
 * Handles posts, questions, organizations, stock prices, events, actors.
 * 
 * Usage:
 *   import { db } from '@/lib/database-service'
 *   await db.createPost({...})
 *   const posts = await db.getRecentPosts(100)
 */

import type { FeedPost, Question as GameQuestion, Question, Organization, Actor } from '@/shared/types';
import { logger } from './logger';
import { prisma } from './prisma';
import { generateTagsForPosts } from './services/tag-generation-service';
import { storeTagsForPost } from './services/tag-storage-service';
import { generateSnowflakeId } from './snowflake';

class DatabaseService {
  // Expose prisma for direct queries
  public prisma = prisma;
  /**
   * Initialize game state in database
   */
  async initializeGame() {
    // Check if game already exists
    const existing = await prisma.game.findFirst({
      where: { isContinuous: true },
    });

    if (existing) {
      logger.info(`Game already initialized (${existing.id})`, undefined, 'DatabaseService');
      return existing;
    }

    // Create new game
    const game = await prisma.game.create({
      data: {
<<<<<<< HEAD
        id: 'game-continuous',
=======
        id: generateSnowflakeId(),
>>>>>>> fb6d1c3c
        isContinuous: true,
        isRunning: true,
        currentDate: new Date(),
        speed: 60000, // 1 minute ticks
        updatedAt: new Date(),
      },
    });

    logger.info(`Game initialized (${game.id})`, undefined, 'DatabaseService');
    return game;
  }

  /**
   * Get current game state
   */
  async getGameState() {
    return await prisma.game.findFirst({
      where: { isContinuous: true },
    });
  }

  /**
   * Update game state (currentDay, currentDate, lastTickAt, etc.)
   */
  async updateGameState(data: {
    currentDay?: number;
    currentDate?: Date;
    lastTickAt?: Date;
    lastSnapshotAt?: Date;
    activeQuestions?: number;
  }) {
    const game = await this.getGameState();
    if (!game) throw new Error('Game not initialized');

    return await prisma.game.update({
      where: { id: game.id },
      data,
    });
  }

  // ========== POSTS ==========

  /**
   * Create a new post
   */
  async createPost(post: FeedPost & { gameId?: string; dayNumber?: number }) {
    const created = await prisma.post.create({
      data: {
        id: post.id,
        content: post.content,
        authorId: post.author,
        gameId: post.gameId,
        dayNumber: post.dayNumber,
        timestamp: new Date(post.timestamp),
      },
    });

    // Generate and store tags for the post (async, don't wait)
    this.tagPostAsync(post.id, post.content).catch(error => {
      const errorMessage = error instanceof Error ? error.message : String(error)
      logger.warn('Failed to tag post', { 
        postId: post.id,
        error: errorMessage 
      }, 'DatabaseService');
    });

    return created;
  }

  /**
   * Tag a post asynchronously (fire-and-forget)
   */
  private async tagPostAsync(postId: string, content: string): Promise<void> {
    const tagMap = await generateTagsForPosts([{ id: postId, content }]);
    const tags = tagMap.get(postId);
    if (tags && tags.length > 0) {
      await storeTagsForPost(postId, tags);
    }
  }

  /**
   * Create a post with all fields (including article fields) and auto-tag it
   * Used by serverless game tick
   */
  async createPostWithAllFields(data: {
    id: string;
    type?: string;
    content: string;
    fullContent?: string;
    articleTitle?: string;
    byline?: string;
    biasScore?: number;
    sentiment?: string;
    slant?: string;
    category?: string;
    authorId: string;
    gameId?: string;
    dayNumber?: number;
    timestamp: Date;
  }) {
    const created = await prisma.post.create({
      data: {
        id: data.id,
        type: data.type || 'post',
        content: data.content,
        fullContent: data.fullContent,
        articleTitle: data.articleTitle,
        byline: data.byline,
        biasScore: data.biasScore,
        sentiment: data.sentiment,
        slant: data.slant,
        category: data.category,
        authorId: data.authorId,
        gameId: data.gameId,
        dayNumber: data.dayNumber,
        timestamp: data.timestamp,
      },
    });

    // Generate and store tags for the post (async, don't wait)
    this.tagPostAsync(data.id, data.content).catch(error => {
      const errorMessage = error instanceof Error ? error.message : String(error)
      logger.warn('Failed to tag post', { 
        postId: data.id,
        error: errorMessage 
      }, 'DatabaseService');
    });

    return created;
  }

  /**
   * Create multiple posts in batch
   */
  async createManyPosts(posts: Array<FeedPost & { gameId?: string; dayNumber?: number }>) {
    const result = await prisma.post.createMany({
      data: posts.map(post => ({
        id: post.id,
        content: post.content,
        authorId: post.author,
        gameId: post.gameId,
        dayNumber: post.dayNumber,
        timestamp: new Date(post.timestamp),
      })),
      skipDuplicates: true,
    });

    if (posts.length > 0) {
      try {
        const postsForTagging = posts.map(p => ({
          id: p.id,
          content: p.content,
        }));

        const tagMap = await generateTagsForPosts(postsForTagging);

        await Promise.all(
          Array.from(tagMap.entries()).map(async ([postId, tags]) => {
            if (tags.length > 0) {
              await storeTagsForPost(postId, tags);
            }
          })
        );
      } catch (error) {
        const errorMessage = error instanceof Error ? error.message : String(error)
        const errorStack = error instanceof Error ? error.stack : undefined
        logger.error('Failed to generate/store tags for posts', { 
          error: errorMessage,
          stack: errorStack 
        }, 'DatabaseService');
      }
    }

    return result;
  }

  /**
   * Get recent posts (paginated)
   * Note: Not cached as this is real-time data that updates frequently
   */
  async getRecentPosts(limit = 100, offset = 0) {
    logger.debug('DatabaseService.getRecentPosts called', { limit, offset }, 'DatabaseService');
    
    const posts = await prisma.post.findMany({
      where: {
        deletedAt: null, // Filter out deleted posts
      },
      take: limit,
      skip: offset,
      orderBy: { timestamp: 'desc' },
    });
    
    logger.info('DatabaseService.getRecentPosts completed', {
      limit,
      offset,
      postCount: posts.length,
      firstPostId: posts[0]?.id,
      lastPostId: posts[posts.length - 1]?.id,
    }, 'DatabaseService');
    
    return posts;
  }

  /**
   * Get posts by actor
   */
  async getPostsByActor(authorId: string, limit = 100) {
    logger.debug('DatabaseService.getPostsByActor called', { authorId, limit }, 'DatabaseService');
    
    const posts = await prisma.post.findMany({
      where: { 
        authorId,
        deletedAt: null, // Filter out deleted posts
      },
      take: limit,
      orderBy: { timestamp: 'desc' },
    });
    
    logger.info('DatabaseService.getPostsByActor completed', {
      authorId,
      limit,
      postCount: posts.length,
    }, 'DatabaseService');
    
    return posts;
  }

  /**
   * Get total post count
   */
  async getTotalPosts() {
    return await prisma.post.count();
  }

  // ========== QUESTIONS ==========

  /**
   * Create a question
   */
  async createQuestion(question: GameQuestion & { questionNumber: number }) {
    return await prisma.question.create({
      data: {
<<<<<<< HEAD
        id: `question-${question.questionNumber}`,
=======
        id: generateSnowflakeId(),
>>>>>>> fb6d1c3c
        questionNumber: question.questionNumber,
        text: question.text,
        scenarioId: question.scenario,
        outcome: question.outcome,
        rank: question.rank,
        createdDate: new Date(question.createdDate || new Date()),
        resolutionDate: new Date(question.resolutionDate!),
        status: question.status || 'active',
        resolvedOutcome: question.resolvedOutcome,
        updatedAt: new Date(),
      },
    });
  }

  /**
   * Convert Prisma Question to TypeScript Question
   */
  private adaptQuestion(prismaQuestion: {
    id: string;
    questionNumber: number;
    text: string;
    scenarioId: number;
    outcome: boolean;
    rank: number;
    createdDate: Date;
    resolutionDate: Date;
    status: string;
    resolvedOutcome: boolean | null;
  }): Question {
    return {
      id: prismaQuestion.id,
      questionNumber: prismaQuestion.questionNumber,
      text: prismaQuestion.text,
      scenario: prismaQuestion.scenarioId,
      scenarioId: prismaQuestion.scenarioId,
      outcome: prismaQuestion.outcome,
      rank: prismaQuestion.rank,
      createdDate: prismaQuestion.createdDate.toISOString(),
      resolutionDate: prismaQuestion.resolutionDate.toISOString(),
      status: prismaQuestion.status as 'active' | 'resolved' | 'cancelled',
      resolvedOutcome: prismaQuestion.resolvedOutcome ?? undefined,
      timeframe: this.calculateTimeframe(prismaQuestion.resolutionDate),
      createdAt: prismaQuestion.createdDate,
      updatedAt: prismaQuestion.createdDate, // Prisma model has updatedAt but we use createdDate for now
    };
  }

  /**
   * Calculate timeframe category from resolution date
   */
  private calculateTimeframe(resolutionDate: Date): string {
    const now = new Date();
    const msUntilResolution = resolutionDate.getTime() - now.getTime();
    const daysUntilResolution = Math.ceil(msUntilResolution / (1000 * 60 * 60 * 24));
    
    if (daysUntilResolution <= 1) return '24h';
    if (daysUntilResolution <= 7) return '7d';
    if (daysUntilResolution <= 30) return '30d';
    return '30d+';
  }

  /**
   * Get active questions
   * @param timeframe - Optional timeframe filter ('24h', '7d', '30d', '30d+')
   */
  async getActiveQuestions(timeframe?: string): Promise<Question[]> {
    const whereClause: { status: string; resolutionDate?: { gte?: Date; lte?: Date } } = { 
      status: 'active' 
    };
    
    // Filter by timeframe if provided
    // Timeframe filters questions by when they resolve (resolutionDate)
    if (timeframe) {
      const now = new Date();
      let endDate: Date | undefined;
      
      switch (timeframe) {
        case '24h':
          // Questions resolving within 24 hours
          endDate = new Date(now.getTime() + 24 * 60 * 60 * 1000);
          whereClause.resolutionDate = { gte: now, lte: endDate };
          break;
        case '7d':
          // Questions resolving within 7 days
          endDate = new Date(now.getTime() + 7 * 24 * 60 * 60 * 1000);
          whereClause.resolutionDate = { gte: now, lte: endDate };
          break;
        case '30d':
          // Questions resolving within 30 days
          endDate = new Date(now.getTime() + 30 * 24 * 60 * 60 * 1000);
          whereClause.resolutionDate = { gte: now, lte: endDate };
          break;
        case '30d+':
          // Questions resolving after 30 days
          const startDate = new Date(now.getTime() + 30 * 24 * 60 * 60 * 1000);
          whereClause.resolutionDate = { gte: startDate };
          break;
      }
    }
    
    const questions = await prisma.question.findMany({
      where: whereClause,
      orderBy: { createdDate: 'desc' },
    });
    return questions.map(q => this.adaptQuestion(q));
  }

  /**
   * Get questions to resolve (resolutionDate <= now)
   */
  async getQuestionsToResolve(): Promise<Question[]> {
    const questions = await prisma.question.findMany({
      where: {
        status: 'active',
        resolutionDate: {
          lte: new Date(),
        },
      },
    });
    return questions.map(q => this.adaptQuestion(q));
  }

  /**
   * Get all questions (active and resolved)
   */
  async getAllQuestions(): Promise<Question[]> {
    const questions = await prisma.question.findMany({
      orderBy: { createdDate: 'desc' },
    });
    return questions.map(q => this.adaptQuestion(q));
  }

  /**
   * Resolve a question
   */
  async resolveQuestion(id: string, resolvedOutcome: boolean) {
    return await prisma.question.update({
      where: { id },
      data: {
        status: 'resolved',
        resolvedOutcome,
      },
    });
  }

  // ========== ORGANIZATIONS ==========

  /**
   * Upsert organization (create or update)
   */
  async upsertOrganization(org: Organization) {
    return await prisma.organization.upsert({
      where: { id: org.id },
      create: {
        id: org.id,
        name: org.name,
        description: org.description,
        type: org.type,
        canBeInvolved: org.canBeInvolved,
        initialPrice: org.initialPrice,
        currentPrice: org.currentPrice || org.initialPrice,
        updatedAt: new Date(),
      },
      update: {
        currentPrice: org.currentPrice || org.initialPrice,
        updatedAt: new Date(),
      },
    });
  }

  /**
   * Update organization price
   */
  async updateOrganizationPrice(id: string, price: number) {
    return await prisma.organization.update({
      where: { id },
      data: { currentPrice: price },
    });
  }

  /**
   * Get all companies (with prices)
   */
  async getCompanies() {
    return await prisma.organization.findMany({
      where: { type: 'company' },
      orderBy: { currentPrice: 'desc' },
    });
  }

  /**
   * Convert Prisma Organization to TypeScript Organization
   */
  private adaptOrganization(prismaOrg: {
    id: string;
    name: string;
    description: string;
    type: string;
    canBeInvolved: boolean;
    initialPrice: number | null;
    currentPrice: number | null;
    createdAt: Date;
    updatedAt: Date;
  }): Organization {
    return {
      id: prismaOrg.id,
      name: prismaOrg.name,
      description: prismaOrg.description,
      type: prismaOrg.type as Organization['type'],
      canBeInvolved: prismaOrg.canBeInvolved,
      initialPrice: prismaOrg.initialPrice ?? undefined,
      currentPrice: prismaOrg.currentPrice ?? undefined,
    };
  }

  /**
   * Get all organizations
   */
  async getAllOrganizations(): Promise<Organization[]> {
    const orgs = await prisma.organization.findMany();
    return orgs.map(o => this.adaptOrganization(o));
  }

  // ========== STOCK PRICES ==========

  /**
   * Record a price update
   */
  async recordPriceUpdate(organizationId: string, price: number, change: number, changePercent: number) {
    return await prisma.stockPrice.create({
      data: {
<<<<<<< HEAD
        id: `price-${organizationId}-${Date.now()}`,
=======
        id: generateSnowflakeId(),
>>>>>>> fb6d1c3c
        organizationId,
        price,
        change,
        changePercent,
        timestamp: new Date(),
        isSnapshot: false,
      },
    });
  }

  /**
   * Record daily snapshot (EOD prices)
   */
  async recordDailySnapshot(
    organizationId: string,
    data: {
      openPrice: number;
      highPrice: number;
      lowPrice: number;
      closePrice: number;
      volume: number;
    }
  ) {
    return await prisma.stockPrice.create({
      data: {
<<<<<<< HEAD
        id: `snapshot-${organizationId}-${Date.now()}`,
=======
        id: generateSnowflakeId(),
>>>>>>> fb6d1c3c
        organizationId,
        price: data.closePrice,
        change: data.closePrice - data.openPrice,
        changePercent: ((data.closePrice - data.openPrice) / data.openPrice) * 100,
        timestamp: new Date(),
        isSnapshot: true,
        openPrice: data.openPrice,
        highPrice: data.highPrice,
        lowPrice: data.lowPrice,
        volume: data.volume,
      },
    });
  }

  /**
   * Get price history for a company
   */
  async getPriceHistory(organizationId: string, limit = 1440) {
    return await prisma.stockPrice.findMany({
      where: { organizationId },
      take: limit,
      orderBy: { timestamp: 'desc' },
    });
  }

  /**
   * Get daily snapshots only
   */
  async getDailySnapshots(organizationId: string, days = 30) {
    return await prisma.stockPrice.findMany({
      where: {
        organizationId,
        isSnapshot: true,
      },
      take: days,
      orderBy: { timestamp: 'desc' },
    });
  }

  // ========== EVENTS ==========

  /**
   * Create a world event
   */
  async createEvent(event: {
    id: string;
    eventType: string;
    description: string | { title?: string; text?: string; timestamp?: string; source?: string };
    actors: string[];
    relatedQuestion?: number;
    pointsToward?: string;
    visibility: string;
    gameId?: string;
    dayNumber?: number;
  }) {
    // Convert description to string if it's an object
    let descriptionString: string;
    if (typeof event.description === 'string') {
      descriptionString = event.description;
    } else if (event.description && typeof event.description === 'object') {
      // Handle object description - use text or title, or stringify
      descriptionString = event.description.text || event.description.title || JSON.stringify(event.description);
    } else {
      descriptionString = String(event.description || '');
    }

    return await prisma.worldEvent.create({
      data: {
        ...event,
        description: descriptionString,
      },
    });
  }

  /**
   * Get recent events
   */
  async getRecentEvents(limit = 100) {
    return await prisma.worldEvent.findMany({
      take: limit,
      orderBy: { timestamp: 'desc' },
    });
  }

  // ========== ACTORS ==========

  /**
   * Upsert actor (create or update)
   */
  async upsertActor(actor: Actor) {
    return await prisma.actor.upsert({
      where: { id: actor.id },
      create: {
        id: actor.id,
        name: actor.name,
        description: actor.description,
        domain: actor.domain || [],
        personality: actor.personality,
        tier: actor.tier,
        affiliations: actor.affiliations || [],
        postStyle: actor.postStyle,
        postExample: actor.postExample || [],
        role: actor.role,
        initialLuck: actor.initialLuck || 'medium',
        initialMood: actor.initialMood ?? 0,
        hasPool: actor.hasPool ?? false,
        tradingBalance: actor.tradingBalance ?? (actor.hasPool ? 10000 : 0),
        reputationPoints: actor.reputationPoints ?? (actor.hasPool ? 10000 : 0),
        profileImageUrl: actor.profileImageUrl,
        updatedAt: new Date(),
      },
      update: {
        name: actor.name,
        description: actor.description,
        domain: actor.domain || [],
        personality: actor.personality,
        tier: actor.tier,
        affiliations: actor.affiliations || [],
        postStyle: actor.postStyle,
        postExample: actor.postExample || [],
        updatedAt: new Date(),
        role: actor.role,
        // Update database-specific fields if provided
        ...(actor.initialLuck !== undefined && { initialLuck: actor.initialLuck }),
        ...(actor.initialMood !== undefined && { initialMood: actor.initialMood }),
        ...(actor.hasPool !== undefined && { hasPool: actor.hasPool }),
        ...(actor.tradingBalance !== undefined && { tradingBalance: actor.tradingBalance }),
        ...(actor.reputationPoints !== undefined && { reputationPoints: actor.reputationPoints }),
        ...(actor.profileImageUrl !== undefined && { profileImageUrl: actor.profileImageUrl }),
      },
    });
  }

  /**
   * Get all actors
   */
  async getAllActors() {
    return await prisma.actor.findMany({
      orderBy: [{ tier: 'asc' }, { name: 'asc' }],
    });
  }

  /**
   * Get actor by ID
   */
  async getActor(id: string) {
    return await prisma.actor.findUnique({
      where: { id },
    });
  }

  // ========== UTILITY ==========

  /**
   * Get database stats
   */
  async getStats() {
    const [
      totalPosts,
      totalQuestions,
      activeQuestions,
      totalOrganizations,
      totalActors,
      gameState,
    ] = await Promise.all([
      prisma.post.count(),
      prisma.question.count(),
      prisma.question.count({ where: { status: 'active' } }),
      prisma.organization.count(),
      prisma.actor.count(),
      this.getGameState(),
    ]);

    return {
      totalPosts,
      totalQuestions,
      activeQuestions,
      totalOrganizations,
      totalActors,
      currentDay: gameState?.currentDay || 0,
      isRunning: gameState?.isRunning || false,
    };
  }

  /**
   * Get all games
   */
  async getAllGames() {
    return await prisma.game.findMany({
      orderBy: { createdAt: 'desc' },
    });
  }
}

// Singleton instance
export const db = new DatabaseService();

// Export prisma for direct access (for API routes that need it)
export { prisma } from './prisma';<|MERGE_RESOLUTION|>--- conflicted
+++ resolved
@@ -37,11 +37,7 @@
     // Create new game
     const game = await prisma.game.create({
       data: {
-<<<<<<< HEAD
-        id: 'game-continuous',
-=======
         id: generateSnowflakeId(),
->>>>>>> fb6d1c3c
         isContinuous: true,
         isRunning: true,
         currentDate: new Date(),
@@ -284,11 +280,7 @@
   async createQuestion(question: GameQuestion & { questionNumber: number }) {
     return await prisma.question.create({
       data: {
-<<<<<<< HEAD
-        id: `question-${question.questionNumber}`,
-=======
         id: generateSnowflakeId(),
->>>>>>> fb6d1c3c
         questionNumber: question.questionNumber,
         text: question.text,
         scenarioId: question.scenario,
@@ -520,11 +512,7 @@
   async recordPriceUpdate(organizationId: string, price: number, change: number, changePercent: number) {
     return await prisma.stockPrice.create({
       data: {
-<<<<<<< HEAD
-        id: `price-${organizationId}-${Date.now()}`,
-=======
         id: generateSnowflakeId(),
->>>>>>> fb6d1c3c
         organizationId,
         price,
         change,
@@ -550,11 +538,7 @@
   ) {
     return await prisma.stockPrice.create({
       data: {
-<<<<<<< HEAD
-        id: `snapshot-${organizationId}-${Date.now()}`,
-=======
         id: generateSnowflakeId(),
->>>>>>> fb6d1c3c
         organizationId,
         price: data.closePrice,
         change: data.closePrice - data.openPrice,
@@ -675,7 +659,6 @@
         affiliations: actor.affiliations || [],
         postStyle: actor.postStyle,
         postExample: actor.postExample || [],
-        updatedAt: new Date(),
         role: actor.role,
         // Update database-specific fields if provided
         ...(actor.initialLuck !== undefined && { initialLuck: actor.initialLuck }),
