--- conflicted
+++ resolved
@@ -85,29 +85,22 @@
   platform: z.string().optional(),
   userType: z.string().optional(),
 });
+export interface GameNetworkInfo {
+  chainId: number // Network chainId where game operates (e.g., 8453 for Base mainnet)
+  registryAddress: string // ERC8004IdentityRegistry contract address on game network
+  reputationAddress?: string // ERC8004ReputationSystem contract address on game network
+  marketAddress?: string // PredictionMarketFacet/Diamond contract address on game network
+}
+
 export interface AgentCapabilities {
   strategies: string[]
   markets: string[]
   actions: string[]
   version: string
-<<<<<<< HEAD
-  x402Support?: boolean
-  platform?: string
-  userType?: string
-  [key: string]: JsonValue | boolean | string | undefined
-=======
   x402Support?: boolean // ERC-402 payment support for agent services
   platform?: string // Platform identifier (e.g., 'babylon', 'eliza')
   userType?: string // User type (e.g., 'agent', 'user')
   gameNetwork?: GameNetworkInfo // For games: cross-chain registry information
-}
-
-export interface GameNetworkInfo {
-  chainId: number // Network chainId where game operates (e.g., 8453 for Base mainnet)
-  registryAddress: string // ERC8004IdentityRegistry contract address on game network
-  reputationAddress?: string // ERC8004ReputationSystem contract address on game network
-  marketAddress?: string // PredictionMarketFacet/Diamond contract address on game network
->>>>>>> a16f01a9
 }
 
 export interface AgentProfile {
