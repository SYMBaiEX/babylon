/**
 * A2A Logger Utility
 * Structured logging with configurable levels
 */

import type { LogData } from '@/types/common'

export type LogLevel = 'debug' | 'info' | 'warn' | 'error'

interface LogEntry {
  timestamp: string
  level: LogLevel
  message: string
  data?: LogData
}

export class Logger {
  private level: LogLevel
  private levelPriority: Record<LogLevel, number> = {
    debug: 0,
    info: 1,
    warn: 2,
    error: 3
  }

  constructor(level: LogLevel = 'info') {
    this.level = level
  }

  private shouldLog(level: LogLevel): boolean {
    return this.levelPriority[level] >= this.levelPriority[this.level]
  }

  private formatLog(entry: LogEntry): string {
    const dataStr = entry.data ? ` ${JSON.stringify(entry.data)}` : ''
    return `[${entry.timestamp}] [${entry.level.toUpperCase()}] ${entry.message}${dataStr}`
  }

  private log(level: LogLevel, message: string, data?: LogData): void {
    if (!this.shouldLog(level)) return

    const entry: LogEntry = {
      timestamp: new Date().toISOString(),
      level,
      message,
      data
    }

    const formatted = this.formatLog(entry)

    switch (level) {
      case 'debug':
      case 'info':
<<<<<<< HEAD
         
        console.log(formatted)
        break
      case 'warn':
         
        console.warn(formatted)
        break
      case 'error':
         
=======
        console.log(formatted)
        break
      case 'warn':
        console.warn(formatted)
        break
      case 'error':
>>>>>>> 4681c6ef
        console.error(formatted)
        break
    }
  }

  debug(message: string, data?: LogData): void {
    this.log('debug', message, data)
  }

  info(message: string, data?: LogData): void {
    this.log('info', message, data)
  }

  warn(message: string, data?: LogData): void {
    this.log('warn', message, data)
  }

  error(message: string, data?: LogData): void {
    this.log('error', message, data)
  }

  setLevel(level: LogLevel): void {
    this.level = level
  }
}

// Export singleton instance
export const logger = new Logger(process.env.A2A_LOG_LEVEL as LogLevel || 'info')<|MERGE_RESOLUTION|>--- conflicted
+++ resolved
@@ -51,24 +51,12 @@
     switch (level) {
       case 'debug':
       case 'info':
-<<<<<<< HEAD
-         
-        console.log(formatted)
-        break
-      case 'warn':
-         
-        console.warn(formatted)
-        break
-      case 'error':
-         
-=======
         console.log(formatted)
         break
       case 'warn':
         console.warn(formatted)
         break
       case 'error':
->>>>>>> 4681c6ef
         console.error(formatted)
         break
     }
