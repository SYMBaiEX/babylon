#!/usr/bin/env bun

/**
 * Babylon CLI - Smart Game Generator
 * 
 * Generates contiguous 30-day prediction market games with persistent history.
 * Automatically manages genesis and game continuity.
 * 
 * Flow:
 * 1. Check for genesis.json, generate if missing
 * 2. Look for previous games in games/ folder
 * 3. Load last 2-3 games as context
 * 4. Generate next game 30 days after the last
 * 5. Save to games/ with timestamp and update latest.json
 * 
 * Requirements:
 * - GROQ_API_KEY or OPENAI_API_KEY environment variable must be set
 * - Never falls back to mock/template generation
 * - Retries on failures with exponential backoff
 * 
 * Usage:
 *   bun run generate              (smart generation with history)
 *   bun run generate --verbose    (show detailed output)
 */

import { GameGenerator, type GameHistory, type GeneratedGame } from '../generator/GameGenerator';
import type { ChatMessage } from '@/shared/types';
import { logger } from '@/lib/logger';
import { db } from '@/lib/database-service';
import { generateSnowflakeId } from '@/lib/snowflake';

interface CLIOptions {
  verbose?: boolean;
}

function parseArgs(): CLIOptions {
  const args = process.argv.slice(2);
  const options: CLIOptions = {};

  args.forEach(arg => {
    if (arg === '--verbose' || arg === '-v') {
      options.verbose = true;
    }
  });

  return options;
}

interface GameFile {
  timestamp: Date;
  game: GeneratedGame;
  history?: GameHistory;
}

/**
 * Load previous games from database
 * Returns last N games sorted by timestamp (most recent first)
 */
async function loadPreviousGames(_maxGames = 3): Promise<GameFile[]> {
  // Load games from database
  const dbGames = await db.getAllGames();
  
  if (dbGames.length === 0) {
    return [];
  }

  // Convert to GameFile format
  const gameFiles: GameFile[] = [];
  
  // Note: Game model doesn't store full game data anymore (just metadata)
  // This function would need to reconstruct game data from posts/events
  // For now, return empty array or load from files
  logger.warn('Loading games from database not fully implemented - use file-based games instead', undefined, 'CLI');
  
  // Return empty array for now
  // TODO: Reconstruct game data from database posts/events if needed

  // Return empty for now (game data loading not implemented)
  return gameFiles;
}

/**
 * Validate actors data from database before generating game
 */
async function validateActorsData(): Promise<void> {
  const actors = await db.getAllActors();
  const organizations = await db.getAllOrganizations();
  
  const validOrgIds = new Set(organizations.map(org => org.id));
  const errors: string[] = [];

  for (const actor of actors) {
    if (!actor.affiliations || actor.affiliations.length === 0) {
      continue;
    }

    for (const affiliation of actor.affiliations) {
      if (!validOrgIds.has(affiliation)) {
        errors.push(`${actor.name} (${actor.id}) has invalid affiliation: "${affiliation}"`);
      }
    }
  }

  if (errors.length > 0) {
    logger.error('ACTOR VALIDATION FAILED', undefined, 'CLI');
    logger.error('Invalid affiliations found:', errors, 'CLI');
    logger.error('Please fix actor data in database before generating a game.', undefined, 'CLI');
    process.exit(1);
  }
}

async function main() {
  const options = parseArgs();
  
  logger.info('BABYLON GAME GENERATOR', undefined, 'CLI');
  logger.info('==========================', undefined, 'CLI');

  // Validate actors from database
  logger.info('Validating actors from database...', undefined, 'CLI');
  await validateActorsData();
  logger.info('Actors validated', undefined, 'CLI');

  // Validate API key is present
  const groqKey = process.env.GROQ_API_KEY;
  const openaiKey = process.env.OPENAI_API_KEY;
  
  if (!groqKey && !openaiKey) {
    logger.error('ERROR: No API key found!', undefined, 'CLI');
    logger.error('This generator requires an LLM API key to function.', undefined, 'CLI');
    logger.error('Set one of the following environment variables:', {
      groq: 'export GROQ_API_KEY=your_groq_key_here',
      openai: 'export OPENAI_API_KEY=your_openai_key_here',
      groqUrl: 'Get a free Groq API key at: https://console.groq.com/',
      openaiUrl: 'Get an OpenAI API key at: https://platform.openai.com/'
    }, 'CLI');
    process.exit(1);
  }

  if (groqKey) {
    logger.info('Using Groq (fast inference)', undefined, 'CLI');
  } else if (openaiKey) {
    logger.info('Using OpenAI', undefined, 'CLI');
  }

  const startTime = Date.now();

  // STEP 0: Check if genesis game exists in database
  logger.info('STEP 0: Checking for genesis game in database...', undefined, 'CLI');
  const existingGames = await db.getAllGames();
  
  if (existingGames.length === 0) {
    logger.info('No genesis game found, generating...', undefined, 'CLI');
    const generator = new GameGenerator();
    const genesis = await generator.generateGenesis();
    
    // Save genesis metadata to database
    // Note: Full game data saved to genesis.json file, not database
    await db.prisma.game.create({
      data: {
<<<<<<< HEAD
        id: 'game-genesis',
=======
        id: generateSnowflakeId(),
>>>>>>> fb6d1c3c
        isContinuous: false,
        isRunning: false,
        currentDate: new Date(),
        speed: 60000,
        updatedAt: new Date(),
      },
    });
    
    logger.info('Genesis game saved to database', undefined, 'CLI');
    logger.info(`Total events: ${genesis.timeline.reduce((sum, day) => sum + day.events.length, 0)}`, undefined, 'CLI');
    logger.info(`Total posts: ${genesis.timeline.reduce((sum, day) => sum + day.feedPosts.length, 0)}`, undefined, 'CLI');
  } else {
    logger.info(`Found ${existingGames.length} existing game(s) in database`, undefined, 'CLI');
  }

  // STEP 1: Load Previous Games
  logger.info('STEP 1: Loading previous games...', undefined, 'CLI');
  const previousGames = await loadPreviousGames(3);
  
  const history: GameHistory[] = [];
  let nextStartDate: string;
  let gameNumber = 1;

  if (previousGames.length > 0) {
    logger.info(`Found ${previousGames.length} previous game(s):`, undefined, 'CLI');
    
    // Load or generate history for each previous game
    const tempGenerator = new GameGenerator();
    for (let i = previousGames.length - 1; i >= 0; i--) {
      const gameFile = previousGames[i];
      if (!gameFile) {
        logger.warn(`Game at index ${i} is undefined, skipping`, undefined, 'CLI');
        continue;
      }

      // Use existing history if available, otherwise generate it
      let gameHistory: GameHistory;
      if (gameFile.history) {
        gameHistory = gameFile.history;
      } else {
        gameHistory = tempGenerator.createGameHistory(gameFile.game);
        // If no game number exists, infer it from position
        if (!gameHistory.gameNumber) {
          gameHistory.gameNumber = previousGames.length - i;
        }
      }

      history.push(gameHistory);
      const firstQuestion = gameFile.game.setup.questions[0];
      const questionPreview = firstQuestion ? firstQuestion.text.slice(0, 50) : 'No question';
      logger.info(`Game #${gameHistory.gameNumber} - ${questionPreview}...`, undefined, 'CLI');
    }

    // Calculate next start date: Get last game's last day, add 1 day
    const lastGameFile = previousGames[0];
    if (!lastGameFile) {
      throw new Error('Previous games array is not empty but first element is undefined');
    }

    const lastGame = lastGameFile.game; // Most recent game
    const lastDayData = lastGame.timeline[lastGame.timeline.length - 1];

    if (lastDayData && lastDayData.feedPosts && lastDayData.feedPosts.length > 0) {
      const lastDayPost = lastDayData.feedPosts[0];
      if (lastDayPost) {
        const lastDate = new Date(lastDayPost.timestamp);
        const nextDate = new Date(lastDate);
        nextDate.setDate(nextDate.getDate() + 1); // Next day after last game
        nextStartDate = nextDate.toISOString().split('T')[0]!;
      } else {
        // Fallback: assume 30 days per game, calculate next month
        const lastGameStart = new Date(lastGame.generatedAt);
        const nextMonth = new Date(lastGameStart);
        nextMonth.setMonth(lastGameStart.getMonth() + 1);
        nextMonth.setDate(1);
        nextStartDate = nextMonth.toISOString().split('T')[0]!;
      }
    } else {
      // Fallback: assume 30 days per game, calculate next month
      const lastGameStart = new Date(lastGame.generatedAt);
      const nextMonth = new Date(lastGameStart);
      nextMonth.setMonth(lastGameStart.getMonth() + 1);
      nextMonth.setDate(1);
      nextStartDate = nextMonth.toISOString().split('T')[0]!;
    }

    const lastHistoryEntry = history[history.length - 1];
    if (!lastHistoryEntry) {
      throw new Error('History array should not be empty after processing previous games');
    }
    gameNumber = lastHistoryEntry.gameNumber + 1;
    
    logger.info(`Next game will be #${gameNumber} starting ${nextStartDate}`, undefined, 'CLI');
  } else {
    logger.info('No previous games found. This will be Game #1', undefined, 'CLI');
    
    // First game starts from current actual date
    const now = new Date();
    // Start from first of current month
    nextStartDate = `${now.getFullYear()}-${String(now.getMonth() + 1).padStart(2, '0')}-01`;
    logger.info(`Starting ${nextStartDate} (current month, first game)`, undefined, 'CLI');
  }

  // STEP 2: Generate New Game
  logger.info(`STEP 2: Generating Game #${gameNumber}...`, undefined, 'CLI');
  logger.info(`Start: ${nextStartDate}`, undefined, 'CLI');
  logger.info('Duration: 30 days', undefined, 'CLI');
  logger.info('Retries enabled - will not give up on LLM failures', undefined, 'CLI');
  
  const generator = new GameGenerator(undefined, history.length > 0 ? history : undefined);
  const game = await generator.generateCompleteGame(nextStartDate);
  const duration = Date.now() - startTime;

  logger.info('Game generation complete!', undefined, 'CLI');
  logger.info(`Duration: ${(duration / 1000).toFixed(1)}s`, undefined, 'CLI');
  logger.info(`Total events: ${game.timeline.reduce((sum, day) => sum + day.events.length, 0)}`, undefined, 'CLI');
  logger.info(`Total feed posts: ${game.timeline.reduce((sum, day) => sum + day.feedPosts.length, 0)}`, undefined, 'CLI');
  logger.info(`Total group messages: ${Object.values(game.timeline.reduce((acc, day) => {
    Object.entries(day.groupChats).forEach(([groupId, messages]) => {
      if (!acc[groupId]) acc[groupId] = [];
      acc[groupId]!.push(...messages);
    });
    return acc;
  }, {} as Record<string, ChatMessage[]>)).flat().length}`);

  // Show scenarios and questions
  logger.info('SCENARIOS & QUESTIONS:', undefined, 'CLI');
  logger.info('=========================', undefined, 'CLI');
  
  game.setup.scenarios.forEach(scenario => {
    logger.info(`${scenario.id}. ${scenario.title}`, undefined, 'CLI');
    logger.info(`   ${scenario.description}`, undefined, 'CLI');
    logger.info(`   Theme: ${scenario.theme}`, undefined, 'CLI');
    
    // Find questions for this scenario
    const scenarioQuestions = game.setup.questions.filter(q => q.scenario === scenario.id);
    if (scenarioQuestions.length > 0) {
      logger.info('   Questions:', undefined, 'CLI');
      scenarioQuestions.forEach(q => {
        const outcomeIcon = q.outcome ? 'YES' : 'NO';
        logger.info(`     ${q.id}. ${q.text}`, undefined, 'CLI');
        logger.info(`        Outcome: ${outcomeIcon} | Rank: ${q.rank}`, undefined, 'CLI');
      });
    }
  });

  // STEP 3: Save Game to Database
  logger.info('STEP 3: Saving game to database...', undefined, 'CLI');
  
  // Generate game history
  const gameHistory = generator.createGameHistory(game);
  
  // Save game metadata to database
  // Note: Game is now stored in database (posts, events, actors)
  const savedGame = await db.prisma.game.create({
    data: {
<<<<<<< HEAD
      id: `game-${gameNumber}`,
=======
      id: generateSnowflakeId(),
>>>>>>> fb6d1c3c
      isContinuous: false,
      isRunning: false,
      currentDate: new Date(nextStartDate),
      speed: 60000,
      updatedAt: new Date(),
    },
  });
  
  logger.info(`Saved game to database (ID: ${savedGame.id})`, undefined, 'CLI');

  // Show summary
  if (options.verbose) {
    logger.info('GAME SUMMARY', undefined, 'CLI');
    logger.info('================', undefined, 'CLI');
    logger.info(`Game ID: ${game.id}`, undefined, 'CLI');
    logger.info(`Game Number: ${gameNumber}`, undefined, 'CLI');
    logger.info(`Main Actors (${game.setup.mainActors.length}):`, game.setup.mainActors.map(a => `${a.name} (${a.tier})`), 'CLI');
    logger.info(`Questions (${game.setup.questions.length}):`, game.setup.questions.map(q => `${q.id}. ${q.text} - Answer: ${q.outcome ? 'YES' : 'NO'}`), 'CLI');
    logger.info('HIGHLIGHTS:', gameHistory.highlights.slice(0, 5), 'CLI');
    logger.info('TOP MOMENTS:', gameHistory.topMoments.slice(0, 3), 'CLI');
  }

  logger.info('Ready for next game! Run `bun run generate` again in 30 days.', undefined, 'CLI');

  process.exit(0);
}

// Run if called directly
if (import.meta.main) {
  main().catch(error => {
    logger.error('Error:', error.message, 'CLI');
    if (error.stack) {
      logger.error('Stack trace:', error.stack, 'CLI');
    }
    process.exit(1);
  });
}

export { main };<|MERGE_RESOLUTION|>--- conflicted
+++ resolved
@@ -157,11 +157,7 @@
     // Note: Full game data saved to genesis.json file, not database
     await db.prisma.game.create({
       data: {
-<<<<<<< HEAD
-        id: 'game-genesis',
-=======
         id: generateSnowflakeId(),
->>>>>>> fb6d1c3c
         isContinuous: false,
         isRunning: false,
         currentDate: new Date(),
@@ -318,11 +314,7 @@
   // Note: Game is now stored in database (posts, events, actors)
   const savedGame = await db.prisma.game.create({
     data: {
-<<<<<<< HEAD
-      id: `game-${gameNumber}`,
-=======
       id: generateSnowflakeId(),
->>>>>>> fb6d1c3c
       isContinuous: false,
       isRunning: false,
       currentDate: new Date(nextStartDate),
