--- conflicted
+++ resolved
@@ -18,17 +18,11 @@
 docs/
 bun.lock
 plugin-babylon/.eliza/
-<<<<<<< HEAD
 cache/
 
 # Uploaded user files - keep directory structure but ignore actual files
 /public/uploads/**/*
 !/public/uploads/**/.gitkeep
-=======
-cache/# Uploaded user files
-/public/uploads/*
-!/public/uploads/.gitkeep
 .eliza/
 games/babylon
-games/
->>>>>>> 4681c6ef
+games/