name: CI - Build & Check

on:
  pull_request:
    branches: [production, staging]
  push:
    branches: [production, staging]

concurrency:
  group: ${{ github.workflow }}-${{ github.ref }}
  cancel-in-progress: true

env:
  NODE_ENV: test
  CI: true

# Maximum performance with Blacksmith runners:
# Runners:
# - Build: blacksmith-8vcpu-ubuntu-2404 (fastest compilation, type checking, linting)
# - Unit/Integration: blacksmith-2vcpu-ubuntu-2404 (optimized for test execution)
# - E2E & Synpress: blacksmith-8vcpu-ubuntu-2404 (Playwright benefits from high CPU)
# - All jobs: 2x faster bare metal gaming CPUs with highest single-core performance
# Cache (automatic optimizations):
# - 4x faster cache downloads (colocated in same datacenter)
# - Existing actions/cache@v4 automatically accelerated (node_modules, .next)
# - Docker pull cache for postgres:15 service images (automatic)
# - 25GB free cache storage per repo/week (2.5x GitHub's 10GB limit)
#
# Artifact strategy:
# - All jobs run in parallel - no artifact dependencies
# - Each job builds its own environment to maximize speed

jobs:
  # Build, typecheck, and lint job
  build-and-check:
    name: Build, Type Check & Lint
    runs-on: blacksmith-8vcpu-ubuntu-2404
    timeout-minutes: 20
    env:
      DATABASE_URL: postgresql://postgres:postgres@localhost:5432/test_db
      DIRECT_DATABASE_URL: postgresql://postgres:postgres@localhost:5432/test_db

    services:
      postgres:
        image: postgres:15
        env:
          POSTGRES_USER: postgres
          POSTGRES_PASSWORD: postgres
          POSTGRES_DB: test_db
        options: >-
          --health-cmd pg_isready
          --health-interval 10s
          --health-timeout 5s
          --health-retries 5
        ports:
          - 5432:5432

    steps:
      - uses: actions/checkout@v4
        with:
          fetch-depth: 2

      # Use composite action for Bun setup + dependency caching
      - name: Setup Bun and Dependencies
        uses: ./.github/actions/setup-bun-deps

      # Setup environment variables
      - name: Setup environment variables
        env:
          # Use CI test database for build
          DATABASE_URL: postgresql://postgres:postgres@localhost:5432/test_db
          DIRECT_DATABASE_URL: postgresql://postgres:postgres@localhost:5432/test_db
          # Pass secrets with correct names (not _VAR suffix)
          NEXTAUTH_SECRET: ${{ secrets.NEXTAUTH_SECRET || 'test-secret-key' }}
          PRIVY_APP_ID: ${{ secrets.PRIVY_APP_ID || '' }}
          PRIVY_APP_SECRET: ${{ secrets.PRIVY_APP_SECRET || '' }}
          NEXT_PUBLIC_PRIVY_APP_ID: ${{ secrets.PRIVY_APP_ID || '' }}
          PRIVY_TEST_EMAIL: ${{ secrets.PRIVY_TEST_EMAIL || '' }}
          PRIVY_TEST_PHONE: ${{ secrets.PRIVY_TEST_PHONE || '' }}
          PRIVY_TEST_OTP: ${{ secrets.PRIVY_TEST_OTP || '' }}
          PRIVY_TEST_PASSWORD: ${{ secrets.PRIVY_TEST_PASSWORD || '' }}
          ANTHROPIC_API_KEY: ${{ secrets.ANTHROPIC_API_KEY || '' }}
          OPENAI_API_KEY: ${{ secrets.OPENAI_API_KEY || '' }}
          GROQ_API_KEY: ${{ secrets.GROQ_API_KEY || '' }}
          FAL_KEY: ${{ secrets.FAL_KEY || '' }}
          CRON_SECRET: ${{ secrets.CRON_SECRET || 'test-cron-secret' }}
          WALLET_SEED_PHRASE: ${{ secrets.WALLET_SEED_PHRASE || '' }}
          WALLET_PASSWORD: ${{ secrets.WALLET_PASSWORD || '' }}
        run: bash scripts/ci/prepare-env.sh
<<<<<<< HEAD

      # Use composite action for database setup
      - name: Setup Database
        uses: ./.github/actions/setup-database
        with:
          database-url: postgresql://postgres:postgres@localhost:5432/test_db

      # Cache Next.js build
      - name: Cache Next.js build
        uses: actions/cache@v4
        with:
          path: .next/cache
          key: ${{ runner.os }}-nextjs-${{ hashFiles('bun.lock') }}-${{ hashFiles('next.config.mjs', 'tailwind.config.ts') }}-${{ hashFiles('src/**/*', 'prisma/schema.prisma') }}
          restore-keys: |
            ${{ runner.os }}-nextjs-${{ hashFiles('bun.lock') }}-${{ hashFiles('next.config.mjs', 'tailwind.config.ts') }}-
            ${{ runner.os }}-nextjs-${{ hashFiles('bun.lock') }}-
            ${{ runner.os }}-nextjs-
=======
      
      - name: Setup Prisma and Database
        env:
          DATABASE_URL: postgresql://postgres:postgres@localhost:5432/test_db
        run: |
          # Generate Prisma client first
          echo "🔧 Generating Prisma client..."
          bunx prisma generate 2>&1 | sed -E 's/(Datasource|ep-soft-wildflower|neondb|@[^[:space:]]*\.neon\.tech)/[REDACTED]/g'
          
          # Force reset and apply migrations
          echo "🗄️ Resetting database and applying migrations..."
          bunx prisma migrate reset --force --skip-generate 2>&1 | sed -E 's/(Datasource|ep-soft-wildflower|neondb|@[^[:space:]]*\.neon\.tech)/[REDACTED]/g'
          
          # Run seed to ensure test data is loaded
          echo "🌱 Seeding database..."
          bunx prisma db seed 2>&1 | sed -E 's/(Datasource|ep-soft-wildflower|neondb|@[^[:space:]]*\.neon\.tech)/[REDACTED]/g'
          
          echo "✅ Database setup complete"
>>>>>>> 2e5195e4

      - name: Clean stale .next types before typecheck
        run: rm -rf .next/types

      - name: Type Check
        run: bun run typecheck

      - name: Lint
        run: bun run lint

      - name: Build Production
        env:
          NODE_OPTIONS: '--max-old-space-size=8192'
          SKIP_ENV_VALIDATION: true
<<<<<<< HEAD

=======
          DATABASE_URL: postgresql://postgres:postgres@localhost:5432/test_db
        run: |
          echo "🏗️ Building production..."
          bun run build 2>&1 | sed -E 's/(Datasource|ep-soft-wildflower|neondb|@[^[:space:]]*\.neon\.tech)/[REDACTED]/g'
          echo "✅ Build complete"
      
>>>>>>> 2e5195e4
      - name: Verify build artifacts exist
        run: |
          if [ -d .next ]; then
            echo "✅ Build completed successfully"
            du -sh .next
          else
            echo "❌ Build failed - .next directory does not exist"
            exit 1
          fi<|MERGE_RESOLUTION|>--- conflicted
+++ resolved
@@ -87,7 +87,6 @@
           WALLET_SEED_PHRASE: ${{ secrets.WALLET_SEED_PHRASE || '' }}
           WALLET_PASSWORD: ${{ secrets.WALLET_PASSWORD || '' }}
         run: bash scripts/ci/prepare-env.sh
-<<<<<<< HEAD
 
       # Use composite action for database setup
       - name: Setup Database
@@ -105,26 +104,6 @@
             ${{ runner.os }}-nextjs-${{ hashFiles('bun.lock') }}-${{ hashFiles('next.config.mjs', 'tailwind.config.ts') }}-
             ${{ runner.os }}-nextjs-${{ hashFiles('bun.lock') }}-
             ${{ runner.os }}-nextjs-
-=======
-      
-      - name: Setup Prisma and Database
-        env:
-          DATABASE_URL: postgresql://postgres:postgres@localhost:5432/test_db
-        run: |
-          # Generate Prisma client first
-          echo "🔧 Generating Prisma client..."
-          bunx prisma generate 2>&1 | sed -E 's/(Datasource|ep-soft-wildflower|neondb|@[^[:space:]]*\.neon\.tech)/[REDACTED]/g'
-          
-          # Force reset and apply migrations
-          echo "🗄️ Resetting database and applying migrations..."
-          bunx prisma migrate reset --force --skip-generate 2>&1 | sed -E 's/(Datasource|ep-soft-wildflower|neondb|@[^[:space:]]*\.neon\.tech)/[REDACTED]/g'
-          
-          # Run seed to ensure test data is loaded
-          echo "🌱 Seeding database..."
-          bunx prisma db seed 2>&1 | sed -E 's/(Datasource|ep-soft-wildflower|neondb|@[^[:space:]]*\.neon\.tech)/[REDACTED]/g'
-          
-          echo "✅ Database setup complete"
->>>>>>> 2e5195e4
 
       - name: Clean stale .next types before typecheck
         run: rm -rf .next/types
@@ -139,16 +118,12 @@
         env:
           NODE_OPTIONS: '--max-old-space-size=8192'
           SKIP_ENV_VALIDATION: true
-<<<<<<< HEAD
-
-=======
           DATABASE_URL: postgresql://postgres:postgres@localhost:5432/test_db
         run: |
           echo "🏗️ Building production..."
           bun run build 2>&1 | sed -E 's/(Datasource|ep-soft-wildflower|neondb|@[^[:space:]]*\.neon\.tech)/[REDACTED]/g'
           echo "✅ Build complete"
-      
->>>>>>> 2e5195e4
+
       - name: Verify build artifacts exist
         run: |
           if [ -d .next ]; then
